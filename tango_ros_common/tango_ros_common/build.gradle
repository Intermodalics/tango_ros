--- conflicted
+++ resolved
@@ -22,14 +22,9 @@
 dependencies {
     compile fileTree(dir: 'libs', include: ['*.jar'])
     compile 'com.android.support:appcompat-v7:25.3.0'
-<<<<<<< HEAD
-    compile 'org.ros.rosjava_messages:tango_ros_messages:[0.0,)'
+    compile 'org.ros.rosjava_messages:tango_ros_messages:[1.0.0, 1.1)'
     compile('org.ros.rosjava_core:rosjava:[0.3, 0.4)') {
             exclude group: 'junit'
             exclude group: 'xml-apis'
     }
-=======
-    compile 'org.ros.rosjava_messages:tango_ros_messages:[1.0.0, 1.1)'
-    compile project(':tango_nodelet_manager')
->>>>>>> 9b90eedf
 }