cmake_minimum_required(VERSION 2.8.3)
project(tango_ros_native)
add_compile_options(-std=c++11)
set(CMAKE_CXX_FLAGS "-Wno-unused-parameter -Wno-unused-variable")

find_package(catkin REQUIRED COMPONENTS
   dynamic_reconfigure
   glog_catkin
   image_geometry
   roscpp
   sensor_msgs
   tango_3d_reconstruction
   tango_client_api
<<<<<<< HEAD
   tango_support_api
=======
   tango_ros_messages
>>>>>>> 09b3c5ff
   tf
   tf2_ros
   )
find_package(JNI REQUIRED)


# Use OpenCV3 if we are using ROS Kinetic (which is the default for that distro)
if( $ENV{ROS_DISTRO} STRLESS "kinetic")
  find_package(OpenCV 2 REQUIRED)
else()
  find_package(OpenCV 3 REQUIRED)
endif()

generate_dynamic_reconfigure_options(
  cfg/Publisher.cfg
)

catkin_package(
  INCLUDE_DIRS include
<<<<<<< HEAD
  CATKIN_DEPENDS dynamic_reconfigure glog_catkin image_geometry roscpp sensor_msgs tango_3d_reconstruction tango_client_api tango_support_api tf tf2_ros
=======
  CATKIN_DEPENDS dynamic_reconfigure glog_catkin image_geometry roscpp sensor_msgs tango_client_api tango_ros_messages tf tf2_ros
>>>>>>> 09b3c5ff
  LIBRARIES tango_ros_native
  DEPENDS OpenCV
  )

include_directories(
  include
  ${catkin_INCLUDE_DIRS}
  ${JNI_INCLUDE_DIRS}
  ${OpenCV_INCLUDE_DIRS}
  ${dynamic_reconfigure_PACKAGE_PATH}/cmake/cfgbuild.cmake
)

add_library(tango_ros_native SHARED
  src/tango_ros_node.cpp
  src/tango_ros_util.cpp
  )

target_link_libraries(tango_ros_native
  ${catkin_LIBRARIES}
  ${OpenCV_LIBRARIES}
  )

add_dependencies(tango_ros_native ${PROJECT_NAME}_gencfg ${catkin_EXPORTED_TARGETS})

install(TARGETS tango_ros_native
  ARCHIVE DESTINATION ${CATKIN_PACKAGE_LIB_DESTINATION}
  LIBRARY DESTINATION ${CATKIN_PACKAGE_LIB_DESTINATION}
  RUNTIME DESTINATION ${CATKIN_PACKAGE_BIN_DESTINATION}
)

# Copy generated header files by dynamic reconfigure, srv,... into local include folder.
# Otherwise these header files can not be found when building for Android.
set(file_names_to_copy
  PublisherConfig
)
set(generated_header_LOCATION  ${CATKIN_DEVEL_PREFIX}/include/${PROJECT_NAME}/)
set(generated_header_DESTINATION ${PROJECT_SOURCE_DIR}/include/${PROJECT_NAME}/)
foreach(file_name ${file_names_to_copy})
  set(from ${generated_header_LOCATION}${file_name}.h)
  set(to ${generated_header_DESTINATION}${file_name}.h)
  add_custom_command(
    OUTPUT ${to}
    DEPENDS ${from}
    COMMAND cmake -E copy ${from} ${to})
  add_custom_target(copy_${file_name} ALL DEPENDS ${to})
endforeach(file_name)

if(CATKIN_ENABLE_TESTING)
  catkin_add_gtest(${PROJECT_NAME}_test_tango_ros test/test_tango_ros_msg.cpp)
  target_link_libraries(${PROJECT_NAME}_test_tango_ros tango_ros_native)
endif()<|MERGE_RESOLUTION|>--- conflicted
+++ resolved
@@ -11,11 +11,8 @@
    sensor_msgs
    tango_3d_reconstruction
    tango_client_api
-<<<<<<< HEAD
+   tango_ros_messages
    tango_support_api
-=======
-   tango_ros_messages
->>>>>>> 09b3c5ff
    tf
    tf2_ros
    )
@@ -35,11 +32,7 @@
 
 catkin_package(
   INCLUDE_DIRS include
-<<<<<<< HEAD
-  CATKIN_DEPENDS dynamic_reconfigure glog_catkin image_geometry roscpp sensor_msgs tango_3d_reconstruction tango_client_api tango_support_api tf tf2_ros
-=======
-  CATKIN_DEPENDS dynamic_reconfigure glog_catkin image_geometry roscpp sensor_msgs tango_client_api tango_ros_messages tf tf2_ros
->>>>>>> 09b3c5ff
+  CATKIN_DEPENDS dynamic_reconfigure glog_catkin image_geometry roscpp sensor_msgs tango_3d_reconstruction tango_client_api tango_ros_messages tango_support_api tf tf2_ros
   LIBRARIES tango_ros_native
   DEPENDS OpenCV
   )
