#!/usr/bin/env python
PACKAGE = "tango_ros_native"

from dynamic_reconfigure.parameter_generator_catkin import *

gen = ParameterGenerator()

<<<<<<< HEAD
=======
gen.add("publish_device_pose",    bool_t ,    0, "boolean publish_device_pose",    False)
gen.add("publish_point_cloud",    bool_t ,    0, "boolean publish_point_cloud",    False)
gen.add("publish_laser_scan",     bool_t ,    0, "boolean publish_laser_scan",     False)
gen.add("publish_fisheye_camera", bool_t ,    0, "boolean publish_fisheye_camera", False)
gen.add("publish_color_camera",   bool_t ,    0, "boolean publish_color_camera",   False)
gen.add("laser_scan_max_height",  double_t ,  0, "Max height of the laser scan in meter",   1.0)
gen.add("laser_scan_min_height",  double_t ,  0, "Min height of the laser scan in meter",   -1.0)
>>>>>>> c7a17da9

exit(gen.generate(PACKAGE, "tango_ros_native", "Publisher"))<|MERGE_RESOLUTION|>--- conflicted
+++ resolved
@@ -5,15 +5,7 @@
 
 gen = ParameterGenerator()
 
-<<<<<<< HEAD
-=======
-gen.add("publish_device_pose",    bool_t ,    0, "boolean publish_device_pose",    False)
-gen.add("publish_point_cloud",    bool_t ,    0, "boolean publish_point_cloud",    False)
-gen.add("publish_laser_scan",     bool_t ,    0, "boolean publish_laser_scan",     False)
-gen.add("publish_fisheye_camera", bool_t ,    0, "boolean publish_fisheye_camera", False)
-gen.add("publish_color_camera",   bool_t ,    0, "boolean publish_color_camera",   False)
 gen.add("laser_scan_max_height",  double_t ,  0, "Max height of the laser scan in meter",   1.0)
 gen.add("laser_scan_min_height",  double_t ,  0, "Min height of the laser scan in meter",   -1.0)
->>>>>>> c7a17da9
 
 exit(gen.generate(PACKAGE, "tango_ros_native", "Publisher"))