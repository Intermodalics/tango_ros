--- conflicted
+++ resolved
@@ -135,14 +135,9 @@
 // Pixel value > threshold --> cell is occupied.
 // @param occupancy_grid, the output nav_msgs::OccupancyGrid.
 void toOccupancyGrid(const Tango3DR_ImageBuffer& image_grid,
-                     const Tango3DR_Vector2& origin,
-<<<<<<< HEAD
-                     double time_offset, const std::string& frame_id,
-                     double resolution, nav_msgs::OccupancyGrid* occupancy_grid);
-=======
-                     double time_offset, double resolution, uint8_t threshold,
-                     nav_msgs::OccupancyGrid* occupancy_grid);
->>>>>>> 52a47c13
+                     const Tango3DR_Vector2& origin, double time_offset,
+                     const std::string& frame_id, double resolution,
+                     uint8_t threshold, nav_msgs::OccupancyGrid* occupancy_grid);
 
 // Converts Tango3DR_Vector3 to geometry_msgs::Point.
 // @param tango_vector, Tango3DR_Vector3 to convert.
