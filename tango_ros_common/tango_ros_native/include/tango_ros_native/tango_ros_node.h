// Copyright 2016 Intermodalics All Rights Reserved.
//
// Licensed under the Apache License, Version 2.0 (the "License");
// you may not use this file except in compliance with the License.
// You may obtain a copy of the License at
//
//      http://www.apache.org/licenses/LICENSE-2.0
//
// Unless required by applicable law or agreed to in writing, software
// distributed under the License is distributed on an "AS IS" BASIS,
// WITHOUT WARRANTIES OR CONDITIONS OF ANY KIND, either express or implied.
// See the License for the specific language governing permissions and
// limitations under the License.
#ifndef TANGO_ROS_NODE_H_
#define TANGO_ROS_NODE_H_
#include <atomic>
#include <chrono>
#include <condition_variable>
#include <mutex>
#include <string>
#include <thread>
#include <time.h>

#include <tango_client_api/tango_client_api.h>

#include <opencv2/core/core.hpp>

#include <image_transport/image_transport.h>
#include <camera_info_manager/camera_info_manager.h>
#include <geometry_msgs/TransformStamped.h>
#include <ros/ros.h>
#include <ros/node_handle.h>
<<<<<<< HEAD
#include <sensor_msgs/CameraInfo.h>
=======
#include <sensor_msgs/CompressedImage.h>
#include <sensor_msgs/LaserScan.h>
>>>>>>> 5fe5bedb
#include <sensor_msgs/PointCloud2.h>
#include <tf/transform_broadcaster.h>
#include <tf2_ros/static_transform_broadcaster.h>

#include "tango_ros_native/PublisherConfig.h"

namespace tango_ros_native {
const std::string NODE_NAME = "tango";
const int NUMBER_OF_FIELDS_IN_POINT_CLOUD = 4;
<<<<<<< HEAD
=======
const float LASER_SCAN_ANGLE_MIN = 0.;
const float LASER_SCAN_ANGLE_MAX = 3.1415;
const float LASER_SCAN_ANGLE_INCREMENT = 3.1415 / 360;
const float LASER_SCAN_TIME_INCREMENT = 0.0;
const float LASER_SCAN_SCAN_TIME= 0.3333;
const float LASER_SCAN_RANGE_MIN = 0.45;
const float LASER_SCAN_RANGE_MAX = 6.0;
const std::string LASER_SCAN_FRAME_ID = "laser";
constexpr char CV_IMAGE_COMPRESSING_FORMAT[] = ".jpg";
constexpr char ROS_IMAGE_COMPRESSING_FORMAT[] = "jpeg";
// Compressing quality for OpenCV to compress an image to JPEG format,
// can take a value from 0 to 100 (the higher is the better).
const int IMAGE_COMPRESSING_QUALITY = 50;
>>>>>>> 5fe5bedb

// Camera bitfield values.
const uint32_t CAMERA_NONE = 0;
const uint32_t CAMERA_FISHEYE = (1 << 1);
const uint32_t CAMERA_COLOR = (1 << 2);

struct PublisherConfiguration {
  // True if pose needs to be published.
  std::atomic_bool publish_device_pose{false};
  // True if point cloud needs to be published.
  std::atomic_bool publish_point_cloud{false};
  // True if laser scan needs to be published.
  std::atomic_bool publish_laser_scan{false};
  // Flag corresponding to which cameras need to be published.
  std::atomic<uint32_t> publish_camera{CAMERA_NONE};

  // Topic name for the point cloud publisher.
  std::string point_cloud_topic = "tango/point_cloud";
  // Topic name for the laser scan publisher.
  std::string laser_scan_topic = "tango/laser_scan";
  // Topic name for the fisheye image publisher.
  std::string fisheye_image_topic = "tango/camera/fisheye_1/image_raw";
  // Topic name for the fisheye rectified image publisher.
  std::string fisheye_rectified_image_topic = "tango/camera/fisheye_1/image_rect";
  // Topic name for the color image publisher.
  std::string color_image_topic = "tango/camera/color_1/image_raw";
  // Topic name for the color image publisher.
  std::string color_rectified_image_topic = "tango/camera/color_1/image_rect";
  // Param name for the drift correction parameter.
  std::string enable_drift_correction_param = "tango/enable_drift_correction";
};

// Node collecting tango data and publishing it on ros topics.
class TangoRosNode {
 public:
  TangoRosNode();
  TangoRosNode(const PublisherConfiguration& publisher_config);
  ~TangoRosNode();
  // Sets the tango config and connects to the tango service.
  // It also publishes the necessary static transforms (device_T_camera_*).
  // @return returns success if it ended successfully.
  TangoErrorType OnTangoServiceConnected();
  // Disconnects from the tango service.
  void TangoDisconnect();
  // Starts the threads that publish data.
  void StartPublishing();
  // Stops the threads that publish data.
  // Will not return until all the internal threads have exited.
  void StopPublishing();

  // Function called when a new device pose is available.
  void OnPoseAvailable(const TangoPoseData* pose);
  // Function called when a new point cloud is available.
  void OnPointCloudAvailable(const TangoPointCloud* point_cloud);
  // Function called when a new camera image is available.
  void OnFrameAvailable(TangoCameraId camera_id, const TangoImageBuffer* buffer);

 private:
  // Sets the tango config to be able to collect all necessary data from tango.
  // @return returns TANGO_SUCCESS if the config was set successfully.
  TangoErrorType TangoSetupConfig();
  // Connects to the tango service and to the necessary callbacks.
  // @return returns TANGO_SUCCESS if connecting to tango ended successfully.
  TangoErrorType TangoConnect();
  // Publishes the necessary static transforms (device_T_camera_*).
  void PublishStaticTransforms();
  // Publishes the available data (device pose, point cloud, laser scan, images).
  void PublishDevicePose();
  void PublishPointCloud();
  void PublishLaserScan();
  void PublishFisheyeImage();
  void PublishColorImage();
  // Runs ros::spinOnce() in a loop to trigger subscribers callbacks (e.g. dynamic reconfigure).
  void RunRosSpin();
  // Function called when one of the dynamic reconfigure parameter is changed.
  // Updates the publisher configuration consequently.
  void DynamicReconfigureCallback(PublisherConfig &config, uint32_t level);


  TangoConfig tango_config_;
  ros::NodeHandle node_handle_;

  PublisherConfiguration publisher_config_;
  std::thread publish_device_pose_thread_;
  std::thread publish_pointcloud_thread_;
  std::thread publish_laserscan_thread_;
  std::thread publish_fisheye_image_thread_;
  std::thread publish_color_image_thread_;
  std::thread ros_spin_thread_;
  std::atomic_bool run_threads_;

  std::mutex pose_available_mutex_;
  std::condition_variable pose_available_;
  std::mutex point_cloud_available_mutex_;
  std::condition_variable point_cloud_available_;
  std::mutex laser_scan_available_mutex_;
  std::condition_variable laser_scan_available_;
  std::mutex fisheye_image_available_mutex_;
  std::condition_variable fisheye_image_available_;
  std::mutex color_image_available_mutex_;
  std::condition_variable color_image_available_;

  double time_offset_ = 0.; // Offset between tango time and ros time in ms.

  tf::TransformBroadcaster tf_broadcaster_;
  geometry_msgs::TransformStamped start_of_service_T_device_;
  geometry_msgs::TransformStamped area_description_T_start_of_service_;
  tf2_ros::StaticTransformBroadcaster tf_static_broadcaster_;
  geometry_msgs::TransformStamped device_T_camera_depth_;
  geometry_msgs::TransformStamped camera_depth_T_laser_;
  geometry_msgs::TransformStamped device_T_camera_fisheye_;
  geometry_msgs::TransformStamped device_T_camera_color_;

  ros::Publisher point_cloud_publisher_;
  sensor_msgs::PointCloud2 point_cloud_;

<<<<<<< HEAD
  std::shared_ptr<image_transport::ImageTransport> image_transport_;

  image_transport::CameraPublisher fisheye_camera_publisher_;
  std_msgs::Header fisheye_image_header_;
=======
  ros::Publisher laser_scan_publisher_;
  sensor_msgs::LaserScan laser_scan_;
  // TODO: make these ros params.
  double laser_scan_min_height_ = 0;
  double laser_scan_max_height_ = 2.0;

  ros::Publisher fisheye_image_publisher_;
  sensor_msgs::CompressedImage fisheye_compressed_image_;
>>>>>>> 5fe5bedb
  cv::Mat fisheye_image_;
  sensor_msgs::CameraInfo fisheye_camera_info_;
  std::shared_ptr<camera_info_manager::CameraInfoManager> fisheye_camera_info_manager_;
  image_transport::Publisher fisheye_rectified_image_publisher_;

  image_transport::CameraPublisher color_camera_publisher_;
  std_msgs::Header color_image_header_;
  cv::Mat color_image_;
  sensor_msgs::CameraInfo color_camera_info_;
  std::shared_ptr<camera_info_manager::CameraInfoManager> color_camera_info_manager_;
  image_transport::Publisher color_rectified_image_publisher_;
};
}  // namespace tango_ros_native
#endif  // TANGO_ROS_NODE_H_<|MERGE_RESOLUTION|>--- conflicted
+++ resolved
@@ -30,12 +30,8 @@
 #include <geometry_msgs/TransformStamped.h>
 #include <ros/ros.h>
 #include <ros/node_handle.h>
-<<<<<<< HEAD
 #include <sensor_msgs/CameraInfo.h>
-=======
-#include <sensor_msgs/CompressedImage.h>
 #include <sensor_msgs/LaserScan.h>
->>>>>>> 5fe5bedb
 #include <sensor_msgs/PointCloud2.h>
 #include <tf/transform_broadcaster.h>
 #include <tf2_ros/static_transform_broadcaster.h>
@@ -45,8 +41,6 @@
 namespace tango_ros_native {
 const std::string NODE_NAME = "tango";
 const int NUMBER_OF_FIELDS_IN_POINT_CLOUD = 4;
-<<<<<<< HEAD
-=======
 const float LASER_SCAN_ANGLE_MIN = 0.;
 const float LASER_SCAN_ANGLE_MAX = 3.1415;
 const float LASER_SCAN_ANGLE_INCREMENT = 3.1415 / 360;
@@ -55,12 +49,6 @@
 const float LASER_SCAN_RANGE_MIN = 0.45;
 const float LASER_SCAN_RANGE_MAX = 6.0;
 const std::string LASER_SCAN_FRAME_ID = "laser";
-constexpr char CV_IMAGE_COMPRESSING_FORMAT[] = ".jpg";
-constexpr char ROS_IMAGE_COMPRESSING_FORMAT[] = "jpeg";
-// Compressing quality for OpenCV to compress an image to JPEG format,
-// can take a value from 0 to 100 (the higher is the better).
-const int IMAGE_COMPRESSING_QUALITY = 50;
->>>>>>> 5fe5bedb
 
 // Camera bitfield values.
 const uint32_t CAMERA_NONE = 0;
@@ -177,21 +165,16 @@
   ros::Publisher point_cloud_publisher_;
   sensor_msgs::PointCloud2 point_cloud_;
 
-<<<<<<< HEAD
-  std::shared_ptr<image_transport::ImageTransport> image_transport_;
-
-  image_transport::CameraPublisher fisheye_camera_publisher_;
-  std_msgs::Header fisheye_image_header_;
-=======
   ros::Publisher laser_scan_publisher_;
   sensor_msgs::LaserScan laser_scan_;
   // TODO: make these ros params.
   double laser_scan_min_height_ = 0;
   double laser_scan_max_height_ = 2.0;
 
-  ros::Publisher fisheye_image_publisher_;
-  sensor_msgs::CompressedImage fisheye_compressed_image_;
->>>>>>> 5fe5bedb
+  std::shared_ptr<image_transport::ImageTransport> image_transport_;
+
+  image_transport::CameraPublisher fisheye_camera_publisher_;
+  std_msgs::Header fisheye_image_header_;
   cv::Mat fisheye_image_;
   sensor_msgs::CameraInfo fisheye_camera_info_;
   std::shared_ptr<camera_info_manager::CameraInfoManager> fisheye_camera_info_manager_;
