// Copyright 2016 Intermodalics All Rights Reserved.
//
// Licensed under the Apache License, Version 2.0 (the "License");
// you may not use this file except in compliance with the License.
// You may obtain a copy of the License at
//
//      http://www.apache.org/licenses/LICENSE-2.0
//
// Unless required by applicable law or agreed to in writing, software
// distributed under the License is distributed on an "AS IS" BASIS,
// WITHOUT WARRANTIES OR CONDITIONS OF ANY KIND, either express or implied.
// See the License for the specific language governing permissions and
// limitations under the License.
#ifndef TANGO_ROS_NODE_H_
#define TANGO_ROS_NODE_H_
#include <atomic>
#include <chrono>
#include <condition_variable>
#include <mutex>
#include <string>
#include <thread>
#include <time.h>

#include <tango_client_api/tango_client_api.h>

#include <opencv2/core/core.hpp>

#include <camera_info_manager/camera_info_manager.h>
#include <cv_bridge/cv_bridge.h>
#include <geometry_msgs/TransformStamped.h>
#include <image_geometry/pinhole_camera_model.h>
#include <image_transport/image_transport.h>
#include <ros/ros.h>
#include <ros/node_handle.h>
#include <sensor_msgs/CameraInfo.h>
#include <sensor_msgs/LaserScan.h>
#include <sensor_msgs/PointCloud2.h>
#include <tf/transform_broadcaster.h>
#include <tf2_ros/static_transform_broadcaster.h>

#include "tango_ros_native/PublisherConfig.h"

namespace tango_ros_native {
const std::string NODE_NAME = "tango";
const int NUMBER_OF_FIELDS_IN_POINT_CLOUD = 4;
// See laser scan message doc for definition of laser scan constants:
// http://docs.ros.org/api/sensor_msgs/html/msg/LaserScan.html
const float LASER_SCAN_ANGLE_MIN = 0.;
const float LASER_SCAN_ANGLE_MAX = 3.1415;
const float LASER_SCAN_ANGLE_INCREMENT = 3.1415 / 360;
const float LASER_SCAN_TIME_INCREMENT = 0.0;
const float LASER_SCAN_SCAN_TIME= 0.3333;
const float LASER_SCAN_RANGE_MIN = 0.15;
const float LASER_SCAN_RANGE_MAX = 4.0;
const std::string LASER_SCAN_FRAME_ID = "laser";

const std::string POINT_CLOUD_TOPIC_NAME = "tango/point_cloud";
const std::string LASER_SCAN_TOPIC_NAME = "tango/laser_scan";
const std::string FISHEYE_IMAGE_TOPIC_NAME = "tango/camera/fisheye_1/image_raw";
const std::string FISHEYE_RECTIFIED_IMAGE_TOPIC_NAME = "tango/camera/fisheye_1/image_rect";
const std::string COLOR_IMAGE_TOPIC_NAME = "tango/camera/color_1/image_raw";
const std::string COLOR_RECTIFIED_IMAGE_TOPIC_NAME = "tango/camera/color_1/image_rect";
const std::string LOCALIZATION_MODE_PARAM_NAME = "tango/localization_mode";
const std::string DATASET_PATH_PARAM_NAME = "tango/dataset_datasets_path";
const std::string DATASET_UUID_PARAM_NAME = "tango/dataset_uuid";
const std::string DATASETS_PATH = "/sdcard/tango_ros_streamer/datasets/";

// Localization mode values.
// See http://developers.google.com/tango/overview/area-learning to know more
// about Tango localization
enum LocalizationMode {
  // No map required. Internally runs VIO (Visual Inertial Odometry) from Tango.
  ODOMETRY = 1,
  // No map required. Internally runs COM (Concurrent Odometry and Mapping,
  // also mentioned as drift correction) from Tango.
  ONLINE_SLAM = 2,
  // Map required. Internally runs Tango localization on ADF (Area Description File).
  LOCALIZATION = 3
};

<<<<<<< HEAD
enum LocalizationStatus {
  LOCALIZING,
  LOCALIZED,
  LOCALIZATION_LOST
};

struct PublisherConfiguration {
  // True if pose needs to be published.
  std::atomic_bool publish_device_pose{false};
  // True if point cloud needs to be published.
  std::atomic_bool publish_point_cloud{false};
  // True if laser scan needs to be published.
  std::atomic_bool publish_laser_scan{false};
  // Flag corresponding to which cameras need to be published.
  std::atomic<uint32_t> publish_camera{CAMERA_NONE};

  // Topic name for the point cloud publisher.
  std::string point_cloud_topic = "tango/point_cloud";
  // Topic name for the laser scan publisher.
  std::string laser_scan_topic = "tango/laser_scan";
  // Topic name for the fisheye raw image publisher.
  std::string fisheye_image_topic = "tango/camera/fisheye_1/image_raw";
  // Topic name for the fisheye rectified image publisher.
  std::string fisheye_rectified_image_topic = "tango/camera/fisheye_1/image_rect";
  // Topic name for the color raw image publisher.
  std::string color_image_topic = "tango/camera/color_1/image_raw";
  // Topic name for the color rectified image publisher.
  std::string color_rectified_image_topic = "tango/camera/color_1/image_rect";
  // Param name for the drift correction parameter.
  std::string localization_mode_param = "tango/localization_mode";
  // Param name for the dataset base folder.
  std::string datasets_path = "tango/dataset_datasets_path";
  // Param name for the dataset UUID.
  std::string dataset_uuid = "tango/dataset_uuid";
};

=======
>>>>>>> 8873469f
// Node collecting tango data and publishing it on ros topics.
class TangoRosNode {
 public:
  TangoRosNode();
  ~TangoRosNode();
  // Sets the tango config and connects to the tango service.
  // It also publishes the necessary static transforms (device_T_camera_*).
  // @return returns success if it ended successfully.
  TangoErrorType OnTangoServiceConnected();
  // Disconnects from the tango service.
  void TangoDisconnect();
  // Starts the threads that publish data.
  void StartPublishing();
  // Stops the threads that publish data.
  // Will not return until all the internal threads have exited.
  void StopPublishing();

  // Function called when a new device pose is available.
  void OnPoseAvailable(const TangoPoseData* pose);
  // Function called when a new point cloud is available.
  void OnPointCloudAvailable(const TangoPointCloud* point_cloud);
  // Function called when a new camera image is available.
  void OnFrameAvailable(TangoCameraId camera_id, const TangoImageBuffer* buffer);

 private:
  // Sets the tango config to be able to collect all necessary data from tango.
  // @return returns TANGO_SUCCESS if the config was set successfully.
  TangoErrorType TangoSetupConfig();
  // Connects to the tango service and to the necessary callbacks.
  // @return returns TANGO_SUCCESS if connecting to tango ended successfully.
  TangoErrorType TangoConnect();
  // Publishes the necessary static transforms (device_T_camera_*).
  void PublishStaticTransforms();
  // Publishes the available data (device pose, point cloud, laser scan, images).
  void PublishDevicePose();
  void PublishPointCloud();
  void PublishLaserScan();
  void PublishFisheyeImage();
  void PublishColorImage();
  // Runs ros::spinOnce() in a loop to trigger subscribers callbacks (e.g. dynamic reconfigure).
  void RunRosSpin();
  // Function called when one of the dynamic reconfigure parameter is changed.
  // Updates the publisher configuration consequently.
  void DynamicReconfigureCallback(PublisherConfig &config, uint32_t level);


  TangoConfig tango_config_;
  ros::NodeHandle node_handle_;

  std::thread publish_device_pose_thread_;
  std::thread publish_pointcloud_thread_;
  std::thread publish_laserscan_thread_;
  std::thread publish_fisheye_image_thread_;
  std::thread publish_color_image_thread_;
  std::thread ros_spin_thread_;
  std::atomic_bool run_threads_;

  std::mutex pose_available_mutex_;
  std::condition_variable pose_available_;
  std::mutex point_cloud_available_mutex_;
  std::condition_variable point_cloud_available_;
  std::mutex laser_scan_available_mutex_;
  std::condition_variable laser_scan_available_;
  std::mutex fisheye_image_available_mutex_;
  std::condition_variable fisheye_image_available_;
  std::mutex color_image_available_mutex_;
  std::condition_variable color_image_available_;

  double time_offset_ = 0.; // Offset between tango time and ros time in s.
  int localization_mode_;
  LocalizationStatus localization_status_ = LOCALIZING;


  tf::TransformBroadcaster tf_broadcaster_;
  geometry_msgs::TransformStamped start_of_service_T_area_description_;
  geometry_msgs::TransformStamped area_description_T_device_;
  geometry_msgs::TransformStamped start_of_service_T_device_;
  tf2_ros::StaticTransformBroadcaster tf_static_broadcaster_;
  geometry_msgs::TransformStamped device_T_camera_depth_;
  tf::StampedTransform camera_depth_T_laser_;
  geometry_msgs::TransformStamped device_T_camera_fisheye_;
  geometry_msgs::TransformStamped device_T_camera_color_;

  ros::Publisher point_cloud_publisher_;
  sensor_msgs::PointCloud2 point_cloud_;

  ros::Publisher laser_scan_publisher_;
  sensor_msgs::LaserScan laser_scan_;
  double laser_scan_max_height_ = 1.0;
  double laser_scan_min_height_ = -1.0;

  std::shared_ptr<image_transport::ImageTransport> image_transport_;

  image_transport::CameraPublisher fisheye_camera_publisher_;
  std_msgs::Header fisheye_image_header_;
  sensor_msgs::CameraInfo fisheye_camera_info_;
  std::shared_ptr<camera_info_manager::CameraInfoManager> fisheye_camera_info_manager_;
  image_transport::Publisher fisheye_rectified_image_publisher_;
  cv::Mat fisheye_image_;
  cv::Mat cv_warp_map_x_;
  cv::Mat cv_warp_map_y_;
  cv::Mat fisheye_image_rect_;

  image_transport::CameraPublisher color_camera_publisher_;
  std_msgs::Header color_image_header_;
  sensor_msgs::CameraInfo color_camera_info_;
  std::shared_ptr<camera_info_manager::CameraInfoManager> color_camera_info_manager_;
  image_transport::Publisher color_rectified_image_publisher_;
  cv::Mat color_image_;
  image_geometry::PinholeCameraModel color_camera_model_;
  cv::Mat color_image_rect_;
};
}  // namespace tango_ros_native
#endif  // TANGO_ROS_NODE_H_<|MERGE_RESOLUTION|>--- conflicted
+++ resolved
@@ -78,45 +78,12 @@
   LOCALIZATION = 3
 };
 
-<<<<<<< HEAD
 enum LocalizationStatus {
   LOCALIZING,
   LOCALIZED,
   LOCALIZATION_LOST
 };
 
-struct PublisherConfiguration {
-  // True if pose needs to be published.
-  std::atomic_bool publish_device_pose{false};
-  // True if point cloud needs to be published.
-  std::atomic_bool publish_point_cloud{false};
-  // True if laser scan needs to be published.
-  std::atomic_bool publish_laser_scan{false};
-  // Flag corresponding to which cameras need to be published.
-  std::atomic<uint32_t> publish_camera{CAMERA_NONE};
-
-  // Topic name for the point cloud publisher.
-  std::string point_cloud_topic = "tango/point_cloud";
-  // Topic name for the laser scan publisher.
-  std::string laser_scan_topic = "tango/laser_scan";
-  // Topic name for the fisheye raw image publisher.
-  std::string fisheye_image_topic = "tango/camera/fisheye_1/image_raw";
-  // Topic name for the fisheye rectified image publisher.
-  std::string fisheye_rectified_image_topic = "tango/camera/fisheye_1/image_rect";
-  // Topic name for the color raw image publisher.
-  std::string color_image_topic = "tango/camera/color_1/image_raw";
-  // Topic name for the color rectified image publisher.
-  std::string color_rectified_image_topic = "tango/camera/color_1/image_rect";
-  // Param name for the drift correction parameter.
-  std::string localization_mode_param = "tango/localization_mode";
-  // Param name for the dataset base folder.
-  std::string datasets_path = "tango/dataset_datasets_path";
-  // Param name for the dataset UUID.
-  std::string dataset_uuid = "tango/dataset_uuid";
-};
-
-=======
->>>>>>> 8873469f
 // Node collecting tango data and publishing it on ros topics.
 class TangoRosNode {
  public:
