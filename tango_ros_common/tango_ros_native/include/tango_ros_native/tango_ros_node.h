--- conflicted
+++ resolved
@@ -107,18 +107,11 @@
   void PublishPointCloud();
   void PublishFisheyeImage();
   void PublishColorImage();
-<<<<<<< HEAD
-  // Run publish data functions in a loop.
-  void RunPublishingPose();
-  void RunPublishingPointCloud();
-  void RunPublishingFisheyeImage();
-  void RunPublishingColorImage();
+  // Run ros::spinOnce() in a loop to trigger subscribers callbacks (e.g. dynamic reconfigure).
+  void RunRosSpin();
   // Function called when one of the dynamic reconfigure parameter is changed.
   void DynamicReconfigureCallback(PublisherConfig &config, uint32_t level);
-  // Run ros::spinOnce() in a loop to trigger subscribers callbacks (e.g. dynamic reconfigure).
-  void RunRosSpin();
-=======
->>>>>>> 4495ad99
+
 
   TangoConfig tango_config_;
   ros::NodeHandle node_handle_;
