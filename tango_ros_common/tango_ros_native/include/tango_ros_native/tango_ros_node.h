// Copyright 2016 Intermodalics All Rights Reserved.
//
// Licensed under the Apache License, Version 2.0 (the "License");
// you may not use this file except in compliance with the License.
// You may obtain a copy of the License at
//
//      http://www.apache.org/licenses/LICENSE-2.0
//
// Unless required by applicable law or agreed to in writing, software
// distributed under the License is distributed on an "AS IS" BASIS,
// WITHOUT WARRANTIES OR CONDITIONS OF ANY KIND, either express or implied.
// See the License for the specific language governing permissions and
// limitations under the License.
#ifndef TANGO_ROS_NODE_H_
#define TANGO_ROS_NODE_H_
#include <atomic>
#include <chrono>
#include <condition_variable>
#include <mutex>
#include <string>
#include <thread>
#include <time.h>

#include <tango_client_api/tango_client_api.h>

#include <opencv2/core/core.hpp>

#include <camera_info_manager/camera_info_manager.h>
#include <cv_bridge/cv_bridge.h>
#include <geometry_msgs/TransformStamped.h>
#include <image_geometry/pinhole_camera_model.h>
#include <image_transport/image_transport.h>
#include <ros/ros.h>
#include <ros/node_handle.h>
#include <sensor_msgs/CameraInfo.h>
#include <sensor_msgs/LaserScan.h>
#include <sensor_msgs/PointCloud2.h>
#include <tango_ros_messages/SaveMap.h>
#include <tf/transform_broadcaster.h>
#include <tf2_ros/static_transform_broadcaster.h>

#include "tango_ros_native/PublisherConfig.h"

namespace tango_ros_native {
const std::string NODE_NAME = "tango";
const int NUMBER_OF_FIELDS_IN_POINT_CLOUD = 4;
// See laser scan message doc for definition of laser scan constants:
// http://docs.ros.org/api/sensor_msgs/html/msg/LaserScan.html
const float LASER_SCAN_ANGLE_MIN = 0.;
const float LASER_SCAN_ANGLE_MAX = 3.1415;
const float LASER_SCAN_ANGLE_INCREMENT = 3.1415 / 360;
const float LASER_SCAN_TIME_INCREMENT = 0.0;
const float LASER_SCAN_SCAN_TIME= 0.3333;
const float LASER_SCAN_RANGE_MIN = 0.15;
const float LASER_SCAN_RANGE_MAX = 4.0;
const std::string LASER_SCAN_FRAME_ID = "laser";
const std::string DATASETS_PATH = "/sdcard/tango_ros_streamer/datasets/";

// Camera bitfield values.
const uint32_t CAMERA_NONE = 0;
const uint32_t CAMERA_FISHEYE = (1 << 1);
const uint32_t CAMERA_COLOR = (1 << 2);

// Localization mode values.
// See http://developers.google.com/tango/overview/area-learning to know more
// about Tango localization
enum LocalizationMode {
  // No map required. Internally runs VIO (Visual Inertial Odometry) from Tango.
  ODOMETRY = 1,
  // No map required. Internally runs COM (Concurrent Odometry and Mapping,
  // also mentioned as drift correction) from Tango.
  ONLINE_SLAM = 2,
  // Map required. Internally runs Tango localization on ADF (Area Description File).
  LOCALIZATION = 3
};

struct PublisherConfiguration {
  // True if pose needs to be published.
  std::atomic_bool publish_device_pose{false};
  // True if point cloud needs to be published.
  std::atomic_bool publish_point_cloud{false};
  // True if laser scan needs to be published.
  std::atomic_bool publish_laser_scan{false};
  // Flag corresponding to which cameras need to be published.
  std::atomic<uint32_t> publish_camera{CAMERA_NONE};

  // Topic name for the point cloud publisher.
  std::string point_cloud_topic = "tango/point_cloud";
  // Topic name for the laser scan publisher.
  std::string laser_scan_topic = "tango/laser_scan";
  // Topic name for the fisheye raw image publisher.
  std::string fisheye_image_topic = "tango/camera/fisheye_1/image_raw";
  // Topic name for the fisheye rectified image publisher.
  std::string fisheye_rectified_image_topic = "tango/camera/fisheye_1/image_rect";
  // Topic name for the color raw image publisher.
  std::string color_image_topic = "tango/camera/color_1/image_raw";
  // Topic name for the color rectified image publisher.
  std::string color_rectified_image_topic = "tango/camera/color_1/image_rect";
  // Param name for boolean which indicates if we are creating a new map.
  std::string create_new_map = "tango/create_new_map";
  // Param name for the localization mode.
  std::string localization_mode_param = "tango/localization_mode";
<<<<<<< HEAD
  // Param name for localization map uuid.
  std::string localization_map_uuid = "/tango/localization_map_uuid";
=======
  // Param name for the dataset base folder.
  std::string datasets_path = "tango/dataset_datasets_path";
  // Param name for the dataset UUID.
  std::string dataset_uuid = "tango/dataset_uuid";
>>>>>>> ae13278f
};

// Node collecting tango data and publishing it on ros topics.
class TangoRosNode {
 public:
  TangoRosNode();
  TangoRosNode(const PublisherConfiguration& publisher_config);
  ~TangoRosNode();
  // Sets the tango config and connects to the tango service.
  // It also publishes the necessary static transforms (device_T_camera_*).
  // @return returns success if it ended successfully.
  TangoErrorType OnTangoServiceConnected();
  // Disconnects from the tango service.
  void TangoDisconnect();
  // Starts the threads that publish data.
  void StartPublishing();
  // Stops the threads that publish data.
  // Will not return until all the internal threads have exited.
  void StopPublishing();
  // Gets the full list of map Uuids (Universally Unique IDentifier)
  // available on the device.
  // @return a list as a string: uuids are comma-separated.
  std::string GetAvailableMapUuidsList();
  // Gets the map name corresponding to a given map uuid.
  std::string GetMapNameFromUuid(const std::string& map_uuid);


  // Function called when a new device pose is available.
  void OnPoseAvailable(const TangoPoseData* pose);
  // Function called when a new point cloud is available.
  void OnPointCloudAvailable(const TangoPointCloud* point_cloud);
  // Function called when a new camera image is available.
  void OnFrameAvailable(TangoCameraId camera_id, const TangoImageBuffer* buffer);

 private:
  // Sets the tango config to be able to collect all necessary data from tango.
  // @return returns TANGO_SUCCESS if the config was set successfully.
  TangoErrorType TangoSetupConfig();
  // Connects to the tango service and to the necessary callbacks.
  // @return returns TANGO_SUCCESS if connecting to tango ended successfully.
  TangoErrorType TangoConnect();
  // Publishes the necessary static transforms (device_T_camera_*).
  void PublishStaticTransforms();
  // Publishes the available data (device pose, point cloud, laser scan, images).
  void PublishDevicePose();
  void PublishPointCloud();
  void PublishLaserScan();
  void PublishFisheyeImage();
  void PublishColorImage();
  // Runs ros::spinOnce() in a loop to trigger subscribers callbacks (e.g. dynamic reconfigure).
  void RunRosSpin();
  // Function called when one of the dynamic reconfigure parameter is changed.
  // Updates the publisher configuration consequently.
  void DynamicReconfigureCallback(PublisherConfig &config, uint32_t level);
  // Function called when the SaveMap service is called.
  // Save the current map (ADF) to disc with the given name.
  bool SaveMap(tango_ros_messages::SaveMap::Request &req, tango_ros_messages::SaveMap::Response &res);


  TangoConfig tango_config_;
  ros::NodeHandle node_handle_;

  PublisherConfiguration publisher_config_;
  std::thread publish_device_pose_thread_;
  std::thread publish_pointcloud_thread_;
  std::thread publish_laserscan_thread_;
  std::thread publish_fisheye_image_thread_;
  std::thread publish_color_image_thread_;
  std::thread ros_spin_thread_;
  std::atomic_bool run_threads_;

  std::mutex pose_available_mutex_;
  std::condition_variable pose_available_;
  std::mutex point_cloud_available_mutex_;
  std::condition_variable point_cloud_available_;
  std::mutex laser_scan_available_mutex_;
  std::condition_variable laser_scan_available_;
  std::mutex fisheye_image_available_mutex_;
  std::condition_variable fisheye_image_available_;
  std::mutex color_image_available_mutex_;
  std::condition_variable color_image_available_;

  double time_offset_ = 0.; // Offset between tango time and ros time in s.

  tf::TransformBroadcaster tf_broadcaster_;
  geometry_msgs::TransformStamped start_of_service_T_device_;
  geometry_msgs::TransformStamped area_description_T_start_of_service_;
  tf2_ros::StaticTransformBroadcaster tf_static_broadcaster_;
  geometry_msgs::TransformStamped device_T_camera_depth_;
  tf::StampedTransform camera_depth_T_laser_;
  geometry_msgs::TransformStamped device_T_camera_fisheye_;
  geometry_msgs::TransformStamped device_T_camera_color_;

  ros::Publisher point_cloud_publisher_;
  sensor_msgs::PointCloud2 point_cloud_;

  ros::Publisher laser_scan_publisher_;
  sensor_msgs::LaserScan laser_scan_;
  // TODO: make these ros params.
  double laser_scan_min_height_ = -1.0; // meter
  double laser_scan_max_height_ = 1.0; // meter

  std::shared_ptr<image_transport::ImageTransport> image_transport_;

  image_transport::CameraPublisher fisheye_camera_publisher_;
  std_msgs::Header fisheye_image_header_;
  sensor_msgs::CameraInfo fisheye_camera_info_;
  std::shared_ptr<camera_info_manager::CameraInfoManager> fisheye_camera_info_manager_;
  image_transport::Publisher fisheye_rectified_image_publisher_;
  cv::Mat fisheye_image_;
  cv::Mat cv_warp_map_x_;
  cv::Mat cv_warp_map_y_;
  cv::Mat fisheye_image_rect_;

  image_transport::CameraPublisher color_camera_publisher_;
  std_msgs::Header color_image_header_;
  sensor_msgs::CameraInfo color_camera_info_;
  std::shared_ptr<camera_info_manager::CameraInfoManager> color_camera_info_manager_;
  image_transport::Publisher color_rectified_image_publisher_;
  cv::Mat color_image_;
  image_geometry::PinholeCameraModel color_camera_model_;
  cv::Mat color_image_rect_;

  ros::ServiceServer save_map_service_;
};
}  // namespace tango_ros_native
#endif  // TANGO_ROS_NODE_H_<|MERGE_RESOLUTION|>--- conflicted
+++ resolved
@@ -96,19 +96,16 @@
   std::string color_image_topic = "tango/camera/color_1/image_raw";
   // Topic name for the color rectified image publisher.
   std::string color_rectified_image_topic = "tango/camera/color_1/image_rect";
-  // Param name for boolean which indicates if we are creating a new map.
+  // Param name which indicates if we are creating a new map.
   std::string create_new_map = "tango/create_new_map";
   // Param name for the localization mode.
   std::string localization_mode_param = "tango/localization_mode";
-<<<<<<< HEAD
-  // Param name for localization map uuid.
+  // Param name for the localization map uuid.
   std::string localization_map_uuid = "/tango/localization_map_uuid";
-=======
   // Param name for the dataset base folder.
   std::string datasets_path = "tango/dataset_datasets_path";
   // Param name for the dataset UUID.
   std::string dataset_uuid = "tango/dataset_uuid";
->>>>>>> ae13278f
 };
 
 // Node collecting tango data and publishing it on ros topics.
