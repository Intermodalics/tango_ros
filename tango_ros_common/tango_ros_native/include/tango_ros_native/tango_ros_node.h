--- conflicted
+++ resolved
@@ -63,16 +63,12 @@
  public:
   TangoRosNode(PublisherConfiguration publisher_config);
   ~TangoRosNode();
-<<<<<<< HEAD
   // Checks the installed version of the TangoCore. If it is too old, then
   // it will not support the most up to date features.
   // @return returns true if tango version if supported.
-  bool isTangoVersionOk(JNIEnv* env, jobject activity);
+  bool IsTangoVersionOk(JNIEnv* env, jobject activity);
   // Binds to the tango service.
   // @return returns true if setting the binder ended successfully.
-=======
-  bool IsTangoVersionOk(JNIEnv* env, jobject activity);
->>>>>>> ae682a7f
   bool SetBinder(JNIEnv* env, jobject binder);
   // Sets the tango config and connects to the tango service.
   // It also publishes the necessary static transforms (device_T_camera_*).
