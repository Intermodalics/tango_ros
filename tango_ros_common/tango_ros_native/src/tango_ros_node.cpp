// Copyright 2016 Intermodalics All Rights Reserved.
//
// Licensed under the Apache License, Version 2.0 (the "License");
// you may not use this file except in compliance with the License.
// You may obtain a copy of the License at
//
//      http://www.apache.org/licenses/LICENSE-2.0
//
// Unless required by applicable law or agreed to in writing, software
// distributed under the License is distributed on an "AS IS" BASIS,
// WITHOUT WARRANTIES OR CONDITIONS OF ANY KIND, either express or implied.
// See the License for the specific language governing permissions and
// limitations under the License.
#include "tango_ros_native/tango_3d_reconstruction_helper.h"
#include "tango_ros_native/tango_ros_conversions_helper.h"
#include "tango_ros_native/tango_ros_node.h"

#include <cmath>
#include <ctime>
#include <iostream>
#include <vector>
#include <sstream>

#include <glog/logging.h>

#include <dynamic_reconfigure/config_tools.h>
#include <dynamic_reconfigure/server.h>
#include <pluginlib/class_list_macros.h>
#include <sensor_msgs/image_encodings.h>
#include <std_msgs/Int8.h>

PLUGINLIB_EXPORT_CLASS(tango_ros_native::TangoRosNode, nodelet::Nodelet)

namespace {
std::vector<std::string> SplitCommaSeparatedString(const std::string& comma_separated_string) {
  std::vector<std::string> output;
  std::stringstream ss(comma_separated_string);

  std::string string_element;
  while (std::getline(ss, string_element, ',')) {
    output.push_back(string_element);
  }
  return output;
}

// This function routes onPoseAvailable callback to the application object for
// handling.
// @param context, context will be a pointer to a TangoRosNode
//        instance on which to call the callback.
// @param pose, pose data to route to onPoseAvailable function.
void OnPoseAvailableRouter(void* context, const TangoPoseData* pose) {
  tango_ros_native::TangoRosNode* app =
      static_cast<tango_ros_native::TangoRosNode*>(context);
  app->OnPoseAvailable(pose);
}
// This function routes onPointCloudAvailable callback to the application
// object for handling.
// @param context, context will be a pointer to a TangoRosNode
//        instance on which to call the callback.
// @param point_cloud, point cloud data to route to OnPointCloudAvailable
//        function.
void OnPointCloudAvailableRouter(void* context,
                                 const TangoPointCloud* point_cloud) {
  tango_ros_native::TangoRosNode* app =
      static_cast<tango_ros_native::TangoRosNode*>(context);
  app->OnPointCloudAvailable(point_cloud);
}
// This function routes OnFrameAvailable callback to the application
// object for handling.
// @param context, context will be a pointer to a TangoRosNode
//        instance on which to call the callback.
// @param camera_id, the ID of the camera. Only TANGO_CAMERA_COLOR and
//        TANGO_CAMERA_FISHEYE are supported.
// @param buffer, image data to route to OnFrameAvailable function.
void OnFrameAvailableRouter(void* context, TangoCameraId camera_id,
                            const TangoImageBuffer* buffer) {
  tango_ros_native::TangoRosNode* app =
      static_cast<tango_ros_native::TangoRosNode*>(context);
  app->OnFrameAvailable(camera_id, buffer);
}

// Compute fisheye distorted coordinates from undistorted coordinates.
// The distortion model used by the Tango fisheye camera is called FOV and is
// described in 'Straight lines have to be straight' by Frederic Devernay and
// Olivier Faugeras. See https://hal.inria.fr/inria-00267247/document.
void ApplyFovModel(
    double xu, double yu, double w, double w_inverse, double two_tan_w_div_two,
    double* xd, double* yd) {
  double ru = sqrt(xu * xu + yu * yu);
  constexpr double epsilon = 1e-7;
  if (w < epsilon || ru < epsilon) {
    *xd = xu;
    *yd = yu ;
  } else {
    double rd_div_ru = std::atan(ru * two_tan_w_div_two) * w_inverse / ru;
    *xd = xu * rd_div_ru;
    *yd = yu * rd_div_ru;
  }
}
// Compute the warp maps to undistort the Tango fisheye image using the FOV
// model. See OpenCV documentation for more information on warp maps:
// http://docs.opencv.org/2.4/modules/imgproc/doc/geometric_transformations.html
// @param fisheye_camera_info the fisheye camera intrinsics.
// @param cv_warp_map_x the output map for the x direction.
// @param cv_warp_map_y the output map for the y direction.
void ComputeWarpMapsToRectifyFisheyeImage(
    const sensor_msgs::CameraInfo& fisheye_camera_info,
    cv::Mat* cv_warp_map_x, cv::Mat* cv_warp_map_y) {
  const double fx = fisheye_camera_info.K[0];
  const double fy = fisheye_camera_info.K[4];
  const double cx = fisheye_camera_info.K[2];
  const double cy = fisheye_camera_info.K[5];
  const double w = fisheye_camera_info.D[0];
  // Pre-computed variables for more efficiency.
  const double fy_inverse = 1.0 / fy;
  const double fx_inverse = 1.0 / fx;
  const double w_inverse = 1 / w;
  const double two_tan_w_div_two = 2.0 * std::tan(w * 0.5);
  // Compute warp maps in x and y directions.
  // OpenCV expects maps from dest to src, i.e. from undistorted to distorted
  // pixel coordinates.
  for(int iu = 0; iu < fisheye_camera_info.height; ++iu) {
    for (int ju = 0; ju < fisheye_camera_info.width; ++ju) {
      double xu = (ju - cx) * fx_inverse;
      double yu = (iu - cy) * fy_inverse;
      double xd, yd;
      ApplyFovModel(xu, yu, w, w_inverse, two_tan_w_div_two, &xd, &yd);
      double jd = cx + xd * fx;
      double id = cy + yd * fy;
      cv_warp_map_x->at<float>(iu, ju) = jd;
      cv_warp_map_y->at<float>(iu, ju) = id;
    }
  }
}
std::string GetCurrentDateAndTime() {
  std::time_t currentTime;
  struct tm* currentDateTime;
  std::time(&currentTime);
  currentDateTime = std::localtime(&currentTime);
  int day = currentDateTime->tm_mday;
  int month = currentDateTime->tm_mon + 1;
  int year = currentDateTime->tm_year + 1900;
  int hour = currentDateTime->tm_hour;
  int min = currentDateTime->tm_min;
  int sec = currentDateTime->tm_sec;
  std::ostringstream oss;
  oss << year << "-" << month << "-" << day << "_" << hour << "-" << min << "-" << sec;
  return oss.str();
}
double GetBootTimeInSecond() {
  struct timespec res_boot;
  clock_gettime(CLOCK_BOOTTIME, &res_boot);
  return res_boot.tv_sec + (double) res_boot.tv_nsec / 1e9;
}
template<typename T>
void SetDefaultValueIfParamDoesNotExist(
    const ros::NodeHandle& node_handle, const std::string& param_name,
    T default_value) {
  if (!node_handle.hasParam(param_name)) {
    node_handle.setParam(param_name, default_value);
  }
}
template<typename T>
void GetParamValueAndSetDefaultValueIfParamDoesNotExist(
    const ros::NodeHandle& node_handle, const std::string& param_name,
    T default_value, T& param_value) {
  if (node_handle.hasParam(param_name)) {
    node_handle.getParam(param_name, param_value);
  } else {
    param_value = default_value;
    node_handle.setParam(param_name, default_value);
  }
}
}  // namespace

namespace tango_ros_native {
TangoRosNode::TangoRosNode() : run_threads_(false), tango_config_(nullptr),
    t3dr_context_(nullptr), point_cloud_manager_(nullptr),
    image_buffer_manager_(nullptr), new_point_cloud_available_for_t3dr_(false) {}

void TangoRosNode::onInit() {
  node_handle_ = getMTPrivateNodeHandle();
  const  uint32_t queue_size = 1;
  const bool latching = true;
  tango_status_publisher_ =
      node_handle_.advertise<std_msgs::Int8>(TANGO_STATUS_TOPIC_NAME,
                                             queue_size, latching);
  start_of_service_T_device_publisher_ =
      node_handle_.advertise<geometry_msgs::TransformStamped>(
          START_OF_SERVICE_T_DEVICE_TOPIC_NAME, queue_size, latching);
  area_description_T_start_of_service_publisher_ =
      node_handle_.advertise<geometry_msgs::TransformStamped>(
          AREA_DESCRIPTION_T_START_OF_SERVICE_TOPIC_NAME, queue_size, latching);

  image_transport_.reset(new image_transport::ImageTransport(node_handle_));
  try {
    fisheye_camera_publisher_ =
        image_transport_->advertiseCamera(FISHEYE_IMAGE_TOPIC_NAME,
                                          queue_size, latching);
    fisheye_rectified_image_publisher_ =
        image_transport_->advertise(FISHEYE_RECTIFIED_IMAGE_TOPIC_NAME,
                                   queue_size, latching);
  } catch (const image_transport::Exception& e) {
    LOG(ERROR) << "Error while creating fisheye image transport publishers" << e.what();
  }

  get_map_name_service_ = node_handle_.advertiseService<tango_ros_messages::GetMapName::Request,
      tango_ros_messages::GetMapName::Response>(GET_MAP_NAME_SERVICE_NAME,
                                             boost::bind(&TangoRosNode::GetMapNameServiceCallback, this, _1, _2));

  get_map_uuids_service_ = node_handle_.advertiseService<tango_ros_messages::GetMapUuids::Request,
      tango_ros_messages::GetMapUuids::Response>(GET_MAP_UUIDS_SERVICE_NAME,
                                             boost::bind(&TangoRosNode::GetMapUuidsServiceCallback, this, _1, _2));

  save_map_service_ = node_handle_.advertiseService<tango_ros_messages::SaveMap::Request,
      tango_ros_messages::SaveMap::Response>(SAVE_MAP_SERVICE_NAME,
                                             boost::bind(&TangoRosNode::SaveMapServiceCallback, this, _1, _2));

  tango_connect_service_ = node_handle_.advertiseService<tango_ros_messages::TangoConnect::Request,
          tango_ros_messages::TangoConnect::Response>(
              CONNECT_SERVICE_NAME, boost::bind(
                  &TangoRosNode::TangoConnectServiceCallback, this, _1, _2));

  tango_status_ = TangoStatus::UNKNOWN;

  SetDefaultValueIfParamDoesNotExist(
      node_handle_, CREATE_NEW_MAP_PARAM_NAME, false);
  SetDefaultValueIfParamDoesNotExist(
      node_handle_, LOCALIZATION_MODE_PARAM_NAME, 2);
  SetDefaultValueIfParamDoesNotExist(
      node_handle_, LOCALIZATION_MAP_UUID_PARAM_NAME, "");
  SetDefaultValueIfParamDoesNotExist(
      node_handle_, DATASET_PATH_PARAM_NAME, "");
  SetDefaultValueIfParamDoesNotExist(
      node_handle_, DATASET_UUID_PARAM_NAME, "");
  SetDefaultValueIfParamDoesNotExist(node_handle_,
      tango_3d_reconstruction_helper::TANGO_3DR_RESOLUTION_PARAM_NAME,
      tango_3d_reconstruction_helper::TANGO_3DR_DEFAULT_RESOLUTION);
  SetDefaultValueIfParamDoesNotExist(node_handle_,
      tango_3d_reconstruction_helper::TANGO_3DR_USE_SPACE_CLEARING_PARAM_NAME,
      tango_3d_reconstruction_helper::TANGO_3DR_DEFAULT_USE_SPACE_CLEARING);
  SetDefaultValueIfParamDoesNotExist(node_handle_,
      tango_3d_reconstruction_helper::TANGO_3DR_MIN_NUM_VERTICES_PARAM_NAME,
      tango_3d_reconstruction_helper::TANGO_3DR_DEFAULT_MIN_NUM_VERTICES);
  SetDefaultValueIfParamDoesNotExist(node_handle_,
      tango_3d_reconstruction_helper::TANGO_3DR_UPDATE_METHOD_PARAM_NAME,
      tango_3d_reconstruction_helper::TANGO_3DR_DEFAULT_UPDATE_METHOD);
  SetDefaultValueIfParamDoesNotExist(node_handle_,
      tango_3d_reconstruction_helper::TANGO_3DR_MAX_VOXEL_WEIGHT_PARAM_NAME,
      tango_3d_reconstruction_helper::TANGO_3DR_DEFAULT_MAX_VOXEL_WEIGHT);
  SetDefaultValueIfParamDoesNotExist(node_handle_,
      tango_3d_reconstruction_helper::TANGO_3DR_FLOORPLAN_MAX_ERROR_PARAM_NAME,
      tango_3d_reconstruction_helper::TANGO_3DR_DEFAULT_FLOORPLAN_MAX_ERROR);
  SetDefaultValueIfParamDoesNotExist(
      node_handle_, USE_TF_STATIC_PARAM_NAME, true);
  GetParamValueAndSetDefaultValueIfParamDoesNotExist(
      node_handle_, PUBLISH_POSE_ON_TF_PARAM_NAME, true, publish_pose_on_tf_);
  GetParamValueAndSetDefaultValueIfParamDoesNotExist(
      node_handle_, ENABLE_DEPTH_PARAM_NAME, true, enable_depth_);
  GetParamValueAndSetDefaultValueIfParamDoesNotExist(
      node_handle_, ENABLE_COLOR_CAMERA_PARAM_NAME, true, enable_color_camera_);
  int t3dr_occupancy_grid_threshold =
      tango_3d_reconstruction_helper::TANGO_3DR_OCCUPANCY_GRID_DEFAULT_THRESHOLD;
  GetParamValueAndSetDefaultValueIfParamDoesNotExist(node_handle_,
      tango_3d_reconstruction_helper::TANGO_3DR_OCCUPANCY_GRID_THRESHOLD_PARAM_NAME,
      static_cast<int>(
          tango_3d_reconstruction_helper::TANGO_3DR_OCCUPANCY_GRID_DEFAULT_THRESHOLD),
      t3dr_occupancy_grid_threshold);
  t3dr_occupancy_grid_threshold_ = t3dr_occupancy_grid_threshold;
}

TangoRosNode::~TangoRosNode() {
  TangoDisconnect();
}

TangoErrorType TangoRosNode::OnTangoServiceConnected() {
  const  uint32_t queue_size = 1;
  const bool latching = true;
  // Advertise topics that need depth camera and/or color camera only if cameras are enable.
  if (enable_depth_) {
    point_cloud_publisher_ =
        node_handle_.advertise<sensor_msgs::PointCloud2>(
            POINT_CLOUD_TOPIC_NAME, queue_size, latching);
    laser_scan_publisher_ =
        node_handle_.advertise<sensor_msgs::LaserScan>(
            LASER_SCAN_TOPIC_NAME, queue_size, latching);
  } else {
    point_cloud_publisher_.shutdown();
    laser_scan_publisher_.shutdown();
  }
  if (enable_color_camera_) {
    try {
      color_camera_publisher_ =
          image_transport_->advertiseCamera(COLOR_IMAGE_TOPIC_NAME,
                                            queue_size, latching);
      color_rectified_image_publisher_ =
          image_transport_->advertise(COLOR_RECTIFIED_IMAGE_TOPIC_NAME,
                                      queue_size, latching);
      } catch (const image_transport::Exception& e) {
        LOG(ERROR) << "Error while creating color image transport publishers" << e.what();
      }
  } else {
    color_camera_publisher_.shutdown();
    color_rectified_image_publisher_.shutdown();
  }
  if (enable_depth_ && enable_color_camera_) {
    mesh_marker_publisher_ =
        node_handle_.advertise<visualization_msgs::MarkerArray>(
            COLOR_MESH_TOPIC_NAME, queue_size, latching);
    occupancy_grid_publisher_ = node_handle_.advertise<nav_msgs::OccupancyGrid>(
        OCCUPANCY_GRID_TOPIC_NAME, queue_size, latching);
  } else {
    mesh_marker_publisher_.shutdown();
    occupancy_grid_publisher_.shutdown();
  }

  TangoCoordinateFramePair pair;
  pair.base = TANGO_COORDINATE_FRAME_START_OF_SERVICE;
  pair.target = TANGO_COORDINATE_FRAME_DEVICE;
  TangoPoseData pose;
  time_t current_time = time(NULL);
  time_t end = current_time + 10;
  while (current_time < end) {
    TangoService_getPoseAtTime(0.0, pair, &pose);
    if (pose.status_code == TANGO_POSE_VALID) {
      break;
    }
    sleep(1);
    current_time = time(NULL);
  }
  if (pose.status_code != TANGO_POSE_VALID) {
    LOG(ERROR) << "Error, could not get a first valid pose.";
    return TANGO_INVALID;
  }
  time_offset_ = ros::Time::now().toSec() - GetBootTimeInSecond();

  TangoCameraIntrinsics tango_camera_intrinsics;
  TangoService_getCameraIntrinsics(TANGO_CAMERA_FISHEYE, &tango_camera_intrinsics);
  tango_ros_conversions_helper::toCameraInfo(tango_camera_intrinsics, &fisheye_camera_info_);
  fisheye_camera_info_manager_.reset(new camera_info_manager::CameraInfoManager(node_handle_));
  fisheye_camera_info_manager_->setCameraName("fisheye_1");
  // Cache warp maps for more efficiency.
  cv_warp_map_x_.create(fisheye_camera_info_.height, fisheye_camera_info_.width, CV_32FC1);
  cv_warp_map_y_.create(fisheye_camera_info_.height, fisheye_camera_info_.width, CV_32FC1);
  ComputeWarpMapsToRectifyFisheyeImage(fisheye_camera_info_, &cv_warp_map_x_, &cv_warp_map_y_);
  fisheye_image_rect_.create(fisheye_camera_info_.height, fisheye_camera_info_.width, CV_8UC1);

  TangoService_getCameraIntrinsics(TANGO_CAMERA_COLOR, &tango_camera_intrinsics);
  tango_ros_conversions_helper::toCameraInfo(tango_camera_intrinsics, &color_camera_info_);
  color_camera_info_manager_.reset(new camera_info_manager::CameraInfoManager(node_handle_));
  color_camera_info_manager_->setCameraName("color_1");
  // Cache camera model for more efficiency.
  color_camera_model_.fromCameraInfo(color_camera_info_);

  tango_ros_conversions_helper::toTango3DR_CameraCalibration(
      tango_camera_intrinsics, &t3dr_color_camera_intrinsics_);
  tango_3d_reconstruction_helper::TangoSetup3DRConfig(
      node_handle_, &t3dr_resolution_, &t3dr_context_, &t3dr_color_camera_intrinsics_);
  return TANGO_SUCCESS;
}

TangoErrorType TangoRosNode::TangoSetupConfig() {
  const char* function_name = "TangoRosNode::TangoSetupConfig()";

  tango_config_ = TangoService_getConfig(TANGO_CONFIG_DEFAULT);
  if (tango_config_ == nullptr) {
    LOG(ERROR) << function_name << ", TangoService_getConfig error.";
    return TANGO_ERROR;
  }

  TangoErrorType result;
  const char* config_enable_motion_tracking = "config_enable_motion_tracking";
  result = TangoConfig_setBool(tango_config_, config_enable_motion_tracking, true);
  if(result != TANGO_SUCCESS) {
    LOG(ERROR) << function_name << ", TangoConfig_setBool "
        << config_enable_motion_tracking << " error: " << result;
    return result;
  }
  bool create_new_map;
  node_handle_.param(CREATE_NEW_MAP_PARAM_NAME, create_new_map, false);
  const char* config_enable_learning_mode = "config_enable_learning_mode";
  result = TangoConfig_setBool(tango_config_, config_enable_learning_mode, create_new_map);
  if (result != TANGO_SUCCESS) {
    LOG(ERROR) << function_name << ", TangoConfig_setBool "
        << config_enable_learning_mode << " error: " << result;
    return result;
  }
  if (!create_new_map) {
    bool enable_drift_correction = false;
    int localization_mode;
    node_handle_.param(LOCALIZATION_MODE_PARAM_NAME, localization_mode,
                       (int)LocalizationMode::ONLINE_SLAM);
    if (localization_mode == LocalizationMode::ONLINE_SLAM) {
      enable_drift_correction = true;
    }
    const char* config_enable_drift_correction = "config_enable_drift_correction";
    result = TangoConfig_setBool(tango_config_, config_enable_drift_correction, enable_drift_correction);
    if (result != TANGO_SUCCESS) {
      LOG(ERROR) << function_name << ", TangoConfig_setBool "
          << config_enable_drift_correction << " error: " << result;
      return result;
    }
    if (localization_mode == LocalizationMode::LOCALIZATION) {
      std::string map_uuid_to_load = "";
      node_handle_.param<std::string>(LOCALIZATION_MAP_UUID_PARAM_NAME, map_uuid_to_load, "");
      const char* config_load_area_description_UUID = "config_load_area_description_UUID";
      result = TangoConfig_setString(tango_config_, config_load_area_description_UUID, map_uuid_to_load.c_str());
      if (result != TANGO_SUCCESS) {
        LOG(ERROR) << function_name << ", TangoConfig_setString "
            << config_load_area_description_UUID << " error: " << result;
        return result;
      }
    }
  }
  const char* config_enable_auto_recovery = "config_enable_auto_recovery";
  result = TangoConfig_setBool(tango_config_, config_enable_auto_recovery, true);
  if (result != TANGO_SUCCESS) {
    LOG(ERROR) << function_name << ", TangoConfig_setBool "
        << config_enable_auto_recovery << " error: " << result;
    return result;
  }
  const char* config_enable_depth = "config_enable_depth";
  node_handle_.param<bool>(ENABLE_DEPTH_PARAM_NAME, enable_depth_, true);
  result = TangoConfig_setBool(tango_config_, config_enable_depth, enable_depth_);
  if (result != TANGO_SUCCESS) {
    LOG(ERROR) << function_name << ", TangoConfig_setBool "
        << config_enable_depth << " error: " << result;
    return result;
  }
  const char* config_depth_mode = "config_depth_mode";
  result = TangoConfig_setInt32(tango_config_, config_depth_mode, TANGO_POINTCLOUD_XYZC);
  if (result != TANGO_SUCCESS) {
    LOG(ERROR) << function_name << ", TangoConfig_setInt "
        << config_depth_mode << " error: " << result;
    return result;
  }
  const char* config_enable_color_camera = "config_enable_color_camera";
  node_handle_.param<bool>(ENABLE_COLOR_CAMERA_PARAM_NAME, enable_color_camera_, true);
  result = TangoConfig_setBool(tango_config_, config_enable_color_camera, enable_color_camera_);
  if (result != TANGO_SUCCESS) {
    LOG(ERROR) << function_name << ", TangoConfig_setBool "
        << config_enable_color_camera << " error: " << result;
    return result;
  }
  std::string datasets_path;
  node_handle_.param(DATASET_PATH_PARAM_NAME, datasets_path, DATASETS_PATH);
  const char* config_datasets_path = "config_datasets_path";
  result = TangoConfig_setString(tango_config_, config_datasets_path, datasets_path.c_str());
  if (result != TANGO_SUCCESS) {
    LOG(ERROR) << function_name << ", TangoConfig_setString "
               << config_datasets_path << " error: " << result;
    return result;
  }
  std::string dataset_uuid;
  node_handle_.param(DATASET_UUID_PARAM_NAME, dataset_uuid, std::string(""));
  const char* config_experimental_load_dataset_UUID = "config_experimental_load_dataset_UUID";
  result = TangoConfig_setString(tango_config_, config_experimental_load_dataset_UUID, dataset_uuid.c_str());
  if (result != TANGO_SUCCESS) {
    LOG(ERROR) << function_name << ", TangoConfig_setString "
               << config_experimental_load_dataset_UUID << " error: " << result;
    return result;
  }
  if (point_cloud_manager_ == nullptr) {
    int32_t max_point_cloud_elements;
    const char* config_max_point_cloud_elements = "max_point_cloud_elements";
    result = TangoConfig_getInt32(tango_config_, config_max_point_cloud_elements,
                               &max_point_cloud_elements);
    if (result != TANGO_SUCCESS) {
      LOG(ERROR) << function_name << ", Failed to query maximum number of point cloud elements.";
      return result;
    }
    result = TangoSupport_createPointCloudManager(max_point_cloud_elements, &point_cloud_manager_);
    if (result != TANGO_SUCCESS) {
      LOG(ERROR) << function_name << ", Failed to create point cloud manager.";
      return result;
    }
  }
  return TANGO_SUCCESS;
}

TangoErrorType TangoRosNode::TangoConnect() {
  const char* function_name = "TangoRosNode::TangoConnect()";

  TangoCoordinateFramePair pairs[2] = {
         {TANGO_COORDINATE_FRAME_START_OF_SERVICE,
          TANGO_COORDINATE_FRAME_DEVICE},
         {TANGO_COORDINATE_FRAME_AREA_DESCRIPTION,
          TANGO_COORDINATE_FRAME_START_OF_SERVICE}};
  TangoErrorType result;
<<<<<<< HEAD
  result = TangoService_connectOnPoseAvailable(2, pairs, onPoseAvailableRouter);
=======
  result = TangoService_connectOnPoseAvailable(1, &pair, OnPoseAvailableRouter);
>>>>>>> 3d6448c3
  if (result != TANGO_SUCCESS) {
    LOG(ERROR) << function_name
        << ", TangoService_connectOnPoseAvailable error: " << result;
    return result;
  }

  result = TangoService_connectOnPointCloudAvailable(OnPointCloudAvailableRouter);
  if (result != TANGO_SUCCESS) {
    LOG(ERROR) << function_name
        << ", TangoService_connectOnPointCloudAvailable error: " << result;
    return result;
  }

  result = TangoService_connectOnFrameAvailable(
      TANGO_CAMERA_FISHEYE, this, OnFrameAvailableRouter);
  if (result != TANGO_SUCCESS) {
    LOG(ERROR) << function_name
        << ", TangoService_connectOnFrameAvailable TANGO_CAMERA_FISHEYE error: " << result;
    return result;
  }

  result = TangoService_connectOnFrameAvailable(
      TANGO_CAMERA_COLOR, this, OnFrameAvailableRouter);
  if (result != TANGO_SUCCESS) {
    LOG(ERROR) << function_name
        << ", TangoService_connectOnFrameAvailable TANGO_CAMERA_COLOR error: " << result;
    return result;
  }

  result = TangoService_connect(this, tango_config_);
  if (result != TANGO_SUCCESS) {
    LOG(ERROR) << function_name << ", TangoService_connect error: " << result;
    return result;
  }
  return TANGO_SUCCESS;
}

void TangoRosNode::UpdateAndPublishTangoStatus(const TangoStatus& status) {
  tango_status_ = status;
  std_msgs::Int8 tango_status_msg;
  tango_status_msg.data = static_cast<int>(tango_status_);
  tango_status_publisher_.publish(tango_status_msg);
}

TangoErrorType TangoRosNode::ConnectToTangoAndSetUpNode() {
  if (tango_status_ == TangoStatus::SERVICE_CONNECTED) {
    // Connecting twice to Tango results in TANGO_ERROR. Early return to avoid
    // this.
    LOG(WARNING) << "Already connected to Tango service.";
    UpdateAndPublishTangoStatus(TangoStatus::SERVICE_CONNECTED);
    return TANGO_SUCCESS;
  }
  UpdateAndPublishTangoStatus(TangoStatus::UNKNOWN);

  TangoErrorType success;
  // Setup config.
  success = TangoSetupConfig();
  // Early return if config setup failed.
  if (success != TANGO_SUCCESS) {
    UpdateAndPublishTangoStatus(TangoStatus::SERVICE_NOT_CONNECTED);
    return success;
  }
  // Connect to Tango.
  success = TangoConnect();
  // Early return if Tango connect call failed.
  if (success != TANGO_SUCCESS) {
    UpdateAndPublishTangoStatus(TangoStatus::SERVICE_NOT_CONNECTED);
    return success;
  }
  // Publish static transforms.
  node_handle_.param(USE_TF_STATIC_PARAM_NAME, use_tf_static_, true);
  PublishStaticTransforms();
  success = OnTangoServiceConnected();
  if (success != TANGO_SUCCESS) {
    UpdateAndPublishTangoStatus(TangoStatus::NO_FIRST_VALID_POSE);
    return success;
  }
  area_description_T_start_of_service_.child_frame_id = "";
  tango_data_available_ = true;
  // Create publishing threads.
  StartPublishing();
  UpdateAndPublishTangoStatus(TangoStatus::SERVICE_CONNECTED);
  return success;
}


void TangoRosNode::TangoDisconnect() {
  StopPublishing();
  if (tango_config_ != nullptr) {
    TangoConfig_free(tango_config_);
    tango_config_ = nullptr;
  }
  if (point_cloud_manager_ != nullptr) {
    TangoSupport_freePointCloudManager(point_cloud_manager_);
    point_cloud_manager_ = nullptr;
  }
  if (image_buffer_manager_ != nullptr) {
    TangoSupport_freeImageBufferManager(image_buffer_manager_);
    image_buffer_manager_ = nullptr;
  }
  if (t3dr_context_ != nullptr) {
    Tango3DR_clear(t3dr_context_);
    Tango3DR_ReconstructionContext_destroy(t3dr_context_);
    t3dr_context_ = nullptr;
  }
  TangoService_disconnect();
  UpdateAndPublishTangoStatus(TangoStatus::SERVICE_NOT_CONNECTED);
}

void TangoRosNode::PublishStaticTransforms() {
  std::vector<geometry_msgs::TransformStamped> tf_transforms;
  tf_transforms.reserve(NUMBER_OF_STATIC_TRANSFORMS);
  TangoCoordinateFramePair pair;
  TangoPoseData pose;

  pair.base = TANGO_COORDINATE_FRAME_DEVICE;
  pair.target = TANGO_COORDINATE_FRAME_IMU;
  TangoService_getPoseAtTime(0.0, pair, &pose);
  geometry_msgs::TransformStamped device_T_imu;
  tango_ros_conversions_helper::toTransformStamped(pose, time_offset_, &device_T_imu);
  tf_transforms.push_back(device_T_imu);

  pair.base = TANGO_COORDINATE_FRAME_DEVICE;
  pair.target = TANGO_COORDINATE_FRAME_CAMERA_DEPTH;
  TangoService_getPoseAtTime(0.0, pair, &pose);
  tango_ros_conversions_helper::toTransformStamped(pose, time_offset_, &device_T_camera_depth_);
  tf_transforms.push_back(device_T_camera_depth_);

  // According to the ROS documentation, laser scan angles are measured around
  // the Z-axis in the laser scan frame. To follow this convention the laser
  // scan frame has to be rotated of 90 degrees around x axis with respect to
  // the Tango point cloud frame.
  camera_depth_T_laser_ = tf::StampedTransform(
      tf::Transform(tf::Quaternion(1 / sqrt(2), 0, 0, 1 / sqrt(2))), ros::Time::now(),
      tango_ros_conversions_helper::toFrameId(TANGO_COORDINATE_FRAME_CAMERA_DEPTH),
      LASER_SCAN_FRAME_ID);
  geometry_msgs::TransformStamped camera_depth_T_laser_message;
  tf::transformStampedTFToMsg(camera_depth_T_laser_, camera_depth_T_laser_message);
  tf_transforms.push_back(camera_depth_T_laser_message);

  pair.base = TANGO_COORDINATE_FRAME_DEVICE;
  pair.target = TANGO_COORDINATE_FRAME_CAMERA_FISHEYE;
  TangoService_getPoseAtTime(0.0, pair, &pose);
  tango_ros_conversions_helper::toTransformStamped(pose, time_offset_,
                                           &device_T_camera_fisheye_);
  tf_transforms.push_back(device_T_camera_fisheye_);

  pair.base = TANGO_COORDINATE_FRAME_DEVICE;
  pair.target = TANGO_COORDINATE_FRAME_CAMERA_COLOR;
  TangoService_getPoseAtTime(0.0, pair, &pose);
  tango_ros_conversions_helper::toTransformStamped(pose, time_offset_,
                                           &device_T_camera_color_);
  tf_transforms.push_back(device_T_camera_color_);

  if (use_tf_static_) {
    tf_static_broadcaster_.sendTransform(tf_transforms);
  } else {
    tf_broadcaster_.sendTransform(tf_transforms);
  }
}

void TangoRosNode::OnPoseAvailable(const TangoPoseData* pose) {
  if (publish_pose_on_tf_ ||
      start_of_service_T_device_publisher_.getNumSubscribers() > 0 ||
      area_description_T_start_of_service_publisher_.getNumSubscribers() > 0) {
    if (pose->frame.base == TANGO_COORDINATE_FRAME_START_OF_SERVICE &&
        pose->frame.target == TANGO_COORDINATE_FRAME_DEVICE) {
      if (pose->status_code == TANGO_POSE_VALID &&
          device_pose_thread_.data_available_mutex.try_lock()) {
        tango_ros_conversions_helper::toTransformStamped(
            *pose, time_offset_, &start_of_service_T_device_);
        device_pose_thread_.data_available_mutex.unlock();
        device_pose_thread_.data_available.notify_all();
      }
    }
    if (pose->frame.base == TANGO_COORDINATE_FRAME_AREA_DESCRIPTION &&
        pose->frame.target == TANGO_COORDINATE_FRAME_START_OF_SERVICE) {
      if (pose->status_code == TANGO_POSE_VALID &&
          device_pose_thread_.data_available_mutex.try_lock()) {
        tango_ros_conversions_helper::toTransformStamped(
            *pose, time_offset_, &area_description_T_start_of_service_);
        device_pose_thread_.data_available_mutex.unlock();
        device_pose_thread_.data_available.notify_all();
      }
    }
  }
}

void TangoRosNode::OnPointCloudAvailable(const TangoPointCloud* point_cloud) {
  if (point_cloud->num_points > 0) {
    if (point_cloud_publisher_.getNumSubscribers() > 0 &&
        point_cloud_thread_.data_available_mutex.try_lock()) {
      tango_ros_conversions_helper::toPointCloud2(*point_cloud, time_offset_,
                                                  &point_cloud_);
      point_cloud_.header.frame_id =
          tango_ros_conversions_helper::toFrameId(TANGO_COORDINATE_FRAME_CAMERA_DEPTH);
      point_cloud_thread_.data_available_mutex.unlock();
      point_cloud_thread_.data_available.notify_all();
    }
    if (laser_scan_publisher_.getNumSubscribers() > 0 &&
        laser_scan_thread_.data_available_mutex.try_lock()) {
      laser_scan_.angle_min = LASER_SCAN_ANGLE_MIN;
      laser_scan_.angle_max = LASER_SCAN_ANGLE_MAX;
      laser_scan_.angle_increment = LASER_SCAN_ANGLE_INCREMENT;
      laser_scan_.time_increment = LASER_SCAN_TIME_INCREMENT;
      laser_scan_.scan_time = LASER_SCAN_SCAN_TIME;
      laser_scan_.range_min = LASER_SCAN_RANGE_MIN;
      laser_scan_.range_max = LASER_SCAN_RANGE_MAX;
      // Determine amount of rays to create.
      uint32_t ranges_size = std::ceil((laser_scan_.angle_max - laser_scan_.angle_min)
                                       / laser_scan_.angle_increment);
      // Laser scan rays with no obstacle data will evaluate to infinity.
      laser_scan_.ranges.assign(ranges_size, std::numeric_limits<double>::infinity());
      tango_ros_conversions_helper::toLaserScan(
          *point_cloud, time_offset_, laser_scan_min_height_,
                  laser_scan_max_height_, camera_depth_T_laser_, &laser_scan_);
      laser_scan_.header.frame_id = LASER_SCAN_FRAME_ID;
      laser_scan_thread_.data_available_mutex.unlock();
      laser_scan_thread_.data_available.notify_all();
    }

    if (mesh_marker_publisher_.getNumSubscribers() > 0 ||
        occupancy_grid_publisher_.getNumSubscribers() > 0) {
      TangoCoordinateFramePair pair;
      pair.base = TANGO_COORDINATE_FRAME_START_OF_SERVICE;
      pair.target = TANGO_COORDINATE_FRAME_CAMERA_DEPTH;
      TangoPoseData start_of_service_T_camera_depth;
      TangoService_getPoseAtTime(point_cloud->timestamp, pair, &start_of_service_T_camera_depth);
      if (start_of_service_T_camera_depth.status_code != TANGO_POSE_VALID) {
        LOG(WARNING) << "Could not find a valid pose at time "
            << point_cloud->timestamp << " for the depth camera.";
        return;
      }
      tango_ros_conversions_helper::toTango3DR_Pose(start_of_service_T_camera_depth,
                                            &last_camera_depth_pose_);
      TangoSupport_updatePointCloud(point_cloud_manager_, point_cloud);
      new_point_cloud_available_for_t3dr_ = true;
    }
  }
}

void TangoRosNode::OnFrameAvailable(TangoCameraId camera_id, const TangoImageBuffer* buffer) {
  if (fisheye_camera_publisher_.getNumSubscribers() > 0 &&
       camera_id == TangoCameraId::TANGO_CAMERA_FISHEYE &&
       fisheye_image_thread_.data_available_mutex.try_lock()) {
    fisheye_image_ = cv::Mat(buffer->height + buffer->height / 2, buffer->width,
                             CV_8UC1, buffer->data, buffer->stride); // No deep copy.
    fisheye_image_header_.stamp.fromSec(buffer->timestamp + time_offset_);
    fisheye_image_header_.seq = buffer->frame_number;
    fisheye_image_header_.frame_id =
        tango_ros_conversions_helper::toFrameId(TANGO_COORDINATE_FRAME_CAMERA_FISHEYE);
    fisheye_image_thread_.data_available_mutex.unlock();
    fisheye_image_thread_.data_available.notify_all();
  }
  if (color_camera_publisher_.getNumSubscribers() > 0 &&
       camera_id == TangoCameraId::TANGO_CAMERA_COLOR &&
       color_image_thread_.data_available_mutex.try_lock()) {
    color_image_ = cv::Mat(buffer->height + buffer->height / 2, buffer->width,
                           CV_8UC1, buffer->data, buffer->stride); // No deep copy.
    color_image_header_.stamp.fromSec(buffer->timestamp + time_offset_);
    color_image_header_.seq = buffer->frame_number;
    color_image_header_.frame_id =
        tango_ros_conversions_helper::toFrameId(TANGO_COORDINATE_FRAME_CAMERA_COLOR);
    color_image_thread_.data_available_mutex.unlock();
    color_image_thread_.data_available.notify_all();
  }

  if ((mesh_marker_publisher_.getNumSubscribers() > 0 ||
      occupancy_grid_publisher_.getNumSubscribers() > 0) &&
      camera_id == TangoCameraId::TANGO_CAMERA_COLOR &&
      new_point_cloud_available_for_t3dr_ &&
      mesh_thread_.data_available_mutex.try_lock()) {
    if (image_buffer_manager_ == nullptr) {
      TangoErrorType result = TangoSupport_createImageBufferManager(
          buffer->format, buffer->width, buffer->height, &image_buffer_manager_);
      if (result != TANGO_SUCCESS) {
        LOG(ERROR) << "Failed to create image buffer manager.";
        return;
      }
    }
    TangoCoordinateFramePair pair;
    pair.base = TANGO_COORDINATE_FRAME_START_OF_SERVICE;
    pair.target = TANGO_COORDINATE_FRAME_CAMERA_COLOR;
    TangoPoseData start_of_service_T_camera_color;
    TangoService_getPoseAtTime(buffer->timestamp, pair, &start_of_service_T_camera_color);
    if (start_of_service_T_camera_color.status_code != TANGO_POSE_VALID) {
      LOG(WARNING) << "Could not find a valid pose at time "
          << buffer->timestamp << " for the color camera.";
      return;
    }
    tango_ros_conversions_helper::toTango3DR_Pose(start_of_service_T_camera_color,
                                          &last_camera_color_pose_);
    TangoSupport_updateImageBuffer(image_buffer_manager_, buffer);
    new_point_cloud_available_for_t3dr_ = false;
    mesh_thread_.data_available_mutex.unlock();
    mesh_thread_.data_available.notify_all();
  }
}

void TangoRosNode::StartPublishing() {
  run_threads_ = true;
  device_pose_thread_.publish_thread =
      std::thread(&TangoRosNode::PublishDevicePose, this);
  point_cloud_thread_.publish_thread =
      std::thread(&TangoRosNode::PublishPointCloud, this);
  laser_scan_thread_.publish_thread =
      std::thread(&TangoRosNode::PublishLaserScan, this);
  fisheye_image_thread_.publish_thread =
      std::thread(&TangoRosNode::PublishFisheyeImage, this);
  color_image_thread_.publish_thread =
      std::thread(&TangoRosNode::PublishColorImage, this);
  mesh_thread_.publish_thread =
      std::thread(&TangoRosNode::PublishMesh, this);
  ros_spin_thread_ = std::thread(&TangoRosNode::RunRosSpin, this);
}

void TangoRosNode::StopPublishing() {
  if (run_threads_) {
    run_threads_ = false;
    if (device_pose_thread_.publish_thread.joinable()) {
      if (!tango_data_available_ || (!publish_pose_on_tf_ &&
          start_of_service_T_device_publisher_.getNumSubscribers() <= 0 &&
          area_description_T_start_of_service_publisher_.getNumSubscribers() <= 0)) {
        device_pose_thread_.data_available.notify_all();
      }
      device_pose_thread_.publish_thread.join();
    }
    if (point_cloud_thread_.publish_thread.joinable()) {
      if (!tango_data_available_ || !enable_depth_ ||
          point_cloud_publisher_.getNumSubscribers() <= 0) {
        point_cloud_thread_.data_available.notify_all();
      }
      point_cloud_thread_.publish_thread.join();
    }
    if (laser_scan_thread_.publish_thread.joinable()) {
      if (!tango_data_available_ || !enable_depth_ ||
          laser_scan_publisher_.getNumSubscribers() <= 0) {
        laser_scan_thread_.data_available.notify_all();
      }
      laser_scan_thread_.publish_thread.join();
    }
    if (fisheye_image_thread_.publish_thread.joinable()) {
      if (!tango_data_available_ ||
          fisheye_camera_publisher_.getNumSubscribers() <= 0) {
        fisheye_image_thread_.data_available.notify_all();
      }
      fisheye_image_thread_.publish_thread.join();
    }
    if (color_image_thread_.publish_thread.joinable()) {
      if (!tango_data_available_ || !enable_color_camera_ ||
          color_camera_publisher_.getNumSubscribers() <= 0) {
        color_image_thread_.data_available.notify_all();
      }
      color_image_thread_.publish_thread.join();
    }
    if (mesh_thread_.publish_thread.joinable()) {
      if (!tango_data_available_ || !enable_depth_ || !enable_color_camera_ ||
          (mesh_marker_publisher_.getNumSubscribers() <= 0 &&
              occupancy_grid_publisher_.getNumSubscribers() <= 0)) {
        mesh_thread_.data_available.notify_all();
      }
      mesh_thread_.publish_thread.join();
    }
    ros_spin_thread_.join();
  }
}

void TangoRosNode::PublishDevicePose() {
  while(ros::ok()) {
    if (!run_threads_) {
      break;
    }
    {
      std::unique_lock<std::mutex> lock(device_pose_thread_.data_available_mutex);
      device_pose_thread_.data_available.wait(lock);
      if (!use_tf_static_) {
        PublishStaticTransforms();
      }
      if (publish_pose_on_tf_) {
        tf_broadcaster_.sendTransform(start_of_service_T_device_);
        if (area_description_T_start_of_service_.child_frame_id != "") {
          // This transform can be empty. Don't publish it in this case.
          tf_broadcaster_.sendTransform(area_description_T_start_of_service_);
        }
      }
      if (start_of_service_T_device_publisher_.getNumSubscribers() > 0) {
        start_of_service_T_device_publisher_.publish(start_of_service_T_device_);
      }
      if (area_description_T_start_of_service_publisher_.getNumSubscribers() > 0 &&
          area_description_T_start_of_service_.child_frame_id != "") {
        // This transform can be empty. Don't publish it in this case.
        area_description_T_start_of_service_publisher_.publish(area_description_T_start_of_service_);
      }
    }
  }
}

void TangoRosNode::PublishPointCloud() {
  while(ros::ok()) {
    if (!run_threads_) {
      break;
    }
    {
      std::unique_lock<std::mutex> lock(point_cloud_thread_.data_available_mutex);
      point_cloud_thread_.data_available.wait(lock);
      if (point_cloud_publisher_.getNumSubscribers() > 0) {
        point_cloud_publisher_.publish(point_cloud_);
      }
    }
  }
}

void TangoRosNode::PublishLaserScan() {
  while(ros::ok()) {
    if (!run_threads_) {
      break;
    }
    {
      std::unique_lock<std::mutex> lock(laser_scan_thread_.data_available_mutex);
      laser_scan_thread_.data_available.wait(lock);
      if (laser_scan_publisher_.getNumSubscribers() > 0) {
        laser_scan_publisher_.publish(laser_scan_);
      }
    }
  }
}

void TangoRosNode::PublishFisheyeImage() {
  while(ros::ok()) {
    if (!run_threads_) {
      break;
    }
    {
      std::unique_lock<std::mutex> lock(fisheye_image_thread_.data_available_mutex);
      fisheye_image_thread_.data_available.wait(lock);
      if (fisheye_camera_publisher_.getNumSubscribers() > 0 ||
          fisheye_rectified_image_publisher_.getNumSubscribers() > 0) {
        // The Tango image encoding is not supported by ROS.
        // We need to convert it to gray.
        cv::Mat fisheye_image_gray;
        cv::cvtColor(fisheye_image_, fisheye_image_gray, cv::COLOR_YUV420sp2GRAY);
        cv_bridge::CvImage cv_bridge_fisheye_image;
        cv_bridge_fisheye_image.header = fisheye_image_header_;
        cv_bridge_fisheye_image.encoding = sensor_msgs::image_encodings::MONO8;
        cv_bridge_fisheye_image.image = fisheye_image_gray;
        fisheye_camera_info_.header = fisheye_image_header_;
        fisheye_camera_info_manager_->setCameraInfo(fisheye_camera_info_);
        sensor_msgs::Image fisheye_image_msg;
        cv_bridge_fisheye_image.toImageMsg(fisheye_image_msg);
        fisheye_camera_publisher_.publish(fisheye_image_msg, fisheye_camera_info_);

        if (fisheye_rectified_image_publisher_.getNumSubscribers() > 0) {
          cv::remap(fisheye_image_gray, fisheye_image_rect_, cv_warp_map_x_,
                    cv_warp_map_y_, cv::INTER_LINEAR, cv::BORDER_CONSTANT, 0);
          sensor_msgs::ImagePtr image_rect = cv_bridge::CvImage(
              cv_bridge_fisheye_image.header, cv_bridge_fisheye_image.encoding,
              fisheye_image_rect_).toImageMsg();
          fisheye_rectified_image_publisher_.publish(image_rect);
        }
      }
    }
  }
}

void TangoRosNode::PublishColorImage() {
  while(ros::ok()) {
    if (!run_threads_) {
      break;
    }
    {
      std::unique_lock<std::mutex> lock(color_image_thread_.data_available_mutex);
      color_image_thread_.data_available.wait(lock);
      if (color_camera_publisher_.getNumSubscribers() > 0 ||
          color_rectified_image_publisher_.getNumSubscribers() > 0) {
        // The Tango image encoding is not supported by ROS.
        // We need to convert it to RGB.
        cv::Mat color_image_rgb;
        cv::cvtColor(color_image_, color_image_rgb, cv::COLOR_YUV420sp2RGBA);
        cv_bridge::CvImage cv_bridge_color_image;
        cv_bridge_color_image.header = color_image_header_;
        cv_bridge_color_image.encoding = sensor_msgs::image_encodings::RGBA8;
        cv_bridge_color_image.image = color_image_rgb;
        color_camera_info_.header = color_image_header_;
        color_camera_info_manager_->setCameraInfo(color_camera_info_);
        sensor_msgs::Image color_image_msg;
        cv_bridge_color_image.toImageMsg(color_image_msg);
        color_camera_publisher_.publish(color_image_msg, color_camera_info_);

        if (color_rectified_image_publisher_.getNumSubscribers() > 0) {
          color_camera_model_.rectifyImage(color_image_rgb, color_image_rect_);
          sensor_msgs::ImagePtr image_rect = cv_bridge::CvImage(
              cv_bridge_color_image.header, cv_bridge_color_image.encoding,
              color_image_rect_).toImageMsg();
          color_rectified_image_publisher_.publish(image_rect);
        }
      }
    }
  }
}

void TangoRosNode::PublishMesh() {
  while(ros::ok()) {
    if (!run_threads_) {
      break;
    }
    if (mesh_marker_publisher_.getNumSubscribers() > 0 ||
        occupancy_grid_publisher_.getNumSubscribers() > 0) {
      Tango3DR_GridIndexArray t3dr_updated_indices;
      // Update Tango mesh with latest point cloud and color image.
      {
        std::unique_lock<std::mutex> lock(mesh_thread_.data_available_mutex);
        mesh_thread_.data_available.wait(lock);
        tango_3d_reconstruction_helper::UpdateMesh(
            t3dr_context_, point_cloud_manager_, image_buffer_manager_,
            &last_camera_depth_pose_, &last_camera_color_pose_,
            &t3dr_updated_indices);
      }
      // Publish Tango mesh as visualization marker.
      if (mesh_marker_publisher_.getNumSubscribers() > 0) {
        visualization_msgs::MarkerArray mesh_marker_array;
        tango_3d_reconstruction_helper::ExtractMeshAndConvertToMarkerArray(
            t3dr_context_, t3dr_updated_indices, time_offset_,
            &mesh_marker_array);
        mesh_marker_publisher_.publish(mesh_marker_array);
        Tango3DR_Status result = Tango3DR_GridIndexArray_destroy(
            &t3dr_updated_indices);
        if (result != TANGO_3DR_SUCCESS) {
          LOG(ERROR) << "Tango3DR_GridIndexArray_destroy failed with error code: "
              << result;
        }
        if (mesh_marker_array.markers.empty()) {
          LOG(INFO) << "Empty mesh array!";
        }
      }
      // Publish Tango mesh as occupancy grid.
      if (occupancy_grid_publisher_.getNumSubscribers() > 0) {
        nav_msgs::OccupancyGrid occupancy_grid;
        if (tango_3d_reconstruction_helper::ExtractFloorPlanImageAndConvertToOccupancyGrid(
            t3dr_context_, time_offset_, t3dr_resolution_,
            t3dr_occupancy_grid_threshold_, &occupancy_grid))
          occupancy_grid_publisher_.publish(occupancy_grid);
      }
    }
  }
}

void TangoRosNode::DynamicReconfigureCallback(PublisherConfig &config, uint32_t level) {
  laser_scan_max_height_ = config.laser_scan_max_height;
  laser_scan_min_height_ = config.laser_scan_min_height;
}

void TangoRosNode::RunRosSpin() {
  dynamic_reconfigure::Server<tango_ros_native::PublisherConfig> server;
  dynamic_reconfigure::Server<tango_ros_native::PublisherConfig>::CallbackType callback =
      boost::bind(&TangoRosNode::DynamicReconfigureCallback, this, _1, _2);
  server.setCallback(callback);
  while(ros::ok()) {
    if (!run_threads_) {
      break;
    }
    ros::spinOnce();
    std::this_thread::sleep_for(std::chrono::milliseconds(100));
  }
}

bool TangoRosNode::TangoConnectServiceCallback(
    const tango_ros_messages::TangoConnect::Request& request,
    tango_ros_messages::TangoConnect::Response& response) {
  switch (request.request) {
    case tango_ros_messages::TangoConnect::Request::CONNECT:
      // Connect to Tango Service.
      response.response = ConnectToTangoAndSetUpNode();
      break;
    case tango_ros_messages::TangoConnect::Request::DISCONNECT:
      // Disconnect from Tango Service.
      TangoDisconnect();
      response.response = tango_ros_messages::TangoConnect::Response::TANGO_SUCCESS;
      break;
    case tango_ros_messages::TangoConnect::Request::RECONNECT:
      // Disconnect and reconnect to Tango Service.
      TangoDisconnect();
      response.response = ConnectToTangoAndSetUpNode();
      break;
    default:
      LOG(ERROR) << "Did not understand request " << static_cast<int>(request.request)
                 << ", valid requests are (CONNECT: "
                 << tango_ros_messages::TangoConnect::Request::CONNECT
                 << ", DISCONNECT: "
                 << tango_ros_messages::TangoConnect::Request::DISCONNECT
                 << ", RECONNECT: "
                 << tango_ros_messages::TangoConnect::Request::RECONNECT
                 << ")";
      return false;
    }
    return true;
}

bool TangoRosNode::GetMapNameServiceCallback(
    const tango_ros_messages::GetMapName::Request &req,
    tango_ros_messages::GetMapName::Response &res) {
  return GetMapNameFromUuid(req.map_uuid, res.map_name);
}

bool TangoRosNode::GetMapUuidsServiceCallback(
    const tango_ros_messages::GetMapUuids::Request &req,
    tango_ros_messages::GetMapUuids::Response &res) {
  if (!GetAvailableMapUuidsList(res.map_uuids) ) return false;

  res.map_names.resize(res.map_uuids.size());
  auto map_uuids_it = res.map_uuids.begin();
  auto map_names_it = res.map_names.begin();
  for (; map_uuids_it != res.map_uuids.end() && map_names_it != res.map_names.end();
       ++map_uuids_it, ++map_names_it) {
    if (!GetMapNameFromUuid(*map_uuids_it, *map_names_it)) return false;
  }
  return true;
}

bool TangoRosNode::SaveMapServiceCallback(tango_ros_messages::SaveMap::Request &req,
                           tango_ros_messages::SaveMap::Response &res) {
  TangoErrorType result;
  TangoUUID map_uuid;
  result = TangoService_saveAreaDescription(&map_uuid);
  if (result != TANGO_SUCCESS) {
    LOG(ERROR) << "Error while saving area description, error: " << result;
    res.message =  "Could not save the map. Did you turn on create_new_map? "
        "Did you allow the app to use area learning?";
    res.success = false;
    return true;
  }
  tango_data_available_ = false;
  TangoAreaDescriptionMetadata metadata;
  result = TangoService_getAreaDescriptionMetadata(map_uuid, &metadata);
  if (result != TANGO_SUCCESS) {
    LOG(ERROR) << "Error while trying to access area description metadata, error: " << result;
    res.message =  "Could not access map metadata";
    res.success = false;
    return true;
  }
  // Prepend name with date and time.
  std::string map_name = GetCurrentDateAndTime() + " " + req.map_name;
  result = TangoAreaDescriptionMetadata_set(metadata, "name", map_name.capacity(), map_name.c_str());
  if (result != TANGO_SUCCESS) {
    LOG(ERROR) << "Error while trying to change area description metadata, error: " << result;
    res.message =  "Could not set the name of the map";
    res.success = false;
    return true;
  }
  result = TangoService_saveAreaDescriptionMetadata(map_uuid, metadata);
  if (result != TANGO_SUCCESS) {
    LOG(ERROR) << "Error while saving new area description metadata, error: " << result;
    res.message =  "Could not save map metadata";
    res.success = false;
    return true;
  }
  result = TangoAreaDescriptionMetadata_free(metadata);
  if (result != TANGO_SUCCESS) {
    LOG(ERROR) << "Error while trying to free area description metadata, error: " << result;
    res.message =  "Could not free map metadata";
    res.success = false;
    return true;
  }

  std::string map_uuid_string = static_cast<std::string>(map_uuid);
  res.message =  "Map " + map_uuid_string + " successfully saved with the following name: " + map_name;
  res.map_name = map_name;
  res.map_uuid = map_uuid_string;
  res.success = true;
  return true;
}

bool TangoRosNode::GetAvailableMapUuidsList(std::vector<std::string>& uuid_list) {
  char* c_uuid_list;
  TangoErrorType result = TangoService_getAreaDescriptionUUIDList(&c_uuid_list);
  if (result != TANGO_SUCCESS) {
    LOG(ERROR) << "Error while retrieving all available map UUIDs, error: " << result;
    return false;
  }
  if (c_uuid_list == NULL || c_uuid_list[0] == '\0') {
    LOG(WARNING) << "No area description file available.";
    return false;
  }
  LOG(INFO) << "UUID list: " << c_uuid_list;
  uuid_list = SplitCommaSeparatedString(std::string(c_uuid_list));
  return true;
}

bool TangoRosNode::GetMapNameFromUuid(const std::string& map_uuid, std::string& map_name) {
  size_t size = 0;
  char* value;
  TangoAreaDescriptionMetadata metadata;
  TangoErrorType result = TangoService_getAreaDescriptionMetadata(map_uuid.c_str(), &metadata);
  if (result != TANGO_SUCCESS) {
    LOG(ERROR) << "Error while trying to access area description metadata, error: " << result;
    return false;
  }
  result = TangoAreaDescriptionMetadata_get(metadata, "name", &size, &value);
  if (result != TANGO_SUCCESS) {
    LOG(ERROR) << "Error while trying to get area description metadata, error: " << result;
    return false;
  }
  map_name = std::string(value);
  result = TangoAreaDescriptionMetadata_free(metadata);
  if (result != TANGO_SUCCESS) {
    LOG(ERROR) << "Error while trying to free area description metadata, error: " << result;
  }
  LOG(INFO) << "Successfully retrieved map name: " << map_name << " from uuid " << map_uuid;
  return true;
}
} // namespace tango_ros_native<|MERGE_RESOLUTION|>--- conflicted
+++ resolved
@@ -486,12 +486,8 @@
           TANGO_COORDINATE_FRAME_DEVICE},
          {TANGO_COORDINATE_FRAME_AREA_DESCRIPTION,
           TANGO_COORDINATE_FRAME_START_OF_SERVICE}};
-  TangoErrorType result;
-<<<<<<< HEAD
-  result = TangoService_connectOnPoseAvailable(2, pairs, onPoseAvailableRouter);
-=======
-  result = TangoService_connectOnPoseAvailable(1, &pair, OnPoseAvailableRouter);
->>>>>>> 3d6448c3
+  TangoErrorType result =
+      TangoService_connectOnPoseAvailable(2, pairs, OnPoseAvailableRouter);
   if (result != TANGO_SUCCESS) {
     LOG(ERROR) << function_name
         << ", TangoService_connectOnPoseAvailable error: " << result;
