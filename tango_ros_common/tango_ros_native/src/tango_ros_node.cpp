// Copyright 2016 Intermodalics All Rights Reserved.
//
// Licensed under the Apache License, Version 2.0 (the "License");
// you may not use this file except in compliance with the License.
// You may obtain a copy of the License at
//
//      http://www.apache.org/licenses/LICENSE-2.0
//
// Unless required by applicable law or agreed to in writing, software
// distributed under the License is distributed on an "AS IS" BASIS,
// WITHOUT WARRANTIES OR CONDITIONS OF ANY KIND, either express or implied.
// See the License for the specific language governing permissions and
// limitations under the License.
#include "tango_ros_native/tango_ros_node.h"

#include <cmath>

#include <glog/logging.h>

#include <dynamic_reconfigure/config_tools.h>
#include <dynamic_reconfigure/server.h>
#include <sensor_msgs/distortion_models.h>
#include <sensor_msgs/image_encodings.h>
#include <sensor_msgs/PointField.h>
#include <sensor_msgs/point_cloud2_iterator.h>

namespace {
// This function routes onPoseAvailable callback to the application object for
// handling.
// @param context, context will be a pointer to a TangoRosNode
//        instance on which to call the callback.
// @param pose, pose data to route to onPoseAvailable function.
void onPoseAvailableRouter(void* context, const TangoPoseData* pose) {
  tango_ros_native::TangoRosNode* app =
      static_cast<tango_ros_native::TangoRosNode*>(context);
  app->OnPoseAvailable(pose);
}
// This function routes onPointCloudAvailable callback to the application
// object for handling.
// @param context, context will be a pointer to a TangoRosNode
//        instance on which to call the callback.
// @param point_cloud, point cloud data to route to OnPointCloudAvailable
//        function.
void onPointCloudAvailableRouter(void* context,
                                 const TangoPointCloud* point_cloud) {
  tango_ros_native::TangoRosNode* app =
      static_cast<tango_ros_native::TangoRosNode*>(context);
  app->OnPointCloudAvailable(point_cloud);
}
// This function routes OnFrameAvailable callback to the application
// object for handling.
// @param context, context will be a pointer to a TangoRosNode
//        instance on which to call the callback.
// @param camera_id, the ID of the camera. Only TANGO_CAMERA_COLOR and
//        TANGO_CAMERA_FISHEYE are supported.
// @param buffer, image data to route to OnFrameAvailable function.
void onFrameAvailableRouter(void* context, TangoCameraId camera_id,
                            const TangoImageBuffer* buffer) {
  tango_ros_native::TangoRosNode* app =
      static_cast<tango_ros_native::TangoRosNode*>(context);
  app->OnFrameAvailable(camera_id, buffer);
}
// Converts a TangoPoseData to a geometry_msgs::TransformStamped.
// @param pose, TangoPoseData to convert.
// @param time_offset, offset in s between pose (tango time) and
//        transform (ros time).
// @param transform, the output TransformStamped.
void toTransformStamped(const TangoPoseData& pose,
                        double time_offset,
                        geometry_msgs::TransformStamped* transform) {
  transform->transform.translation.x = pose.translation[0];
  transform->transform.translation.y = pose.translation[1];
  transform->transform.translation.z = pose.translation[2];
  transform->transform.rotation.x = pose.orientation[0];
  transform->transform.rotation.y = pose.orientation[1];
  transform->transform.rotation.z = pose.orientation[2];
  transform->transform.rotation.w = pose.orientation[3];
  transform->header.stamp.fromSec(pose.timestamp + time_offset);
}
// Converts a TangoPointCloud to a sensor_msgs::PointCloud2.
// @param tango_point_cloud, TangoPointCloud to convert.
// @param time_offset, offset in s between tango_point_cloud (tango time) and
//        point_cloud (ros time).
// @param point_cloud, the output PointCloud2.
void toPointCloud2(const TangoPointCloud& tango_point_cloud,
                   double time_offset,
                   sensor_msgs::PointCloud2* point_cloud) {
  point_cloud->width = tango_point_cloud.num_points;
  point_cloud->height = 1;
  point_cloud->point_step = (sizeof(float) * tango_ros_native::NUMBER_OF_FIELDS_IN_POINT_CLOUD);
  point_cloud->is_dense = true;
  point_cloud->row_step = point_cloud->width;
  point_cloud->is_bigendian = false;
  point_cloud->data.resize(tango_point_cloud.num_points);
  sensor_msgs::PointCloud2Modifier modifier(*point_cloud);
  modifier.setPointCloud2Fields(tango_ros_native::NUMBER_OF_FIELDS_IN_POINT_CLOUD,
                                "x", 1, sensor_msgs::PointField::FLOAT32,
                                "y", 1, sensor_msgs::PointField::FLOAT32,
                                "z", 1, sensor_msgs::PointField::FLOAT32,
                                "c", 1, sensor_msgs::PointField::FLOAT32);
  modifier.resize(tango_point_cloud.num_points);
  sensor_msgs::PointCloud2Iterator<float> iter_x(*point_cloud, "x");
  sensor_msgs::PointCloud2Iterator<float> iter_y(*point_cloud, "y");
  sensor_msgs::PointCloud2Iterator<float> iter_z(*point_cloud, "z");
  sensor_msgs::PointCloud2Iterator<float> iter_c(*point_cloud, "c");
  for (size_t i = 0; i < tango_point_cloud.num_points;
      ++i, ++iter_x, ++iter_y, ++iter_z, ++iter_c) {
    *iter_x = tango_point_cloud.points[i][0];
    *iter_y = tango_point_cloud.points[i][1];
    *iter_z = tango_point_cloud.points[i][2];
    *iter_c = tango_point_cloud.points[i][3];
  }
  point_cloud->header.stamp.fromSec(tango_point_cloud.timestamp + time_offset);
}
// Convert a point to a laser scan range.
// Method taken from the ros package 'pointcloud_to_laserscan':
// http://wiki.ros.org/pointcloud_to_laserscan
// @param x x coordinate of the point in the laser scan frame.
// @param y y coordinate of the point in the laser scan frame.
// @param z z coordinate of the point in the laser scan frame.
// @param min_height minimum height for a point of the point cloud to be
// included in laser scan.
// @param max_height maximum height for a point of the point cloud to be
// included in laser scan.
// @param laser_scan, the output LaserScan containing the range data.
void toLaserScanRange(double x, double y, double z, double min_height,
                      double max_height, sensor_msgs::LaserScan* laser_scan) {
  if (std::isnan(x) || std::isnan(y) || std::isnan(z)) {
    // NAN point.
    return;
  }
  if (z > max_height || z < min_height) {
    // Z not in height range.
    return;
  }
  double range = hypot(x, y);
  if (range < laser_scan->range_min) {
    // Point not in distance range.
    return;
  }
  double angle = atan2(y, x);
  if (angle < laser_scan->angle_min || angle > laser_scan->angle_max) {
    // Point not in angle range.
    return;
  }

  // Overwrite range at laser scan ray if new range is smaller.
  int index = (angle - laser_scan->angle_min) / laser_scan->angle_increment;
  if (range < laser_scan->ranges[index]) {
    laser_scan->ranges[index] = range;
  }
}
// Converts a TangoPointCloud to a sensor_msgs::LaserScan.
// @param tango_point_cloud, TangoPointCloud to convert.
// @param time_offset, offset in s between tango_point_cloud (tango time) and
//        laser_scan (ros time).
// @param min_height minimum height for a point of the point cloud to be
// included in laser scan.
// @param max_height maximum height for a point of the point cloud to be
// included in laser scan.
// @param laser_scan, the output LaserScan.
void toLaserScan(const TangoPointCloud& tango_point_cloud,
                   double time_offset,
                   double min_height,
                   double max_height,
                   sensor_msgs::LaserScan* laser_scan) {
  for (size_t i = 0; i < tango_point_cloud.num_points; ++i) {
    // Laser scan frame is rotated of 90 degrees around x axis with respect to
    // point cloud frame.
    double x = tango_point_cloud.points[i][0];
    double y = tango_point_cloud.points[i][2];
    double z = -tango_point_cloud.points[i][1];
    toLaserScanRange(x, y, z, min_height, max_height, laser_scan);
  }
  laser_scan->header.stamp.fromSec(tango_point_cloud.timestamp + time_offset);
}
// Converts a TangoCoordinateFrameType to a ros frame ID i.e. a string.
// @param tango_frame_type, TangoCoordinateFrameType to convert.
// @return returns the corresponding frame id.
std::string toFrameId(const TangoCoordinateFrameType& tango_frame_type) {
  std::string string_frame_type;
  switch(tango_frame_type) {
    case TANGO_COORDINATE_FRAME_AREA_DESCRIPTION:
      string_frame_type = "area_description";
      break;
    case TANGO_COORDINATE_FRAME_CAMERA_COLOR:
      string_frame_type = "camera_color";
      break;
    case TANGO_COORDINATE_FRAME_CAMERA_DEPTH:
      string_frame_type = "camera_depth";
      break;
    case TANGO_COORDINATE_FRAME_CAMERA_FISHEYE:
      string_frame_type = "camera_fisheye";
      break;
    case TANGO_COORDINATE_FRAME_DEVICE:
      string_frame_type = "device";
      break;
    case TANGO_COORDINATE_FRAME_DISPLAY:
      string_frame_type = "display";
      break;
    case TANGO_COORDINATE_FRAME_GLOBAL_WGS84:
      string_frame_type = "global_wgs84";
      break;
    case TANGO_COORDINATE_FRAME_IMU:
      string_frame_type = "imu";
      break;
    case TANGO_COORDINATE_FRAME_PREVIOUS_DEVICE_POSE:
      string_frame_type = "previous_device_pose";
      break;
    case TANGO_COORDINATE_FRAME_START_OF_SERVICE:
      string_frame_type = "start_of_service";
      break;
    case TANGO_COORDINATE_FRAME_UUID:
      string_frame_type = "uuid";
      break;
    default:
      LOG(ERROR) << "Unknown TangoCoordinateFrameType: " << tango_frame_type;
      string_frame_type = "unknown";
      break;
  }
  return string_frame_type;
}
// Converts TangoCameraIntrinsics to sensor_msgs::CameraInfo.
// See Tango documentation:
// http://developers.google.com/tango/apis/unity/reference/class/tango/tango-camera-intrinsics
// And ROS documentation:
// http://docs.ros.org/api/sensor_msgs/html/msg/CameraInfo.html
// @param camera_intrinsics, TangoCameraIntrinsics to convert.
// @param camera_info, the output CameraInfo.
void toCameraInfo(const TangoCameraIntrinsics& camera_intrinsics,
                  sensor_msgs::CameraInfo* camera_info) {
  camera_info->height = camera_intrinsics.height;
  camera_info->width = camera_intrinsics.width;
  camera_info->K = {camera_intrinsics.fx, 0., camera_intrinsics.cx,
                    0., camera_intrinsics.fy, camera_intrinsics.cy,
                    0., 0., 1.};
  camera_info->R = {1., 0., 0., 0., 1., 0., 0., 0., 1.};
  camera_info->P = {camera_intrinsics.fx, 0., camera_intrinsics.cx, 0.,
                    0., camera_intrinsics.fy, camera_intrinsics.cy, 0.,
                    0., 0., 1., 0.};
  if (camera_intrinsics.camera_id == TangoCameraId::TANGO_CAMERA_FISHEYE) {
    camera_info->distortion_model = sensor_msgs::distortion_models::PLUMB_BOB;
    camera_info->D = {camera_intrinsics.distortion[0],
        camera_intrinsics.distortion[1], camera_intrinsics.distortion[2],
        camera_intrinsics.distortion[3], camera_intrinsics.distortion[4]};
  } else if (camera_intrinsics.camera_id == TangoCameraId::TANGO_CAMERA_COLOR) {
    camera_info->distortion_model = sensor_msgs::distortion_models::RATIONAL_POLYNOMIAL;
    camera_info->D = {camera_intrinsics.distortion[0],
        camera_intrinsics.distortion[1], 0., 0., camera_intrinsics.distortion[2]};
  } else {
    LOG(ERROR) << "Unknown camera ID: " << camera_intrinsics.camera_id;
  }
}
// Compute fisheye distorted coordinates from undistorted coordinates.
// The distortion model used by the Tango fisheye camera is called FOV and is
// described in 'Straight lines have to be straight' by Frederic Devernay and
// Olivier Faugeras. See https://hal.inria.fr/inria-00267247/document.
void ApplyFovModel(
    double xu, double yu, double w, double w_inverse, double two_tan_w_div_two,
    double* xd, double* yd) {
  double ru = sqrt(xu * xu + yu * yu);
  constexpr double epsilon = 1e-7;
  if (w < epsilon || ru < epsilon) {
    *xd = xu;
    *yd = yu ;
  } else {
    double rd_div_ru = std::atan(ru * two_tan_w_div_two) * w_inverse / ru;
    *xd = xu * rd_div_ru;
    *yd = yu * rd_div_ru;
  }
}
// Compute the warp maps to undistort the Tango fisheye image using the FOV
// model. See OpenCV documentation for more information on warp maps:
// http://docs.opencv.org/2.4/modules/imgproc/doc/geometric_transformations.html
// @param fisheye_camera_info the fisheye camera intrinsics.
// @param cv_warp_map_x the output map for the x direction.
// @param cv_warp_map_y the output map for the y direction.
void ComputeWarpMapsToRectifyFisheyeImage(
    const sensor_msgs::CameraInfo& fisheye_camera_info,
    cv::Mat* cv_warp_map_x, cv::Mat* cv_warp_map_y) {
  const double fx = fisheye_camera_info.K[0];
  const double fy = fisheye_camera_info.K[4];
  const double cx = fisheye_camera_info.K[2];
  const double cy = fisheye_camera_info.K[5];
  const double w = fisheye_camera_info.D[0];
  // Pre-computed variables for more efficiency.
  const double fy_inverse = 1.0 / fy;
  const double fx_inverse = 1.0 / fx;
  const double w_inverse = 1 / w;
  const double two_tan_w_div_two = 2.0 * std::tan(w * 0.5);
  // Compute warp maps in x and y directions.
  // OpenCV expects maps from dest to src, i.e. from undistorted to distorted
  // pixel coordinates.
  for(int iu = 0; iu < fisheye_camera_info.height; ++iu) {
    for (int ju = 0; ju < fisheye_camera_info.width; ++ju) {
      double xu = (ju - cx) * fx_inverse;
      double yu = (iu - cy) * fy_inverse;
      double xd, yd;
      ApplyFovModel(xu, yu, w, w_inverse, two_tan_w_div_two, &xd, &yd);
      double jd = cx + xd * fx;
      double id = cy + yd * fy;
      cv_warp_map_x->at<float>(iu, ju) = jd;
      cv_warp_map_y->at<float>(iu, ju) = id;
    }
  }
}
}  // namespace

namespace tango_ros_native {
TangoRosNode::TangoRosNode() : run_threads_(false) {
  const  uint32_t queue_size = 1;
  const bool latching = true;
  point_cloud_publisher_ =
      node_handle_.advertise<sensor_msgs::PointCloud2>(
          publisher_config_.point_cloud_topic, queue_size, latching);
  laser_scan_publisher_ =
      node_handle_.advertise<sensor_msgs::LaserScan>(
          publisher_config_.laser_scan_topic, queue_size, latching);

  image_transport_.reset(new image_transport::ImageTransport(node_handle_));
  try {
    fisheye_camera_publisher_ =
        image_transport_->advertiseCamera(publisher_config_.fisheye_image_topic,
                                          queue_size, latching);
    fisheye_rectified_image_publisher_ =
        image_transport_->advertise(publisher_config_.fisheye_rectified_image_topic,
                                   queue_size, latching);
    color_camera_publisher_ =
        image_transport_->advertiseCamera(publisher_config_.color_image_topic,
                                          queue_size, latching);
    color_rectified_image_publisher_ =
        image_transport_->advertise(publisher_config_.color_rectified_image_topic,
                                   queue_size, latching);
  } catch (const image_transport::Exception& e) {
    LOG(ERROR) << "Error while creating image transport publishers" << e.what();
  }
}

TangoRosNode::TangoRosNode(const PublisherConfiguration& publisher_config) :
    TangoRosNode() {
  publisher_config_.publish_device_pose = static_cast<bool>(publisher_config.publish_device_pose);
  publisher_config_.publish_point_cloud = static_cast<bool>(publisher_config.publish_point_cloud);
  publisher_config_.publish_laser_scan = static_cast<bool>(publisher_config.publish_laser_scan);
  publisher_config_.publish_camera = static_cast<bool>(publisher_config.publish_camera);
}

TangoRosNode::~TangoRosNode() {
  StopPublishing();
  if (tango_config_ != nullptr) {
    TangoConfig_free(tango_config_);
  }
}

TangoErrorType TangoRosNode::OnTangoServiceConnected() {
  TangoErrorType result = TangoSetupConfig();
  if (result != TANGO_SUCCESS) {
      LOG(ERROR) << "Error while setting up Tango config.";
      return result;
  }
  result = TangoConnect();
  if (result != TANGO_SUCCESS) {
    LOG(ERROR) << "Error while connecting to Tango Service.";
    return result;
  }

  PublishStaticTransforms();
  TangoCoordinateFramePair pair;
  pair.base = TANGO_COORDINATE_FRAME_START_OF_SERVICE;
  pair.target = TANGO_COORDINATE_FRAME_DEVICE;
  TangoPoseData pose;
  time_t current_time = time(NULL);
  time_t end = current_time + 10;
  while (current_time < end) {
    TangoService_getPoseAtTime(0.0, pair, &pose);
    if (pose.status_code == TANGO_POSE_VALID) {
      break;
    }
    sleep(1);
    current_time = time(NULL);
  }
  if (pose.status_code != TANGO_POSE_VALID) {
    LOG(ERROR) << "Error, could not get a first valid pose.";
    return TANGO_INVALID;
  }
<<<<<<< HEAD
  time_offset_ =  ros::Time::now().toSec() * 1e3 - pose.timestamp;

  TangoCameraIntrinsics tango_camera_intrinsics;
  TangoService_getCameraIntrinsics(TANGO_CAMERA_FISHEYE, &tango_camera_intrinsics);
  toCameraInfo(tango_camera_intrinsics, &fisheye_camera_info_);
  fisheye_camera_info_manager_.reset(new camera_info_manager::CameraInfoManager(node_handle_));
  fisheye_camera_info_manager_->setCameraName("fisheye_1");
  // Cache warp maps for more efficiency.
  cv_warp_map_x_.create(fisheye_camera_info_.height, fisheye_camera_info_.width, CV_32FC1);
  cv_warp_map_y_.create(fisheye_camera_info_.height, fisheye_camera_info_.width, CV_32FC1);
  ComputeWarpMapsToRectifyFisheyeImage(fisheye_camera_info_, &cv_warp_map_x_, &cv_warp_map_y_);
  fisheye_image_rect_.create(fisheye_camera_info_.height, fisheye_camera_info_.width, CV_8UC1);

  TangoService_getCameraIntrinsics(TANGO_CAMERA_COLOR, &tango_camera_intrinsics);
  toCameraInfo(tango_camera_intrinsics, &color_camera_info_);
  color_camera_info_manager_.reset(new camera_info_manager::CameraInfoManager(node_handle_));
  color_camera_info_manager_->setCameraName("color_1");
  // Cache camera model for more efficiency.
  color_camera_model_.fromCameraInfo(color_camera_info_);

=======
  time_offset_ =  ros::Time::now().toSec() - pose.timestamp;
>>>>>>> 55f91789
  return TANGO_SUCCESS;
}

TangoErrorType TangoRosNode::TangoSetupConfig() {
  const char* function_name = "TangoRosNode::TangoSetupConfig()";

  tango_config_ = TangoService_getConfig(TANGO_CONFIG_DEFAULT);
  if (tango_config_ == nullptr) {
    LOG(ERROR) << function_name << ", TangoService_getConfig error.";
    return TANGO_ERROR;
  }

  TangoErrorType result;
  const char* config_enable_motion_tracking = "config_enable_motion_tracking";
  result = TangoConfig_setBool(tango_config_, config_enable_motion_tracking, true);
  if(result != TANGO_SUCCESS) {
    LOG(ERROR) << function_name << ", TangoConfig_setBool "
        << config_enable_motion_tracking << " error: " << result;
    return result;
  }

  bool enable_drift_correction;
  node_handle_.param(publisher_config_.enable_drift_correction_param, enable_drift_correction, true);
  const char* config_enable_drift_correction = "config_enable_drift_correction";
  result = TangoConfig_setBool(tango_config_, config_enable_drift_correction, enable_drift_correction);
  if(result != TANGO_SUCCESS) {
    LOG(ERROR) << function_name << ", TangoConfig_setBool "
        << config_enable_drift_correction << " error: " << result;
    return result;
  }
  const char* config_enable_auto_recovery = "config_enable_auto_recovery";
  result = TangoConfig_setBool(tango_config_, config_enable_auto_recovery, true);
  if(result != TANGO_SUCCESS) {
    LOG(ERROR) << function_name << ", TangoConfig_setBool "
        << config_enable_auto_recovery << " error: " << result;
    return result;
  }
  const char* config_enable_depth = "config_enable_depth";
  result = TangoConfig_setBool(tango_config_, config_enable_depth, true);
  if(result != TANGO_SUCCESS) {
    LOG(ERROR) << function_name << ", TangoConfig_setBool "
        << config_enable_depth << " error: " << result;
    return result;
  }
  const char* config_depth_mode = "config_depth_mode";
  result = TangoConfig_setInt32(tango_config_, config_depth_mode, TANGO_POINTCLOUD_XYZC);
  if(result != TANGO_SUCCESS) {
    LOG(ERROR) << function_name << ", TangoConfig_setInt "
        << config_depth_mode << " error: " << result;
    return result;
  }
  const char* config_enable_color_camera = "config_enable_color_camera";
  result = TangoConfig_setBool(tango_config_, config_enable_color_camera, true);
  if(result != TANGO_SUCCESS) {
    LOG(ERROR) << function_name << ", TangoConfig_setBool "
        << config_enable_color_camera << " error: " << result;
    return result;
  }
  return TANGO_SUCCESS;
}

TangoErrorType TangoRosNode::TangoConnect() {
  const char* function_name = "TangoRosNode::TangoConnect()";

  TangoCoordinateFramePair pair;
  pair.base = TANGO_COORDINATE_FRAME_START_OF_SERVICE;
  pair.target = TANGO_COORDINATE_FRAME_DEVICE;

  TangoErrorType result;
  result = TangoService_connectOnPoseAvailable(1, &pair, onPoseAvailableRouter);
  if (result != TANGO_SUCCESS) {
    LOG(ERROR) << function_name
        << ", TangoService_connectOnPoseAvailable error: " << result;
    return result;
  }

  result = TangoService_connectOnPointCloudAvailable(onPointCloudAvailableRouter);
  if (result != TANGO_SUCCESS) {
    LOG(ERROR) << function_name
        << ", TangoService_connectOnPointCloudAvailable error: " << result;
    return result;
  }

  result = TangoService_connectOnFrameAvailable(
      TANGO_CAMERA_FISHEYE, this, onFrameAvailableRouter);
  if (result != TANGO_SUCCESS) {
    LOG(ERROR) << function_name
        << ", TangoService_connectOnFrameAvailable TANGO_CAMERA_FISHEYE error: " << result;
    return result;
  }

  result = TangoService_connectOnFrameAvailable(
      TANGO_CAMERA_COLOR, this, onFrameAvailableRouter);
  if (result != TANGO_SUCCESS) {
    LOG(ERROR) << function_name
        << ", TangoService_connectOnFrameAvailable TANGO_CAMERA_COLOR error: " << result;
    return result;
  }

  result = TangoService_connect(this, tango_config_);
  if (result != TANGO_SUCCESS) {
    LOG(ERROR) << function_name << ", TangoService_connect error: " << result;
    return result;
  }
  return TANGO_SUCCESS;
}

void TangoRosNode::TangoDisconnect() {
  TangoConfig_free(tango_config_);
  tango_config_ = nullptr;
  TangoService_disconnect();
}

void TangoRosNode::PublishStaticTransforms() {
  TangoCoordinateFramePair pair;
  TangoPoseData pose;

  pair.base = TANGO_COORDINATE_FRAME_DEVICE;
  pair.target = TANGO_COORDINATE_FRAME_IMU;
  TangoService_getPoseAtTime(0.0, pair, &pose);
  geometry_msgs::TransformStamped device_T_imu;
  toTransformStamped(pose, time_offset_, &device_T_imu);
  device_T_imu.header.frame_id = toFrameId(TANGO_COORDINATE_FRAME_DEVICE);
  device_T_imu.child_frame_id = toFrameId(TANGO_COORDINATE_FRAME_IMU);
  device_T_imu.header.stamp = ros::Time::now();
  tf_static_broadcaster_.sendTransform(device_T_imu);

  if (publisher_config_.publish_point_cloud || publisher_config_.publish_laser_scan) {
    pair.base = TANGO_COORDINATE_FRAME_DEVICE;
    pair.target = TANGO_COORDINATE_FRAME_CAMERA_DEPTH;
    TangoService_getPoseAtTime(0.0, pair, &pose);
    toTransformStamped(pose, time_offset_, &device_T_camera_depth_);
    device_T_camera_depth_.header.frame_id = toFrameId(TANGO_COORDINATE_FRAME_DEVICE);
    device_T_camera_depth_.child_frame_id = toFrameId(TANGO_COORDINATE_FRAME_CAMERA_DEPTH);
    device_T_camera_depth_.header.stamp = ros::Time::now();
    tf_static_broadcaster_.sendTransform(device_T_camera_depth_);
  }

  if (publisher_config_.publish_laser_scan) {
    // Laser scan frame is rotated of 90 degrees around x axis with respect to
    // point cloud frame.
    camera_depth_T_laser_.transform.translation.x = 0;
    camera_depth_T_laser_.transform.translation.y = 0;
    camera_depth_T_laser_.transform.translation.z = 0;
    camera_depth_T_laser_.transform.rotation.w = sqrt(2) / 2;
    camera_depth_T_laser_.transform.rotation.x = 1 / sqrt(2);
    camera_depth_T_laser_.transform.rotation.y = 0;
    camera_depth_T_laser_.transform.rotation.z = 0;
    camera_depth_T_laser_.header.frame_id = toFrameId(TANGO_COORDINATE_FRAME_CAMERA_DEPTH);
    camera_depth_T_laser_.child_frame_id = LASER_SCAN_FRAME_ID;
    camera_depth_T_laser_.header.stamp = ros::Time::now();
    tf_static_broadcaster_.sendTransform(camera_depth_T_laser_);
  }

  if (publisher_config_.publish_camera & CAMERA_FISHEYE) {
    pair.base = TANGO_COORDINATE_FRAME_DEVICE;
    pair.target = TANGO_COORDINATE_FRAME_CAMERA_FISHEYE;
    TangoService_getPoseAtTime(0.0, pair, &pose);
    toTransformStamped(pose, time_offset_, &device_T_camera_fisheye_);
    device_T_camera_fisheye_.header.frame_id = toFrameId(TANGO_COORDINATE_FRAME_DEVICE);
    device_T_camera_fisheye_.child_frame_id = toFrameId(TANGO_COORDINATE_FRAME_CAMERA_FISHEYE);
    device_T_camera_fisheye_.header.stamp = ros::Time::now();
    tf_static_broadcaster_.sendTransform(device_T_camera_fisheye_);
  }

  if (publisher_config_.publish_camera & CAMERA_COLOR) {
    pair.base = TANGO_COORDINATE_FRAME_DEVICE;
    pair.target = TANGO_COORDINATE_FRAME_CAMERA_COLOR;
    TangoService_getPoseAtTime(0.0, pair, &pose);
    toTransformStamped(pose, time_offset_, &device_T_camera_color_);
    device_T_camera_color_.header.frame_id = toFrameId(TANGO_COORDINATE_FRAME_DEVICE);
    device_T_camera_color_.child_frame_id = toFrameId(TANGO_COORDINATE_FRAME_CAMERA_COLOR);
    device_T_camera_color_.header.stamp = ros::Time::now();
    tf_static_broadcaster_.sendTransform(device_T_camera_color_);
  }
}

void TangoRosNode::OnPoseAvailable(const TangoPoseData* pose) {
  if (publisher_config_.publish_device_pose) {
    if (pose->frame.base == TANGO_COORDINATE_FRAME_START_OF_SERVICE
        && pose->frame.target == TANGO_COORDINATE_FRAME_DEVICE) {
      if (pose->status_code == TANGO_POSE_VALID && pose_available_mutex_.try_lock()) {
        toTransformStamped(*pose, time_offset_, &start_of_service_T_device_);
        start_of_service_T_device_.header.frame_id =
          toFrameId(TANGO_COORDINATE_FRAME_START_OF_SERVICE);
        start_of_service_T_device_.child_frame_id =
          toFrameId(TANGO_COORDINATE_FRAME_DEVICE);
        TangoCoordinateFramePair pair;
        pair.base = TANGO_COORDINATE_FRAME_AREA_DESCRIPTION;
        pair.target = TANGO_COORDINATE_FRAME_START_OF_SERVICE;
        TangoPoseData area_description_T_start_of_service;
        TangoService_getPoseAtTime(0.0, pair, &area_description_T_start_of_service);
        if (area_description_T_start_of_service.status_code == TANGO_POSE_VALID) {
          toTransformStamped(area_description_T_start_of_service,
                             time_offset_, &area_description_T_start_of_service_);
          area_description_T_start_of_service_.header.frame_id =
              toFrameId(TANGO_COORDINATE_FRAME_AREA_DESCRIPTION);
          area_description_T_start_of_service_.child_frame_id =
              toFrameId(TANGO_COORDINATE_FRAME_START_OF_SERVICE);
        }
        pose_available_.notify_all();
        pose_available_mutex_.unlock();
      }
    }
  }
}

void TangoRosNode::OnPointCloudAvailable(const TangoPointCloud* point_cloud) {
  if (point_cloud->num_points > 0) {
    if (publisher_config_.publish_point_cloud && point_cloud_available_mutex_.try_lock()) {
      toPointCloud2(*point_cloud, time_offset_, &point_cloud_);
      point_cloud_.header.frame_id = toFrameId(TANGO_COORDINATE_FRAME_CAMERA_DEPTH);
      point_cloud_available_.notify_all();
      point_cloud_available_mutex_.unlock();
    }
    if (publisher_config_.publish_laser_scan && laser_scan_available_mutex_.try_lock()) {
      laser_scan_.angle_min = LASER_SCAN_ANGLE_MIN;
      laser_scan_.angle_max = LASER_SCAN_ANGLE_MAX;
      laser_scan_.angle_increment = LASER_SCAN_ANGLE_INCREMENT;
      laser_scan_.time_increment = LASER_SCAN_TIME_INCREMENT;
      laser_scan_.scan_time = LASER_SCAN_SCAN_TIME;
      laser_scan_.range_min = LASER_SCAN_RANGE_MIN;
      laser_scan_.range_max = LASER_SCAN_RANGE_MAX;
      // Determine amount of rays to create.
      uint32_t ranges_size = std::ceil((laser_scan_.angle_max - laser_scan_.angle_min)
                                       / laser_scan_.angle_increment);
      // Laser scan rays with no obstacle data will evaluate to infinity.
      laser_scan_.ranges.assign(ranges_size, std::numeric_limits<double>::infinity());
      toLaserScan(*point_cloud, time_offset_, laser_scan_min_height_, laser_scan_max_height_, &laser_scan_);
      laser_scan_.header.frame_id = LASER_SCAN_FRAME_ID;
      laser_scan_available_.notify_all();
      laser_scan_available_mutex_.unlock();
    }
  }
}

void TangoRosNode::OnFrameAvailable(TangoCameraId camera_id, const TangoImageBuffer* buffer) {
  if ((publisher_config_.publish_camera & CAMERA_FISHEYE) &&
       camera_id == TangoCameraId::TANGO_CAMERA_FISHEYE &&
       fisheye_image_available_mutex_.try_lock()) {
    fisheye_image_ = cv::Mat(buffer->height + buffer->height / 2, buffer->width,
                             CV_8UC1, buffer->data, buffer->stride); // No deep copy.
<<<<<<< HEAD
    fisheye_image_header_.stamp.fromSec((buffer->timestamp + time_offset_) / 1e3);
    fisheye_image_header_.seq = buffer->frame_number;
    fisheye_image_header_.frame_id = toFrameId(TANGO_COORDINATE_FRAME_CAMERA_FISHEYE);
=======
    fisheye_compressed_image_.header.stamp.fromSec(buffer->timestamp + time_offset_);
    fisheye_compressed_image_.header.seq = buffer->frame_number;
    fisheye_compressed_image_.header.frame_id = toFrameId(TANGO_COORDINATE_FRAME_CAMERA_FISHEYE);
    fisheye_compressed_image_.format = ROS_IMAGE_COMPRESSING_FORMAT;
>>>>>>> 55f91789
    fisheye_image_available_.notify_all();
    fisheye_image_available_mutex_.unlock();
  }
  if ((publisher_config_.publish_camera & CAMERA_COLOR) &&
       camera_id == TangoCameraId::TANGO_CAMERA_COLOR &&
       color_image_available_mutex_.try_lock()) {
    color_image_ = cv::Mat(buffer->height + buffer->height / 2, buffer->width,
                           CV_8UC1, buffer->data, buffer->stride); // No deep copy.
<<<<<<< HEAD
    color_image_header_.stamp.fromSec((buffer->timestamp + time_offset_) / 1e3);
    color_image_header_.seq = buffer->frame_number;
    color_image_header_.frame_id = toFrameId(TANGO_COORDINATE_FRAME_CAMERA_COLOR);
=======
    color_compressed_image_.header.stamp.fromSec(buffer->timestamp + time_offset_);
    color_compressed_image_.header.seq = buffer->frame_number;
    color_compressed_image_.header.frame_id = toFrameId(TANGO_COORDINATE_FRAME_CAMERA_COLOR);
    color_compressed_image_.format = ROS_IMAGE_COMPRESSING_FORMAT;
>>>>>>> 55f91789
    color_image_available_.notify_all();
    color_image_available_mutex_.unlock();
  }
}

void TangoRosNode::StartPublishing() {
  run_threads_ = true;
  publish_device_pose_thread_ = std::thread(&TangoRosNode::PublishDevicePose, this);
  publish_pointcloud_thread_ = std::thread(&TangoRosNode::PublishPointCloud, this);
  publish_laserscan_thread_ = std::thread(&TangoRosNode::PublishLaserScan, this);
  publish_fisheye_image_thread_ = std::thread(&TangoRosNode::PublishFisheyeImage, this);
  publish_color_image_thread_ = std::thread(&TangoRosNode::PublishColorImage, this);
  ros_spin_thread_ = std::thread(&TangoRosNode::RunRosSpin, this);
}

void TangoRosNode::StopPublishing() {
  if (run_threads_) {
    run_threads_ = false;
    if (publisher_config_.publish_device_pose)
      publish_device_pose_thread_.join();
    if (publisher_config_.publish_point_cloud)
      publish_pointcloud_thread_.join();
    if (publisher_config_.publish_laser_scan)
      publish_laserscan_thread_.join();
    if (publisher_config_.publish_camera & CAMERA_FISHEYE)
      publish_fisheye_image_thread_.join();
    if (publisher_config_.publish_camera & CAMERA_COLOR)
      publish_color_image_thread_.join();
    ros_spin_thread_.join();
  }
}

void TangoRosNode::PublishDevicePose() {
  while(ros::ok()) {
    if (!run_threads_) {
      break;
    }
    {
      std::unique_lock<std::mutex> lock(pose_available_mutex_);
      pose_available_.wait(lock);
      if (publisher_config_.publish_device_pose) {
        tf_broadcaster_.sendTransform(start_of_service_T_device_);
        tf_broadcaster_.sendTransform(area_description_T_start_of_service_);
      }
    }
  }
}

void TangoRosNode::PublishPointCloud() {
  while(ros::ok()) {
    if (!run_threads_) {
      break;
    }
    {
      std::unique_lock<std::mutex> lock(point_cloud_available_mutex_);
      point_cloud_available_.wait(lock);
      if (publisher_config_.publish_point_cloud) {
        point_cloud_publisher_.publish(point_cloud_);
      }
    }
  }
}

void TangoRosNode::PublishLaserScan() {
  while(ros::ok()) {
    if (!run_threads_) {
      break;
    }
    {
      std::unique_lock<std::mutex> lock(laser_scan_available_mutex_);
      laser_scan_available_.wait(lock);
      if (publisher_config_.publish_laser_scan) {
        laser_scan_publisher_.publish(laser_scan_);
      }
    }
  }
}

void TangoRosNode::PublishFisheyeImage() {
  while(ros::ok()) {
    if (!run_threads_) {
      break;
    }
    {
      std::unique_lock<std::mutex> lock(fisheye_image_available_mutex_);
      fisheye_image_available_.wait(lock);
      if ((publisher_config_.publish_camera & CAMERA_FISHEYE)) {
        // The Tango image encoding is not supported by ROS.
        // We need to convert it to gray.
        cv::Mat fisheye_image_gray;
        cv::cvtColor(fisheye_image_, fisheye_image_gray, cv::COLOR_YUV420sp2GRAY);
        cv_bridge::CvImage cv_bridge_fisheye_image;
        cv_bridge_fisheye_image.header = fisheye_image_header_;
        cv_bridge_fisheye_image.encoding = sensor_msgs::image_encodings::MONO8;
        cv_bridge_fisheye_image.image = fisheye_image_gray;
        fisheye_camera_info_.header = fisheye_image_header_;
        fisheye_camera_info_manager_->setCameraInfo(fisheye_camera_info_);
        sensor_msgs::Image fisheye_image_msg;
        cv_bridge_fisheye_image.toImageMsg(fisheye_image_msg);
        fisheye_camera_publisher_.publish(fisheye_image_msg, fisheye_camera_info_);

        if (fisheye_rectified_image_publisher_.getNumSubscribers() > 0) {
          cv::remap(fisheye_image_gray, fisheye_image_rect_, cv_warp_map_x_,
                    cv_warp_map_y_, cv::INTER_LINEAR, cv::BORDER_CONSTANT, 0);
          sensor_msgs::ImagePtr image_rect = cv_bridge::CvImage(
              cv_bridge_fisheye_image.header, cv_bridge_fisheye_image.encoding,
              fisheye_image_rect_).toImageMsg();
          fisheye_rectified_image_publisher_.publish(image_rect);
        }
      }
    }
  }
}

void TangoRosNode::PublishColorImage() {
  while(ros::ok()) {
    if (!run_threads_) {
      break;
    }
    {
      std::unique_lock<std::mutex> lock(color_image_available_mutex_);
      color_image_available_.wait(lock);
      if ((publisher_config_.publish_camera & CAMERA_COLOR)) {
        // The Tango image encoding is not supported by ROS.
        // We need to convert it to RGB.
        cv::Mat color_image_rgb;
        cv::cvtColor(color_image_, color_image_rgb, cv::COLOR_YUV420sp2BGRA);
        cv_bridge::CvImage cv_bridge_color_image;
        cv_bridge_color_image.header = color_image_header_;
        cv_bridge_color_image.encoding = sensor_msgs::image_encodings::BGRA8;
        cv_bridge_color_image.image = color_image_rgb;
        color_camera_info_.header = color_image_header_;
        color_camera_info_manager_->setCameraInfo(color_camera_info_);
        sensor_msgs::Image color_image_msg;
        cv_bridge_color_image.toImageMsg(color_image_msg);
        color_camera_publisher_.publish(color_image_msg, color_camera_info_);

        if (color_rectified_image_publisher_.getNumSubscribers() > 0) {
          color_camera_model_.rectifyImage(color_image_rgb, color_image_rect_);
          sensor_msgs::ImagePtr image_rect = cv_bridge::CvImage(
              cv_bridge_color_image.header, cv_bridge_color_image.encoding,
              color_image_rect_).toImageMsg();
          color_rectified_image_publisher_.publish(image_rect);
        }
      }
    }
  }
}

void TangoRosNode::DynamicReconfigureCallback(PublisherConfig &config, uint32_t level) {
  publisher_config_.publish_device_pose = config.publish_device_pose;
  publisher_config_.publish_point_cloud = config.publish_point_cloud;
  publisher_config_.publish_laser_scan = config.publish_laser_scan;
  if (config.publish_fisheye_camera) {
    publisher_config_.publish_camera |= CAMERA_FISHEYE;
  } else {
    publisher_config_.publish_camera &= ~CAMERA_FISHEYE;
  }
  if (config.publish_color_camera) {
    publisher_config_.publish_camera |= CAMERA_COLOR;
  } else {
    publisher_config_.publish_camera &= ~CAMERA_COLOR;
  }
  PublishStaticTransforms();
}

void TangoRosNode::RunRosSpin() {
  dynamic_reconfigure::Server<tango_ros_native::PublisherConfig> server;
  dynamic_reconfigure::Server<tango_ros_native::PublisherConfig>::CallbackType callback =
      boost::bind(&TangoRosNode::DynamicReconfigureCallback, this, _1, _2);
  server.setCallback(callback);
  while(ros::ok()) {
    if (!run_threads_) {
      break;
    }
    ros::spinOnce();
    std::this_thread::sleep_for(std::chrono::milliseconds(100));
  }
}
} // namespace tango_ros_native<|MERGE_RESOLUTION|>--- conflicted
+++ resolved
@@ -382,8 +382,6 @@
     LOG(ERROR) << "Error, could not get a first valid pose.";
     return TANGO_INVALID;
   }
-<<<<<<< HEAD
-  time_offset_ =  ros::Time::now().toSec() * 1e3 - pose.timestamp;
 
   TangoCameraIntrinsics tango_camera_intrinsics;
   TangoService_getCameraIntrinsics(TANGO_CAMERA_FISHEYE, &tango_camera_intrinsics);
@@ -403,9 +401,7 @@
   // Cache camera model for more efficiency.
   color_camera_model_.fromCameraInfo(color_camera_info_);
 
-=======
   time_offset_ =  ros::Time::now().toSec() - pose.timestamp;
->>>>>>> 55f91789
   return TANGO_SUCCESS;
 }
 
@@ -648,16 +644,9 @@
        fisheye_image_available_mutex_.try_lock()) {
     fisheye_image_ = cv::Mat(buffer->height + buffer->height / 2, buffer->width,
                              CV_8UC1, buffer->data, buffer->stride); // No deep copy.
-<<<<<<< HEAD
-    fisheye_image_header_.stamp.fromSec((buffer->timestamp + time_offset_) / 1e3);
+    fisheye_image_header_.stamp.fromSec(buffer->timestamp + time_offset_);
     fisheye_image_header_.seq = buffer->frame_number;
     fisheye_image_header_.frame_id = toFrameId(TANGO_COORDINATE_FRAME_CAMERA_FISHEYE);
-=======
-    fisheye_compressed_image_.header.stamp.fromSec(buffer->timestamp + time_offset_);
-    fisheye_compressed_image_.header.seq = buffer->frame_number;
-    fisheye_compressed_image_.header.frame_id = toFrameId(TANGO_COORDINATE_FRAME_CAMERA_FISHEYE);
-    fisheye_compressed_image_.format = ROS_IMAGE_COMPRESSING_FORMAT;
->>>>>>> 55f91789
     fisheye_image_available_.notify_all();
     fisheye_image_available_mutex_.unlock();
   }
@@ -666,16 +655,9 @@
        color_image_available_mutex_.try_lock()) {
     color_image_ = cv::Mat(buffer->height + buffer->height / 2, buffer->width,
                            CV_8UC1, buffer->data, buffer->stride); // No deep copy.
-<<<<<<< HEAD
-    color_image_header_.stamp.fromSec((buffer->timestamp + time_offset_) / 1e3);
+    color_image_header_.stamp.fromSec(buffer->timestamp + time_offset_);
     color_image_header_.seq = buffer->frame_number;
     color_image_header_.frame_id = toFrameId(TANGO_COORDINATE_FRAME_CAMERA_COLOR);
-=======
-    color_compressed_image_.header.stamp.fromSec(buffer->timestamp + time_offset_);
-    color_compressed_image_.header.seq = buffer->frame_number;
-    color_compressed_image_.header.frame_id = toFrameId(TANGO_COORDINATE_FRAME_CAMERA_COLOR);
-    color_compressed_image_.format = ROS_IMAGE_COMPRESSING_FORMAT;
->>>>>>> 55f91789
     color_image_available_.notify_all();
     color_image_available_mutex_.unlock();
   }
