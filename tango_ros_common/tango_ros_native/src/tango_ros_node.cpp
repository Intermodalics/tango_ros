// Copyright 2016 Intermodalics All Rights Reserved.
//
// Licensed under the Apache License, Version 2.0 (the "License");
// you may not use this file except in compliance with the License.
// You may obtain a copy of the License at
//
//      http://www.apache.org/licenses/LICENSE-2.0
//
// Unless required by applicable law or agreed to in writing, software
// distributed under the License is distributed on an "AS IS" BASIS,
// WITHOUT WARRANTIES OR CONDITIONS OF ANY KIND, either express or implied.
// See the License for the specific language governing permissions and
// limitations under the License.
#include "tango_ros_native/tango_ros_node.h"

#include <cmath>

#include <Eigen/Geometry>
#include <glog/logging.h>
#include <opencv2/highgui/highgui.hpp>
#include <opencv2/imgproc/imgproc.hpp>

#include <dynamic_reconfigure/server.h>
#include <sensor_msgs/PointField.h>
#include <sensor_msgs/point_cloud2_iterator.h>

namespace {
// The minimum Tango Core version required from this application.
constexpr int TANGO_CORE_MINIMUM_VERSION = 11926; // Yildun release.
// This function routes onPoseAvailable callback to the application object for
// handling.
// @param context, context will be a pointer to a TangoRosNode
//        instance on which to call the callback.
// @param pose, pose data to route to onPoseAvailable function.
void onPoseAvailableRouter(void* context, const TangoPoseData* pose) {
  tango_ros_native::TangoRosNode* app =
      static_cast<tango_ros_native::TangoRosNode*>(context);
  app->OnPoseAvailable(pose);
}
// This function routes onPointCloudAvailable callback to the application
// object for handling.
// @param context, context will be a pointer to a TangoRosNode
//        instance on which to call the callback.
// @param point_cloud, point cloud data to route to OnPointCloudAvailable
//        function.
void onPointCloudAvailableRouter(void* context,
                                 const TangoPointCloud* point_cloud) {
  tango_ros_native::TangoRosNode* app =
      static_cast<tango_ros_native::TangoRosNode*>(context);
  app->OnPointCloudAvailable(point_cloud);
}
// This function routes OnFrameAvailable callback to the application
// object for handling.
// @param context, context will be a pointer to a TangoRosNode
//        instance on which to call the callback.
// @param camera_id, the ID of the camera. Only TANGO_CAMERA_COLOR and
//        TANGO_CAMERA_FISHEYE are supported.
// @param buffer, image data to route to OnFrameAvailable function.
void onFrameAvailableRouter(void* context, TangoCameraId camera_id,
                            const TangoImageBuffer* buffer) {
  tango_ros_native::TangoRosNode* app =
      static_cast<tango_ros_native::TangoRosNode*>(context);
  app->OnFrameAvailable(camera_id, buffer);
}
// Converts a TangoPoseData to a geometry_msgs::TransformStamped.
// @param pose, TangoPoseData to convert.
// @param time_offset, offset in ms between pose (tango time) and
//        transform (ros time).
// @param transform, the output TransformStamped.
void toTransformStamped(const TangoPoseData& pose,
                        double time_offset,
                        geometry_msgs::TransformStamped* transform) {
  transform->transform.translation.x = pose.translation[0];
  transform->transform.translation.y = pose.translation[1];
  transform->transform.translation.z = pose.translation[2];
  transform->transform.rotation.x = pose.orientation[0];
  transform->transform.rotation.y = pose.orientation[1];
  transform->transform.rotation.z = pose.orientation[2];
  transform->transform.rotation.w = pose.orientation[3];
  transform->header.stamp.fromSec((pose.timestamp + time_offset) / 1e3);
}
// Converts a TangoPointCloud to a sensor_msgs::PointCloud2.
// @param tango_point_cloud, TangoPointCloud to convert.
// @param time_offset, offset in ms between tango_point_cloud (tango time) and
//        point_cloud (ros time).
// @param point_cloud, the output PointCloud2.
void toPointCloud2(const TangoPointCloud& tango_point_cloud,
                   double time_offset,
                   sensor_msgs::PointCloud2* point_cloud) {
  point_cloud->width = tango_point_cloud.num_points;
  point_cloud->height = 1;
  point_cloud->point_step = (sizeof(float) * tango_ros_native::NUMBER_OF_FIELDS_IN_POINT_CLOUD);
  point_cloud->is_dense = true;
  point_cloud->row_step = point_cloud->width;
  point_cloud->is_bigendian = false;
  point_cloud->data.resize(tango_point_cloud.num_points);
  sensor_msgs::PointCloud2Modifier modifier(*point_cloud);
  modifier.setPointCloud2Fields(tango_ros_native::NUMBER_OF_FIELDS_IN_POINT_CLOUD,
                                "x", 1, sensor_msgs::PointField::FLOAT32,
                                "y", 1, sensor_msgs::PointField::FLOAT32,
                                "z", 1, sensor_msgs::PointField::FLOAT32,
                                "c", 1, sensor_msgs::PointField::FLOAT32);
  modifier.resize(tango_point_cloud.num_points);
  sensor_msgs::PointCloud2Iterator<float> iter_x(*point_cloud, "x");
  sensor_msgs::PointCloud2Iterator<float> iter_y(*point_cloud, "y");
  sensor_msgs::PointCloud2Iterator<float> iter_z(*point_cloud, "z");
  sensor_msgs::PointCloud2Iterator<float> iter_c(*point_cloud, "c");
  for (size_t i = 0; i < tango_point_cloud.num_points;
      ++i, ++iter_x, ++iter_y, ++iter_z, ++iter_c) {
    *iter_x = tango_point_cloud.points[i][0];
    *iter_y = tango_point_cloud.points[i][1];
    *iter_z = tango_point_cloud.points[i][2];
    *iter_c = tango_point_cloud.points[i][3];
  }
  point_cloud->header.stamp.fromSec((tango_point_cloud.timestamp + time_offset) / 1e3);
}
// Compresses a cv::Mat image to a sensor_msgs::CompressedImage in JPEG format.
// @param image, cv::Mat to compress.
// @param compressing_quality, value from 0 to 100 (the higher is the better).
// @param compressed_image, the output CompressedImage.
void compressImage(const cv::Mat& image, const char* compressing_format,
                       int compressing_quality,
                       sensor_msgs::CompressedImage* compressed_image) {
  cv::Mat image_good_endcoding = cv::Mat();
  cv::cvtColor(image, image_good_endcoding, cv::COLOR_YUV420sp2RGBA);
  std::vector<int> params {CV_IMWRITE_JPEG_QUALITY, compressing_quality};
  cv::imencode(compressing_format, image_good_endcoding, compressed_image->data, params);
}
// Converts a TangoCoordinateFrameType to a ros frame ID i.e. a string.
// @param tango_frame_type, TangoCoordinateFrameType to convert.
// @return returns the corresponding frame id.
std::string toFrameId(const TangoCoordinateFrameType& tango_frame_type) {
  std::string string_frame_type;
  switch(tango_frame_type) {
    case TANGO_COORDINATE_FRAME_AREA_DESCRIPTION:
      string_frame_type = "area_description";
      break;
    case TANGO_COORDINATE_FRAME_CAMERA_COLOR:
      string_frame_type = "camera_color";
      break;
    case TANGO_COORDINATE_FRAME_CAMERA_DEPTH:
      string_frame_type = "camera_depth";
      break;
    case TANGO_COORDINATE_FRAME_CAMERA_FISHEYE:
      string_frame_type = "camera_fisheye";
      break;
    case TANGO_COORDINATE_FRAME_DEVICE:
      string_frame_type = "device";
      break;
    case TANGO_COORDINATE_FRAME_DISPLAY:
      string_frame_type = "display";
      break;
    case TANGO_COORDINATE_FRAME_GLOBAL_WGS84:
      string_frame_type = "global_wgs84";
      break;
    case TANGO_COORDINATE_FRAME_IMU:
      string_frame_type = "imu";
      break;
    case TANGO_COORDINATE_FRAME_PREVIOUS_DEVICE_POSE:
      string_frame_type = "previous_device_pose";
      break;
    case TANGO_COORDINATE_FRAME_START_OF_SERVICE:
      string_frame_type = "start_of_service";
      break;
    case TANGO_COORDINATE_FRAME_UUID:
      string_frame_type = "uuid";
      break;
    default:
      LOG(ERROR) << "Unknown TangoCoordinateFrameType: " << tango_frame_type;
      string_frame_type = "unknown";
      break;
  }
  return string_frame_type;
}
}  // namespace

<<<<<<< HEAD
namespace tango_ros_native {
TangoRosNode::TangoRosNode(const PublisherConfiguration& publisher_config) :
    publisher_config_(publisher_config) {
  device_pose_lock_ = false;
  point_cloud_lock_ = false;
  fisheye_image_lock_ = false;
  color_image_lock_ = false;
  new_pose_available_ = false;
  new_point_cloud_available_ = false;
  new_fisheye_image_available_ = false;
  new_color_image_available_ = false;
=======
namespace tango_ros_node {
TangoRosNode::TangoRosNode(bool publish_device_pose, bool publish_point_cloud,
                           uint32_t publish_camera) :
    run_threads_(false),
    device_pose_lock_(false), point_cloud_lock_(false),
    fisheye_image_lock_(false), color_image_lock_(false),
    new_pose_available_(false), new_point_cloud_available_(false),
    new_fisheye_image_available_(false), new_color_image_available_(false) {
  publisher_config_.publish_device_pose = publish_device_pose;
  publisher_config_.publish_point_cloud = publish_point_cloud;
  publisher_config_.publish_camera = publish_camera;
>>>>>>> 1da85a9a

  const  uint32_t queue_size = 1;
  const bool latching = true;
  point_cloud_publisher_ =
      node_handle_.advertise<sensor_msgs::PointCloud2>(publisher_config_.point_cloud_topic,
      queue_size, latching);

  fisheye_image_publisher_ =
        node_handle_.advertise<sensor_msgs::CompressedImage>(publisher_config_.fisheye_camera_topic,
        queue_size, latching);

  color_image_publisher_ =
      node_handle_.advertise<sensor_msgs::CompressedImage>(publisher_config_.color_camera_topic,
      queue_size, latching);
}

TangoRosNode::~TangoRosNode() {
  StopPublishing();
  if (tango_config_ != nullptr) {
    TangoConfig_free(tango_config_);
  }
}

bool TangoRosNode::IsTangoVersionOk(JNIEnv* env, jobject activity) {
  int version;
  TangoErrorType err = TangoSupport_GetTangoVersion(env, activity, &version);
  if (err != TANGO_SUCCESS || version < TANGO_CORE_MINIMUM_VERSION) {
    LOG(ERROR) << "TangoRosNode::IsTangoVersionOk, Tango Core version is out of"
        "date, minimum version required: " << TANGO_CORE_MINIMUM_VERSION <<
        ", version used: " << version;
    return false;
  }
  return true;
}

bool TangoRosNode::SetBinder(JNIEnv* env, jobject binder) {
  TangoErrorType ret = TangoService_setBinder(env, binder);
  if (ret != TANGO_SUCCESS) {
    LOG(ERROR) << "TangoRosNode: Failed to bind Tango service with error code: " << ret;
    return false;
  }
  return true;
}

bool TangoRosNode::OnTangoServiceConnected() {
  PublishStaticTransforms();
  if (TangoSetupConfig() != TANGO_SUCCESS) {
      LOG(ERROR) << "Error while setting up Tango config.";
      return false;
  }
  if (TangoConnect() != TANGO_SUCCESS) {
    LOG(ERROR) << "Error while connecting to Tango Service.";
    return false;
  }

  TangoCoordinateFramePair pair;
  pair.base = TANGO_COORDINATE_FRAME_START_OF_SERVICE;
  pair.target = TANGO_COORDINATE_FRAME_DEVICE;
  TangoPoseData pose;
  do {
    TangoService_getPoseAtTime(0.0, pair, &pose);
  } while (pose.status_code != TANGO_POSE_VALID);
  time_offset_ =  ros::Time::now().toSec() * 1e3 - pose.timestamp;
  return true;
}

TangoErrorType TangoRosNode::TangoSetupConfig() {
  const char* function_name = "TangoRosNode::TangoSetupConfig()";

  tango_config_ = TangoService_getConfig(TANGO_CONFIG_DEFAULT);
  if (tango_config_ == nullptr) {
    LOG(ERROR) << function_name << ", TangoService_getConfig error.";
    return TANGO_ERROR;
  }

  TangoErrorType result;
  const char* config_enable_motion_tracking = "config_enable_motion_tracking";
  result = TangoConfig_setBool(tango_config_, config_enable_motion_tracking, true);
  if(result != TANGO_SUCCESS) {
    LOG(ERROR) << function_name << ", TangoConfig_setBool "
        << config_enable_motion_tracking << " error: " << result;
    return result;
  }
  const char* config_enable_drift_correction = "config_enable_drift_correction";
  result = TangoConfig_setBool(tango_config_, config_enable_drift_correction, true);
  if(result != TANGO_SUCCESS) {
    LOG(ERROR) << function_name << ", TangoConfig_setBool "
        << config_enable_drift_correction << " error: " << result;
    return result;
  }
  const char* config_enable_auto_recovery = "config_enable_auto_recovery";
  result = TangoConfig_setBool(tango_config_, config_enable_auto_recovery, true);
  if(result != TANGO_SUCCESS) {
    LOG(ERROR) << function_name << ", TangoConfig_setBool "
        << config_enable_auto_recovery << " error: " << result;
    return result;
  }
  const char* config_enable_depth = "config_enable_depth";
  result = TangoConfig_setBool(tango_config_, config_enable_depth, true);
  if(result != TANGO_SUCCESS) {
    LOG(ERROR) << function_name << ", TangoConfig_setBool "
        << config_enable_depth << " error: " << result;
    return result;
  }
  const char* config_depth_mode = "config_depth_mode";
  result = TangoConfig_setInt32(tango_config_, config_depth_mode, TANGO_POINTCLOUD_XYZC);
  if(result != TANGO_SUCCESS) {
    LOG(ERROR) << function_name << ", TangoConfig_setInt "
        << config_depth_mode << " error: " << result;
    return result;
  }
  const char* config_enable_color_camera = "config_enable_color_camera";
  result = TangoConfig_setBool(tango_config_, config_enable_color_camera, true);
  if(result != TANGO_SUCCESS) {
    LOG(ERROR) << function_name << ", TangoConfig_setBool "
        << config_enable_color_camera << " error: " << result;
    return result;
  }
  return TANGO_SUCCESS;
}

TangoErrorType TangoRosNode::TangoConnect() {
  const char* function_name = "TangoRosNode::TangoConnect()";

  TangoCoordinateFramePair pair;
  pair.base = TANGO_COORDINATE_FRAME_START_OF_SERVICE;
  pair.target = TANGO_COORDINATE_FRAME_DEVICE;

  TangoErrorType result;
  result = TangoService_connectOnPoseAvailable(1, &pair, onPoseAvailableRouter);
  if (result != TANGO_SUCCESS) {
    LOG(ERROR) << function_name
        << ", TangoService_connectOnPoseAvailable error: " << result;
    return result;
  }

  result = TangoService_connectOnPointCloudAvailable(onPointCloudAvailableRouter);
  if (result != TANGO_SUCCESS) {
    LOG(ERROR) << function_name
        << ", TangoService_connectOnPointCloudAvailable error: " << result;
    return result;
  }

  result = TangoService_connectOnFrameAvailable(
      TANGO_CAMERA_FISHEYE, this, onFrameAvailableRouter);
  if (result != TANGO_SUCCESS) {
    LOG(ERROR) << function_name
        << ", TangoService_connectOnFrameAvailable TANGO_CAMERA_FISHEYE error: " << result;
    return result;
  }

  result = TangoService_connectOnFrameAvailable(
      TANGO_CAMERA_COLOR, this, onFrameAvailableRouter);
  if (result != TANGO_SUCCESS) {
    LOG(ERROR) << function_name
        << ", TangoService_connectOnFrameAvailable TANGO_CAMERA_COLOR error: " << result;
    return result;
  }

  result = TangoService_connect(this, tango_config_);
  if (result != TANGO_SUCCESS) {
    LOG(ERROR) << function_name << ", TangoService_connect error: " << result;
    return result;
  }
  return TANGO_SUCCESS;
}

void TangoRosNode::TangoDisconnect() {
  TangoConfig_free(tango_config_);
  tango_config_ = nullptr;
  TangoService_disconnect();
}

void TangoRosNode::UpdatePublisherConfiguration(bool publish_device_pose,
                                                bool publish_point_cloud,
                                                uint32_t publish_camera) {
  publisher_config_.publish_device_pose = publish_device_pose;
  publisher_config_.publish_point_cloud = publish_point_cloud;
  publisher_config_.publish_camera = publish_camera;
  PublishStaticTransforms();
}

void TangoRosNode::PublishStaticTransforms() {
  TangoCoordinateFramePair pair;
  TangoPoseData pose;
  if (publisher_config_.publish_point_cloud) {
    pair.base = TANGO_COORDINATE_FRAME_DEVICE;
    pair.target = TANGO_COORDINATE_FRAME_CAMERA_DEPTH;
    do {
      TangoService_getPoseAtTime(0.0, pair, &pose);
    } while (pose.status_code != TANGO_POSE_VALID);
    toTransformStamped(pose, time_offset_, &device_T_camera_depth_);
    device_T_camera_depth_.header.frame_id = toFrameId(TANGO_COORDINATE_FRAME_DEVICE);
    device_T_camera_depth_.child_frame_id = toFrameId(TANGO_COORDINATE_FRAME_CAMERA_DEPTH);
    device_T_camera_depth_.header.stamp = ros::Time::now();
    tf_static_broadcaster_.sendTransform(device_T_camera_depth_);
  }

  if (publisher_config_.publish_camera & CAMERA_FISHEYE) {
    pair.base = TANGO_COORDINATE_FRAME_DEVICE;
    pair.target = TANGO_COORDINATE_FRAME_CAMERA_FISHEYE;
    do {
      TangoService_getPoseAtTime(0.0, pair, &pose);
    } while (pose.status_code != TANGO_POSE_VALID);
    toTransformStamped(pose, time_offset_, &device_T_camera_fisheye_);
    device_T_camera_fisheye_.header.frame_id = toFrameId(TANGO_COORDINATE_FRAME_DEVICE);
    device_T_camera_fisheye_.child_frame_id = toFrameId(TANGO_COORDINATE_FRAME_CAMERA_FISHEYE);
    device_T_camera_fisheye_.header.stamp = ros::Time::now();
    tf_static_broadcaster_.sendTransform(device_T_camera_fisheye_);
  }

  if (publisher_config_.publish_camera & CAMERA_COLOR) {
    pair.base = TANGO_COORDINATE_FRAME_DEVICE;
    pair.target = TANGO_COORDINATE_FRAME_CAMERA_COLOR;
    do {
      TangoService_getPoseAtTime(0.0, pair, &pose);
    } while (pose.status_code != TANGO_POSE_VALID);
    toTransformStamped(pose, time_offset_, &device_T_camera_color_);
    device_T_camera_color_.header.frame_id = toFrameId(TANGO_COORDINATE_FRAME_DEVICE);
    device_T_camera_color_.child_frame_id = toFrameId(TANGO_COORDINATE_FRAME_CAMERA_COLOR);
    device_T_camera_color_.header.stamp = ros::Time::now();
    tf_static_broadcaster_.sendTransform(device_T_camera_color_);
  }
}

void TangoRosNode::OnPoseAvailable(const TangoPoseData* pose) {
  if (publisher_config_.publish_device_pose) {
    if (pose->frame.base == TANGO_COORDINATE_FRAME_START_OF_SERVICE
        && pose->frame.target == TANGO_COORDINATE_FRAME_DEVICE) {
      if (pose->status_code == TANGO_POSE_VALID && !device_pose_lock_) {
        device_pose_lock_ = true;
        toTransformStamped(*pose, time_offset_, &start_of_service_T_device_);
        start_of_service_T_device_.header.frame_id =
          toFrameId(TANGO_COORDINATE_FRAME_START_OF_SERVICE);
        start_of_service_T_device_.child_frame_id =
          toFrameId(TANGO_COORDINATE_FRAME_DEVICE);
        new_pose_available_ = true;
        device_pose_lock_ = false;
        pose_available_.notify_all();
      }
    }
  }
}

void TangoRosNode::OnPointCloudAvailable(const TangoPointCloud* point_cloud) {
  if (publisher_config_.publish_point_cloud && point_cloud->num_points > 0) {
    if (!point_cloud_lock_) {
      point_cloud_lock_= true;
      toPointCloud2(*point_cloud, time_offset_, &point_cloud_);
      point_cloud_.header.frame_id = toFrameId(TANGO_COORDINATE_FRAME_CAMERA_DEPTH);
      new_point_cloud_available_ = true;
      point_cloud_lock_ = false;
      point_cloud_available_.notify_all();
    }
  }
}

void TangoRosNode::OnFrameAvailable(TangoCameraId camera_id, const TangoImageBuffer* buffer) {
  if ((publisher_config_.publish_camera & CAMERA_FISHEYE) &&
       camera_id == TangoCameraId::TANGO_CAMERA_FISHEYE) {
    if (!fisheye_image_lock_) {
      fisheye_image_lock_ = true;
      fisheye_image_ = cv::Mat(buffer->height + buffer->height / 2, buffer->width,
                       CV_8UC1, buffer->data, buffer->stride); // No deep copy.
      fisheye_compressed_image_.header.stamp.fromSec((buffer->timestamp + time_offset_) / 1e3);
      fisheye_compressed_image_.header.seq = buffer->frame_number;
      fisheye_compressed_image_.header.frame_id = toFrameId(TANGO_COORDINATE_FRAME_CAMERA_FISHEYE);
      fisheye_compressed_image_.format = ROS_IMAGE_COMPRESSING_FORMAT;
      new_fisheye_image_available_ = true;
      fisheye_image_lock_ = false;
      fisheye_image_available_.notify_all();
    }
  }
  if ((publisher_config_.publish_camera & CAMERA_COLOR) &&
       camera_id == TangoCameraId::TANGO_CAMERA_COLOR) {
    if (!color_image_lock_) {
      color_image_lock_ = true;
      color_image_ = cv::Mat(buffer->height + buffer->height / 2, buffer->width,
                       CV_8UC1, buffer->data, buffer->stride); // No deep copy.
      color_compressed_image_.header.stamp.fromSec((buffer->timestamp + time_offset_) / 1e3);
      color_compressed_image_.header.seq = buffer->frame_number;
      color_compressed_image_.header.frame_id = toFrameId(TANGO_COORDINATE_FRAME_CAMERA_COLOR);
      color_compressed_image_.format = ROS_IMAGE_COMPRESSING_FORMAT;
      new_color_image_available_ = true;
      color_image_lock_ = false;
      color_image_available_.notify_all();
    }
  }
}

void TangoRosNode::StartPublishing() {
  publish_device_pose_thread_ = std::thread(&TangoRosNode::RunPublishingPose, this);
  publish_pointcloud_thread_ = std::thread(&TangoRosNode::RunPublishingPointCloud, this);
  publish_fisheye_image_thread_ = std::thread(&TangoRosNode::RunPublishingFisheyeImage, this);
  publish_color_image_thread_ = std::thread(&TangoRosNode::RunPublishingColorImage, this);
  run_threads_ = true;
}

void TangoRosNode::StopPublishing() {
  if (run_threads_) {
    run_threads_ = false;
    if (publisher_config_.publish_device_pose)
      publish_device_pose_thread_.join();
    if (publisher_config_.publish_point_cloud)
      publish_pointcloud_thread_.join();
    if (publisher_config_.publish_camera & CAMERA_FISHEYE)
      publish_fisheye_image_thread_.join();
    if (publisher_config_.publish_camera & CAMERA_COLOR)
      publish_color_image_thread_.join();
  }
}

void TangoRosNode::RunPublishingPose() {
  while(ros::ok()) {
    if (!run_threads_) {
      break;
    }
    std::unique_lock<std::mutex> lock(pose_available_mutex_);
    pose_available_.wait(lock);
    PublishDevicePose();
  }
}

void TangoRosNode::RunPublishingPointCloud() {
  while(ros::ok()) {
    if (!run_threads_) {
      break;
    }
    std::unique_lock<std::mutex> lock(point_cloud_available_mutex_);
    point_cloud_available_.wait(lock);
    PublishPointCloud();
  }
}

void TangoRosNode::RunPublishingFisheyeImage() {
  while(ros::ok()) {
    if (!run_threads_) {
      break;
    }
    std::unique_lock<std::mutex> lock(fisheye_image_available_mutex_);
    fisheye_image_available_.wait(lock);
    PublishFisheyeImage();
  }
}

void TangoRosNode::RunPublishingColorImage() {
  while(ros::ok()) {
    if (!run_threads_) {
      break;
    }
    std::unique_lock<std::mutex> lock(color_image_available_mutex_);
    color_image_available_.wait(lock);
    PublishColorImage();
  }
}

void TangoRosNode::PublishDevicePose() {
  if (publisher_config_.publish_device_pose && new_pose_available_
      && !device_pose_lock_) {
    device_pose_lock_ = true;
    tf_broadcaster_.sendTransform(start_of_service_T_device_);
    new_pose_available_ = false;
    device_pose_lock_ = false;
  }
}

void TangoRosNode::PublishPointCloud() {
  if (publisher_config_.publish_point_cloud && new_point_cloud_available_
      && !point_cloud_lock_) {
    point_cloud_lock_ = true;
    point_cloud_publisher_.publish(point_cloud_);
    new_point_cloud_available_ = false;
    point_cloud_lock_ = false;
  }
}

void TangoRosNode::PublishFisheyeImage() {
  if ((publisher_config_.publish_camera & CAMERA_FISHEYE) &&
      new_fisheye_image_available_ && !fisheye_image_lock_) {
    fisheye_image_lock_ = true;
    compressImage(fisheye_image_, CV_IMAGE_COMPRESSING_FORMAT, IMAGE_COMPRESSING_QUALITY,
      &fisheye_compressed_image_);
    fisheye_image_publisher_.publish(fisheye_compressed_image_);
    new_fisheye_image_available_ = false;
    fisheye_image_lock_ = false;
  }
}

void TangoRosNode::PublishColorImage() {
  bool publish_camera = publisher_config_.publish_camera & CAMERA_COLOR;
  if ((publisher_config_.publish_camera & CAMERA_COLOR) &&
      new_color_image_available_ && !color_image_lock_) {
    color_image_lock_ = true;
    compressImage(color_image_, CV_IMAGE_COMPRESSING_FORMAT, IMAGE_COMPRESSING_QUALITY,
      &color_compressed_image_);
    color_image_publisher_.publish(color_compressed_image_);
    new_color_image_available_ = false;
    color_image_lock_ = false;
  }
}
<<<<<<< HEAD

void TangoRosNode::StartPublishingThreads() {
  run_threads_mutex_.lock();
  ros_spin_thread_ = std::thread(&TangoRosNode::ros_spin_thread, this);
  publish_device_pose_thread_ = std::thread(&TangoRosNode::publish_device_pose_thread, this);
  publish_pointcloud_thread_ = std::thread(&TangoRosNode::publish_pointcloud_thread, this);
  publish_fisheye_image_thread_ = std::thread(&TangoRosNode::publish_fisheye_image_thread, this);
  publish_color_image_thread_ = std::thread(&TangoRosNode::publish_color_image_thread, this);
  run_threads_ = true;
  run_threads_mutex_.unlock();
}

void TangoRosNode::StopPublishingThreads() {
  run_threads_mutex_.lock();
  bool run_threads = run_threads_;
  run_threads_mutex_.unlock();
  if (run_threads) {
    run_threads_mutex_.lock();
    run_threads_ = false;
    run_threads_mutex_.unlock();
    ros_spin_thread_.join();
    publish_device_pose_thread_.join();
    publish_pointcloud_thread_.join();
    publish_fisheye_image_thread_.join();
    publish_color_image_thread_.join();
  }
}

void TangoRosNode::DynamicReconfigureCallback(PublisherConfig &config, uint32_t level) {
  PublisherConfiguration publisher_config;
  publisher_config.publish_device_pose = config.publish_device_pose;
  publisher_config.publish_point_cloud = config.publish_point_cloud;
  if (config.publish_camera_fisheye) {
    publisher_config.publish_camera |= CAMERA_FISHEYE;
  } else {
    publisher_config.publish_camera &= ~CAMERA_FISHEYE;
  }
  if (config.publish_camera_color) {
    publisher_config.publish_camera |= CAMERA_COLOR;
  } else {
    publisher_config.publish_camera &= ~CAMERA_COLOR;
  }
  publisher_config_mutex_.unlock();
  publisher_config_ = publisher_config;
  PublishStaticTransforms();
  publisher_config_mutex_.unlock();
}

void TangoRosNode::ros_spin_thread() {
  dynamic_reconfigure::Server<tango_ros_native::PublisherConfig> server;
  dynamic_reconfigure::Server<tango_ros_native::PublisherConfig>::CallbackType f;
  f = boost::bind(&TangoRosNode::DynamicReconfigureCallback, this, _1, _2);
  server.setCallback(f);
  bool run_threads;
  while(ros::ok()) {
    run_threads_mutex_.lock();
    run_threads = run_threads_;
    run_threads_mutex_.unlock();
    if (!run_threads) {
      break;
    }
    ros::spinOnce();
    std::this_thread::sleep_for(std::chrono::milliseconds(10));
  }
}

void TangoRosNode::publish_device_pose_thread() {
  bool run_threads;
  while(ros::ok()) {
    run_threads_mutex_.lock();
    run_threads = run_threads_;
    run_threads_mutex_.unlock();
    if (!run_threads) {
      break;
    }
    PublishDevicePose();
    std::this_thread::sleep_for(std::chrono::milliseconds(10));
  }
}

void TangoRosNode::publish_pointcloud_thread() {
  bool run_threads;
  while(ros::ok()) {
    run_threads_mutex_.lock();
    run_threads = run_threads_;
    run_threads_mutex_.unlock();
    if (!run_threads) {
      break;
    }
    PublishPointCloud();
    std::this_thread::sleep_for(std::chrono::milliseconds(10));
  }
}

void TangoRosNode::publish_fisheye_image_thread() {
  bool run_threads;
  while(ros::ok()) {
    run_threads_mutex_.lock();
    run_threads = run_threads_;
    run_threads_mutex_.unlock();
    if (!run_threads) {
      break;
    }
    PublishFisheyeImage();
    std::this_thread::sleep_for(std::chrono::milliseconds(10));
  }
}

void TangoRosNode::publish_color_image_thread() {
  bool run_threads;
  while(ros::ok()) {
    run_threads_mutex_.lock();
    run_threads = run_threads_;
    run_threads_mutex_.unlock();
    if (!run_threads) {
      break;
    }
    PublishColorImage();
    std::this_thread::sleep_for(std::chrono::milliseconds(10));
  }
}
} // namespace tango_ros_native
=======
}
>>>>>>> 1da85a9a
<|MERGE_RESOLUTION|>--- conflicted
+++ resolved
@@ -174,20 +174,7 @@
 }
 }  // namespace
 
-<<<<<<< HEAD
 namespace tango_ros_native {
-TangoRosNode::TangoRosNode(const PublisherConfiguration& publisher_config) :
-    publisher_config_(publisher_config) {
-  device_pose_lock_ = false;
-  point_cloud_lock_ = false;
-  fisheye_image_lock_ = false;
-  color_image_lock_ = false;
-  new_pose_available_ = false;
-  new_point_cloud_available_ = false;
-  new_fisheye_image_available_ = false;
-  new_color_image_available_ = false;
-=======
-namespace tango_ros_node {
 TangoRosNode::TangoRosNode(bool publish_device_pose, bool publish_point_cloud,
                            uint32_t publish_camera) :
     run_threads_(false),
@@ -198,7 +185,6 @@
   publisher_config_.publish_device_pose = publish_device_pose;
   publisher_config_.publish_point_cloud = publish_point_cloud;
   publisher_config_.publish_camera = publish_camera;
->>>>>>> 1da85a9a
 
   const  uint32_t queue_size = 1;
   const bool latching = true;
@@ -599,34 +585,6 @@
     color_image_lock_ = false;
   }
 }
-<<<<<<< HEAD
-
-void TangoRosNode::StartPublishingThreads() {
-  run_threads_mutex_.lock();
-  ros_spin_thread_ = std::thread(&TangoRosNode::ros_spin_thread, this);
-  publish_device_pose_thread_ = std::thread(&TangoRosNode::publish_device_pose_thread, this);
-  publish_pointcloud_thread_ = std::thread(&TangoRosNode::publish_pointcloud_thread, this);
-  publish_fisheye_image_thread_ = std::thread(&TangoRosNode::publish_fisheye_image_thread, this);
-  publish_color_image_thread_ = std::thread(&TangoRosNode::publish_color_image_thread, this);
-  run_threads_ = true;
-  run_threads_mutex_.unlock();
-}
-
-void TangoRosNode::StopPublishingThreads() {
-  run_threads_mutex_.lock();
-  bool run_threads = run_threads_;
-  run_threads_mutex_.unlock();
-  if (run_threads) {
-    run_threads_mutex_.lock();
-    run_threads_ = false;
-    run_threads_mutex_.unlock();
-    ros_spin_thread_.join();
-    publish_device_pose_thread_.join();
-    publish_pointcloud_thread_.join();
-    publish_fisheye_image_thread_.join();
-    publish_color_image_thread_.join();
-  }
-}
 
 void TangoRosNode::DynamicReconfigureCallback(PublisherConfig &config, uint32_t level) {
   PublisherConfiguration publisher_config;
@@ -642,10 +600,10 @@
   } else {
     publisher_config.publish_camera &= ~CAMERA_COLOR;
   }
-  publisher_config_mutex_.unlock();
-  publisher_config_ = publisher_config;
+  //publisher_config_mutex_.unlock();
+  //publisher_config_ = publisher_config;
   PublishStaticTransforms();
-  publisher_config_mutex_.unlock();
+  //publisher_config_mutex_.unlock();
 }
 
 void TangoRosNode::ros_spin_thread() {
@@ -655,9 +613,9 @@
   server.setCallback(f);
   bool run_threads;
   while(ros::ok()) {
-    run_threads_mutex_.lock();
+    //run_threads_mutex_.lock();
     run_threads = run_threads_;
-    run_threads_mutex_.unlock();
+    //run_threads_mutex_.unlock();
     if (!run_threads) {
       break;
     }
@@ -665,63 +623,4 @@
     std::this_thread::sleep_for(std::chrono::milliseconds(10));
   }
 }
-
-void TangoRosNode::publish_device_pose_thread() {
-  bool run_threads;
-  while(ros::ok()) {
-    run_threads_mutex_.lock();
-    run_threads = run_threads_;
-    run_threads_mutex_.unlock();
-    if (!run_threads) {
-      break;
-    }
-    PublishDevicePose();
-    std::this_thread::sleep_for(std::chrono::milliseconds(10));
-  }
-}
-
-void TangoRosNode::publish_pointcloud_thread() {
-  bool run_threads;
-  while(ros::ok()) {
-    run_threads_mutex_.lock();
-    run_threads = run_threads_;
-    run_threads_mutex_.unlock();
-    if (!run_threads) {
-      break;
-    }
-    PublishPointCloud();
-    std::this_thread::sleep_for(std::chrono::milliseconds(10));
-  }
-}
-
-void TangoRosNode::publish_fisheye_image_thread() {
-  bool run_threads;
-  while(ros::ok()) {
-    run_threads_mutex_.lock();
-    run_threads = run_threads_;
-    run_threads_mutex_.unlock();
-    if (!run_threads) {
-      break;
-    }
-    PublishFisheyeImage();
-    std::this_thread::sleep_for(std::chrono::milliseconds(10));
-  }
-}
-
-void TangoRosNode::publish_color_image_thread() {
-  bool run_threads;
-  while(ros::ok()) {
-    run_threads_mutex_.lock();
-    run_threads = run_threads_;
-    run_threads_mutex_.unlock();
-    if (!run_threads) {
-      break;
-    }
-    PublishColorImage();
-    std::this_thread::sleep_for(std::chrono::milliseconds(10));
-  }
-}
-} // namespace tango_ros_native
-=======
-}
->>>>>>> 1da85a9a
+} // namespace tango_ros_native