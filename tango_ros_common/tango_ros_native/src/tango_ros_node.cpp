// Copyright 2016 Intermodalics All Rights Reserved.
//
// Licensed under the Apache License, Version 2.0 (the "License");
// you may not use this file except in compliance with the License.
// You may obtain a copy of the License at
//
//      http://www.apache.org/licenses/LICENSE-2.0
//
// Unless required by applicable law or agreed to in writing, software
// distributed under the License is distributed on an "AS IS" BASIS,
// WITHOUT WARRANTIES OR CONDITIONS OF ANY KIND, either express or implied.
// See the License for the specific language governing permissions and
// limitations under the License.
<<<<<<< HEAD
#include "tango_ros_native/occupancy_grid_file_io.h"
=======
#include "tango_ros_native/tango_3d_reconstruction_helper.h"
>>>>>>> 3d6448c3
#include "tango_ros_native/tango_ros_conversions_helper.h"
#include "tango_ros_native/tango_ros_node.h"

#include <cmath>
#include <ctime>
#include <iostream>
#include <vector>
#include <sstream>

#include <glog/logging.h>

#include <dynamic_reconfigure/config_tools.h>
#include <dynamic_reconfigure/server.h>
#include <pluginlib/class_list_macros.h>
#include <sensor_msgs/image_encodings.h>
#include <std_msgs/Int8.h>

PLUGINLIB_EXPORT_CLASS(tango_ros_native::TangoRosNode, nodelet::Nodelet)

namespace {
std::vector<std::string> SplitCommaSeparatedString(const std::string& comma_separated_string) {
  std::vector<std::string> output;
  std::stringstream ss(comma_separated_string);

  std::string string_element;
  while (std::getline(ss, string_element, ',')) {
    output.push_back(string_element);
  }
  return output;
}
// This function routes onPoseAvailable callback to the application object for
// handling.
// @param context, context will be a pointer to a TangoRosNode
//        instance on which to call the callback.
// @param pose, pose data to route to onPoseAvailable function.
void OnPoseAvailableRouter(void* context, const TangoPoseData* pose) {
  tango_ros_native::TangoRosNode* app =
      static_cast<tango_ros_native::TangoRosNode*>(context);
  app->OnPoseAvailable(pose);
}
// This function routes onPointCloudAvailable callback to the application
// object for handling.
// @param context, context will be a pointer to a TangoRosNode
//        instance on which to call the callback.
// @param point_cloud, point cloud data to route to OnPointCloudAvailable
//        function.
void OnPointCloudAvailableRouter(void* context,
                                 const TangoPointCloud* point_cloud) {
  tango_ros_native::TangoRosNode* app =
      static_cast<tango_ros_native::TangoRosNode*>(context);
  app->OnPointCloudAvailable(point_cloud);
}
// This function routes OnFrameAvailable callback to the application
// object for handling.
// @param context, context will be a pointer to a TangoRosNode
//        instance on which to call the callback.
// @param camera_id, the ID of the camera. Only TANGO_CAMERA_COLOR and
//        TANGO_CAMERA_FISHEYE are supported.
// @param buffer, image data to route to OnFrameAvailable function.
void OnFrameAvailableRouter(void* context, TangoCameraId camera_id,
                            const TangoImageBuffer* buffer) {
  tango_ros_native::TangoRosNode* app =
      static_cast<tango_ros_native::TangoRosNode*>(context);
  app->OnFrameAvailable(camera_id, buffer);
}

// Compute fisheye distorted coordinates from undistorted coordinates.
// The distortion model used by the Tango fisheye camera is called FOV and is
// described in 'Straight lines have to be straight' by Frederic Devernay and
// Olivier Faugeras. See https://hal.inria.fr/inria-00267247/document.
void ApplyFovModel(
    double xu, double yu, double w, double w_inverse, double two_tan_w_div_two,
    double* xd, double* yd) {
  double ru = sqrt(xu * xu + yu * yu);
  constexpr double epsilon = 1e-7;
  if (w < epsilon || ru < epsilon) {
    *xd = xu;
    *yd = yu ;
  } else {
    double rd_div_ru = std::atan(ru * two_tan_w_div_two) * w_inverse / ru;
    *xd = xu * rd_div_ru;
    *yd = yu * rd_div_ru;
  }
}
// Compute the warp maps to undistort the Tango fisheye image using the FOV
// model. See OpenCV documentation for more information on warp maps:
// http://docs.opencv.org/2.4/modules/imgproc/doc/geometric_transformations.html
// @param fisheye_camera_info the fisheye camera intrinsics.
// @param cv_warp_map_x the output map for the x direction.
// @param cv_warp_map_y the output map for the y direction.
void ComputeWarpMapsToRectifyFisheyeImage(
    const sensor_msgs::CameraInfo& fisheye_camera_info,
    cv::Mat* cv_warp_map_x, cv::Mat* cv_warp_map_y) {
  const double fx = fisheye_camera_info.K[0];
  const double fy = fisheye_camera_info.K[4];
  const double cx = fisheye_camera_info.K[2];
  const double cy = fisheye_camera_info.K[5];
  const double w = fisheye_camera_info.D[0];
  // Pre-computed variables for more efficiency.
  const double fy_inverse = 1.0 / fy;
  const double fx_inverse = 1.0 / fx;
  const double w_inverse = 1 / w;
  const double two_tan_w_div_two = 2.0 * std::tan(w * 0.5);
  // Compute warp maps in x and y directions.
  // OpenCV expects maps from dest to src, i.e. from undistorted to distorted
  // pixel coordinates.
  for(int iu = 0; iu < fisheye_camera_info.height; ++iu) {
    for (int ju = 0; ju < fisheye_camera_info.width; ++ju) {
      double xu = (ju - cx) * fx_inverse;
      double yu = (iu - cy) * fy_inverse;
      double xd, yd;
      ApplyFovModel(xu, yu, w, w_inverse, two_tan_w_div_two, &xd, &yd);
      double jd = cx + xd * fx;
      double id = cy + yd * fy;
      cv_warp_map_x->at<float>(iu, ju) = jd;
      cv_warp_map_y->at<float>(iu, ju) = id;
    }
  }
}
<<<<<<< HEAD
// Returns a string corresponding to current date and time.
// The format is as follow: year-month-day_hour-min-sec.
std::string getCurrentDateAndTime() {
=======
std::string GetCurrentDateAndTime() {
>>>>>>> 3d6448c3
  std::time_t currentTime;
  struct tm* currentDateTime;
  std::time(&currentTime);
  currentDateTime = std::localtime(&currentTime);
  int day = currentDateTime->tm_mday;
  int month = currentDateTime->tm_mon + 1;
  int year = currentDateTime->tm_year + 1900;
  int hour = currentDateTime->tm_hour;
  int min = currentDateTime->tm_min;
  int sec = currentDateTime->tm_sec;
  std::ostringstream oss;
  oss << year << "-" << month << "-" << day << "_" << hour << "-" << min << "-" << sec;
  return oss.str();
}
<<<<<<< HEAD
// Returns device boottime in second.
double getBootTimeInSecond() {
=======
double GetBootTimeInSecond() {
>>>>>>> 3d6448c3
  struct timespec res_boot;
  clock_gettime(CLOCK_BOOTTIME, &res_boot);
  return res_boot.tv_sec + (double) res_boot.tv_nsec / 1e9;
}
<<<<<<< HEAD
// Save an Area Description File (ADF) and set its name.
// @param map_name Name of the ADF
// @param[out] map_uuid Uuid of the ADF.
// @param[out] message Contains an error message in case of failure.
// Returns true if the ADF was successfully saved and named, false otherwise.
bool SaveTangoAreaDescription(const std::string& map_name,
                              std::string& map_uuid, std::string& message) {
  TangoErrorType result;
  TangoUUID map_tango_uuid;
  result = TangoService_saveAreaDescription(&map_tango_uuid);
  if (result != TANGO_SUCCESS) {
    LOG(ERROR) << "Error while saving area description, error: " << result;
    message =  "Could not save the map. "
        "Did you allow the app to use area learning?";
    return false;
  }
  TangoAreaDescriptionMetadata metadata;
  result = TangoService_getAreaDescriptionMetadata(map_tango_uuid, &metadata);
  if (result != TANGO_SUCCESS) {
    LOG(ERROR) << "Error while trying to access area description metadata, error: " << result;
    message =  "Could not access map metadata";
    return false;
  }
  result = TangoAreaDescriptionMetadata_set(metadata, "name", map_name.capacity(), map_name.c_str());
  if (result != TANGO_SUCCESS) {
    LOG(ERROR) << "Error while trying to change area description metadata, error: " << result;
    message =  "Could not set the name of the map";
    return false;
  }
  result = TangoService_saveAreaDescriptionMetadata(map_tango_uuid, metadata);
  if (result != TANGO_SUCCESS) {
    LOG(ERROR) << "Error while saving new area description metadata, error: " << result;
    message =  "Could not save map metadata";
    return false;
  }
  result = TangoAreaDescriptionMetadata_free(metadata);
  if (result != TANGO_SUCCESS) {
    LOG(ERROR) << "Error while trying to free area description metadata, error: " << result;
    message =  "Could not free map metadata";
    return false;
  }
  map_uuid = static_cast<std::string>(map_tango_uuid);
  return true;
}
// Get the uuid of the ADF currently used by Tango.
// @param tango_config Current configuration of Tango.
// @param[out] adf_uuid Uuid of the current ADF, empty if Tango
// is not using an ADF for localization.
bool GetCurrentADFUuid(const TangoConfig& tango_config, std::string& adf_uuid) {
  char current_adf_uuid[TANGO_UUID_LEN];
  const char* config_load_area_description_UUID = "config_load_area_description_UUID";
  TangoErrorType result = TangoConfig_getString(
      tango_config, config_load_area_description_UUID, current_adf_uuid,
      TANGO_UUID_LEN);
  if (result != TANGO_SUCCESS) {
    LOG(ERROR) << "TangoConfig_getString "
        << config_load_area_description_UUID << " error: " << result;
    return false;
  }
  adf_uuid = std::string(current_adf_uuid);
  return true;
=======
template<typename T>
void SetDefaultValueIfParamDoesNotExist(
    const ros::NodeHandle& node_handle, const std::string& param_name,
    T default_value) {
  if (!node_handle.hasParam(param_name)) {
    node_handle.setParam(param_name, default_value);
  }
}
template<typename T>
void GetParamValueAndSetDefaultValueIfParamDoesNotExist(
    const ros::NodeHandle& node_handle, const std::string& param_name,
    T default_value, T& param_value) {
  if (node_handle.hasParam(param_name)) {
    node_handle.getParam(param_name, param_value);
  } else {
    param_value = default_value;
    node_handle.setParam(param_name, default_value);
  }
>>>>>>> 3d6448c3
}
}  // namespace

namespace tango_ros_native {
TangoRosNode::TangoRosNode() : run_threads_(false), tango_config_(nullptr),
    t3dr_context_(nullptr), point_cloud_manager_(nullptr),
    image_buffer_manager_(nullptr), new_point_cloud_available_for_t3dr_(false) {}

void TangoRosNode::onInit() {
  node_handle_ = getMTPrivateNodeHandle();
  const  uint32_t queue_size = 1;
  const bool latching = true;
  tango_status_publisher_ =
      node_handle_.advertise<std_msgs::Int8>(TANGO_STATUS_TOPIC_NAME,
                                             queue_size, latching);
  start_of_service_T_device_publisher_ =
      node_handle_.advertise<geometry_msgs::TransformStamped>(
          START_OF_SERVICE_T_DEVICE_TOPIC_NAME, queue_size, latching);
  area_description_T_start_of_service_publisher_ =
      node_handle_.advertise<geometry_msgs::TransformStamped>(
          AREA_DESCRIPTION_T_START_OF_SERVICE_TOPIC_NAME, queue_size, latching);

  image_transport_.reset(new image_transport::ImageTransport(node_handle_));
  try {
    fisheye_camera_publisher_ =
        image_transport_->advertiseCamera(FISHEYE_IMAGE_TOPIC_NAME,
                                          queue_size, latching);
    fisheye_rectified_image_publisher_ =
        image_transport_->advertise(FISHEYE_RECTIFIED_IMAGE_TOPIC_NAME,
                                   queue_size, latching);
  } catch (const image_transport::Exception& e) {
    LOG(ERROR) << "Error while creating fisheye image transport publishers" << e.what();
  }
  static_occupancy_grid_publisher_ = node_handle_.advertise<nav_msgs::OccupancyGrid>(
      STATIC_OCCUPANCY_GRID_TOPIC_NAME, queue_size, latching);

  get_map_name_service_ = node_handle_.advertiseService<tango_ros_messages::GetMapName::Request,
      tango_ros_messages::GetMapName::Response>(GET_MAP_NAME_SERVICE_NAME,
                                             boost::bind(&TangoRosNode::GetMapNameServiceCallback, this, _1, _2));

  get_map_uuids_service_ = node_handle_.advertiseService<tango_ros_messages::GetMapUuids::Request,
      tango_ros_messages::GetMapUuids::Response>(GET_MAP_UUIDS_SERVICE_NAME,
                                             boost::bind(&TangoRosNode::GetMapUuidsServiceCallback, this, _1, _2));

  save_map_service_ = node_handle_.advertiseService<tango_ros_messages::SaveMap::Request,
      tango_ros_messages::SaveMap::Response>(SAVE_MAP_SERVICE_NAME,
                                             boost::bind(&TangoRosNode::SaveMapServiceCallback, this, _1, _2));
  load_occupancy_grid_service_ = node_handle_.advertiseService<tango_ros_messages::LoadOccupancyGrid::Request,
        tango_ros_messages::LoadOccupancyGrid::Response>(LOAD_OCCUPANCY_GRID_SERVICE_NAME,
                                               boost::bind(&TangoRosNode::LoadOccupancyGridServiceCallback, this, _1, _2));

  tango_connect_service_ = node_handle_.advertiseService<tango_ros_messages::TangoConnect::Request,
          tango_ros_messages::TangoConnect::Response>(
              CONNECT_SERVICE_NAME, boost::bind(
                  &TangoRosNode::TangoConnectServiceCallback, this, _1, _2));

  tango_status_ = TangoStatus::UNKNOWN;

<<<<<<< HEAD
  if (!node_handle_.hasParam(CREATE_NEW_MAP_PARAM_NAME)) {
    node_handle_.setParam(CREATE_NEW_MAP_PARAM_NAME, false);
  }
  if (!node_handle_.hasParam(LOCALIZATION_MODE_PARAM_NAME)) {
    node_handle_.setParam(LOCALIZATION_MODE_PARAM_NAME, 2);
  }
  if (!node_handle_.hasParam(LOCALIZATION_MAP_UUID_PARAM_NAME)) {
    node_handle_.setParam(LOCALIZATION_MAP_UUID_PARAM_NAME, "");
  }
  if (!node_handle_.hasParam(OCCUPANCY_GRID_DIRECTORY_PARAM_NAME)) {
    node_handle_.setParam(OCCUPANCY_GRID_DIRECTORY_PARAM_NAME, OCCUPANCY_GRID_DEFAULT_DIRECTORY);
  }
  if (!node_handle_.hasParam(DATASET_DIRECTORY_PARAM_NAME)) {
    node_handle_.setParam(DATASET_DIRECTORY_PARAM_NAME, DATASET_DEFAULT_DIRECTORY);
  }
  if (!node_handle_.hasParam(DATASET_UUID_PARAM_NAME)) {
    node_handle_.setParam(DATASET_UUID_PARAM_NAME, "");
  }
  if (!node_handle_.hasParam(TANGO_3D_RECONSTRUCTION_RESOLUTION_PARAM_NAME)) {
    node_handle_.setParam(TANGO_3D_RECONSTRUCTION_RESOLUTION_PARAM_NAME,
                          TANGO_3D_RECONSTRUCTION_DEFAULT_RESOLUTION);
  }
  if (!node_handle_.hasParam(USE_TF_STATIC_PARAM_NAME)) {
      node_handle_.setParam(USE_TF_STATIC_PARAM_NAME, true);
  }
  if (node_handle_.hasParam(PUBLISH_POSE_ON_TF_PARAM_NAME)) {
    node_handle_.getParam(PUBLISH_POSE_ON_TF_PARAM_NAME, publish_pose_on_tf_);
  } else {
    node_handle_.setParam(PUBLISH_POSE_ON_TF_PARAM_NAME, true);
  }
  if (node_handle_.hasParam(ENABLE_DEPTH)) {
    node_handle_.param(ENABLE_DEPTH, enable_depth_, true);
  }
  if (node_handle_.hasParam(ENABLE_COLOR_CAMERA)) {
    node_handle_.param(ENABLE_COLOR_CAMERA, enable_color_camera_, true);
  }
=======
  SetDefaultValueIfParamDoesNotExist(
      node_handle_, CREATE_NEW_MAP_PARAM_NAME, false);
  SetDefaultValueIfParamDoesNotExist(
      node_handle_, LOCALIZATION_MODE_PARAM_NAME, 2);
  SetDefaultValueIfParamDoesNotExist(
      node_handle_, LOCALIZATION_MAP_UUID_PARAM_NAME, "");
  SetDefaultValueIfParamDoesNotExist(
      node_handle_, DATASET_PATH_PARAM_NAME, "");
  SetDefaultValueIfParamDoesNotExist(
      node_handle_, DATASET_UUID_PARAM_NAME, "");
  SetDefaultValueIfParamDoesNotExist(node_handle_,
      tango_3d_reconstruction_helper::TANGO_3DR_RESOLUTION_PARAM_NAME,
      tango_3d_reconstruction_helper::TANGO_3DR_DEFAULT_RESOLUTION);
  SetDefaultValueIfParamDoesNotExist(node_handle_,
      tango_3d_reconstruction_helper::TANGO_3DR_USE_SPACE_CLEARING_PARAM_NAME,
      tango_3d_reconstruction_helper::TANGO_3DR_DEFAULT_USE_SPACE_CLEARING);
  SetDefaultValueIfParamDoesNotExist(node_handle_,
      tango_3d_reconstruction_helper::TANGO_3DR_MIN_NUM_VERTICES_PARAM_NAME,
      tango_3d_reconstruction_helper::TANGO_3DR_DEFAULT_MIN_NUM_VERTICES);
  SetDefaultValueIfParamDoesNotExist(node_handle_,
      tango_3d_reconstruction_helper::TANGO_3DR_UPDATE_METHOD_PARAM_NAME,
      tango_3d_reconstruction_helper::TANGO_3DR_DEFAULT_UPDATE_METHOD);
  SetDefaultValueIfParamDoesNotExist(node_handle_,
      tango_3d_reconstruction_helper::TANGO_3DR_MAX_VOXEL_WEIGHT_PARAM_NAME,
      tango_3d_reconstruction_helper::TANGO_3DR_DEFAULT_MAX_VOXEL_WEIGHT);
  SetDefaultValueIfParamDoesNotExist(node_handle_,
      tango_3d_reconstruction_helper::TANGO_3DR_FLOORPLAN_MAX_ERROR_PARAM_NAME,
      tango_3d_reconstruction_helper::TANGO_3DR_DEFAULT_FLOORPLAN_MAX_ERROR);
  SetDefaultValueIfParamDoesNotExist(
      node_handle_, USE_TF_STATIC_PARAM_NAME, true);
  GetParamValueAndSetDefaultValueIfParamDoesNotExist(
      node_handle_, PUBLISH_POSE_ON_TF_PARAM_NAME, true, publish_pose_on_tf_);
  GetParamValueAndSetDefaultValueIfParamDoesNotExist(
      node_handle_, ENABLE_DEPTH_PARAM_NAME, true, enable_depth_);
  GetParamValueAndSetDefaultValueIfParamDoesNotExist(
      node_handle_, ENABLE_COLOR_CAMERA_PARAM_NAME, true, enable_color_camera_);
  int t3dr_occupancy_grid_threshold =
      tango_3d_reconstruction_helper::TANGO_3DR_OCCUPANCY_GRID_DEFAULT_THRESHOLD;
  GetParamValueAndSetDefaultValueIfParamDoesNotExist(node_handle_,
      tango_3d_reconstruction_helper::TANGO_3DR_OCCUPANCY_GRID_THRESHOLD_PARAM_NAME,
      static_cast<int>(
          tango_3d_reconstruction_helper::TANGO_3DR_OCCUPANCY_GRID_DEFAULT_THRESHOLD),
      t3dr_occupancy_grid_threshold);
  t3dr_occupancy_grid_threshold_ = t3dr_occupancy_grid_threshold;
>>>>>>> 3d6448c3
}

TangoRosNode::~TangoRosNode() {
  TangoDisconnect();
}

TangoErrorType TangoRosNode::OnTangoServiceConnected() {
  const  uint32_t queue_size = 1;
  const bool latching = true;
  // Advertise topics that need depth camera and/or color camera only if cameras are enable.
  if (enable_depth_) {
    point_cloud_publisher_ =
        node_handle_.advertise<sensor_msgs::PointCloud2>(
            POINT_CLOUD_TOPIC_NAME, queue_size, latching);
    laser_scan_publisher_ =
        node_handle_.advertise<sensor_msgs::LaserScan>(
            LASER_SCAN_TOPIC_NAME, queue_size, latching);
  } else {
    point_cloud_publisher_.shutdown();
    laser_scan_publisher_.shutdown();
  }
  if (enable_color_camera_) {
    try {
      color_camera_publisher_ =
          image_transport_->advertiseCamera(COLOR_IMAGE_TOPIC_NAME,
                                            queue_size, latching);
      color_rectified_image_publisher_ =
          image_transport_->advertise(COLOR_RECTIFIED_IMAGE_TOPIC_NAME,
                                      queue_size, latching);
      } catch (const image_transport::Exception& e) {
        LOG(ERROR) << "Error while creating color image transport publishers" << e.what();
      }
  } else {
    color_camera_publisher_.shutdown();
    color_rectified_image_publisher_.shutdown();
  }
  if (enable_depth_ && enable_color_camera_) {
    mesh_marker_publisher_ =
        node_handle_.advertise<visualization_msgs::MarkerArray>(
            COLOR_MESH_TOPIC_NAME, queue_size, latching);
    occupancy_grid_publisher_ = node_handle_.advertise<nav_msgs::OccupancyGrid>(
        OCCUPANCY_GRID_TOPIC_NAME, queue_size, latching);
  } else {
    mesh_marker_publisher_.shutdown();
    occupancy_grid_publisher_.shutdown();
  }

  TangoCoordinateFramePair pair;
  pair.base = TANGO_COORDINATE_FRAME_START_OF_SERVICE;
  pair.target = TANGO_COORDINATE_FRAME_DEVICE;
  TangoPoseData pose;
  time_t current_time = time(NULL);
  time_t end = current_time + 10;
  while (current_time < end) {
    TangoService_getPoseAtTime(0.0, pair, &pose);
    if (pose.status_code == TANGO_POSE_VALID) {
      break;
    }
    sleep(1);
    current_time = time(NULL);
  }
  if (pose.status_code != TANGO_POSE_VALID) {
    LOG(ERROR) << "Error, could not get a first valid pose.";
    return TANGO_INVALID;
  }
  time_offset_ = ros::Time::now().toSec() - GetBootTimeInSecond();

  TangoCameraIntrinsics tango_camera_intrinsics;
  TangoService_getCameraIntrinsics(TANGO_CAMERA_FISHEYE, &tango_camera_intrinsics);
  tango_ros_conversions_helper::toCameraInfo(tango_camera_intrinsics, &fisheye_camera_info_);
  fisheye_camera_info_manager_.reset(new camera_info_manager::CameraInfoManager(node_handle_));
  fisheye_camera_info_manager_->setCameraName("fisheye_1");
  // Cache warp maps for more efficiency.
  cv_warp_map_x_.create(fisheye_camera_info_.height, fisheye_camera_info_.width, CV_32FC1);
  cv_warp_map_y_.create(fisheye_camera_info_.height, fisheye_camera_info_.width, CV_32FC1);
  ComputeWarpMapsToRectifyFisheyeImage(fisheye_camera_info_, &cv_warp_map_x_, &cv_warp_map_y_);
  fisheye_image_rect_.create(fisheye_camera_info_.height, fisheye_camera_info_.width, CV_8UC1);

  TangoService_getCameraIntrinsics(TANGO_CAMERA_COLOR, &tango_camera_intrinsics);
  tango_ros_conversions_helper::toCameraInfo(tango_camera_intrinsics, &color_camera_info_);
  color_camera_info_manager_.reset(new camera_info_manager::CameraInfoManager(node_handle_));
  color_camera_info_manager_->setCameraName("color_1");
  // Cache camera model for more efficiency.
  color_camera_model_.fromCameraInfo(color_camera_info_);

  tango_ros_conversions_helper::toTango3DR_CameraCalibration(
      tango_camera_intrinsics, &t3dr_color_camera_intrinsics_);
  tango_3d_reconstruction_helper::TangoSetup3DRConfig(
      node_handle_, &t3dr_resolution_, &t3dr_context_, &t3dr_color_camera_intrinsics_);
  return TANGO_SUCCESS;
}

TangoErrorType TangoRosNode::TangoSetupConfig() {
  const char* function_name = "TangoRosNode::TangoSetupConfig()";

  tango_config_ = TangoService_getConfig(TANGO_CONFIG_DEFAULT);
  if (tango_config_ == nullptr) {
    LOG(ERROR) << function_name << ", TangoService_getConfig error.";
    return TANGO_ERROR;
  }

  TangoErrorType result;
  const char* config_enable_motion_tracking = "config_enable_motion_tracking";
  result = TangoConfig_setBool(tango_config_, config_enable_motion_tracking, true);
  if(result != TANGO_SUCCESS) {
    LOG(ERROR) << function_name << ", TangoConfig_setBool "
        << config_enable_motion_tracking << " error: " << result;
    return result;
  }
  bool create_new_map;
  node_handle_.param(CREATE_NEW_MAP_PARAM_NAME, create_new_map, false);
  const char* config_enable_learning_mode = "config_enable_learning_mode";
  result = TangoConfig_setBool(tango_config_, config_enable_learning_mode, create_new_map);
  if (result != TANGO_SUCCESS) {
    LOG(ERROR) << function_name << ", TangoConfig_setBool "
        << config_enable_learning_mode << " error: " << result;
    return result;
  }
  if (!create_new_map) {
    bool enable_drift_correction = false;
    int localization_mode;
    node_handle_.param(LOCALIZATION_MODE_PARAM_NAME, localization_mode,
                       (int)LocalizationMode::ONLINE_SLAM);
    if (localization_mode == LocalizationMode::ONLINE_SLAM) {
      enable_drift_correction = true;
    }
    const char* config_enable_drift_correction = "config_enable_drift_correction";
    result = TangoConfig_setBool(tango_config_, config_enable_drift_correction, enable_drift_correction);
    if (result != TANGO_SUCCESS) {
      LOG(ERROR) << function_name << ", TangoConfig_setBool "
          << config_enable_drift_correction << " error: " << result;
      return result;
    }
    if (localization_mode == LocalizationMode::LOCALIZATION) {
      std::string map_uuid_to_load = "";
      node_handle_.param<std::string>(LOCALIZATION_MAP_UUID_PARAM_NAME, map_uuid_to_load, "");
      const char* config_load_area_description_UUID = "config_load_area_description_UUID";
      result = TangoConfig_setString(tango_config_, config_load_area_description_UUID, map_uuid_to_load.c_str());
      if (result != TANGO_SUCCESS) {
        LOG(ERROR) << function_name << ", TangoConfig_setString "
            << config_load_area_description_UUID << " error: " << result;
        return result;
      }
    }
  }
  const char* config_enable_auto_recovery = "config_enable_auto_recovery";
  result = TangoConfig_setBool(tango_config_, config_enable_auto_recovery, true);
  if (result != TANGO_SUCCESS) {
    LOG(ERROR) << function_name << ", TangoConfig_setBool "
        << config_enable_auto_recovery << " error: " << result;
    return result;
  }
  const char* config_enable_depth = "config_enable_depth";
  node_handle_.param<bool>(ENABLE_DEPTH_PARAM_NAME, enable_depth_, true);
  result = TangoConfig_setBool(tango_config_, config_enable_depth, enable_depth_);
  if (result != TANGO_SUCCESS) {
    LOG(ERROR) << function_name << ", TangoConfig_setBool "
        << config_enable_depth << " error: " << result;
    return result;
  }
  const char* config_depth_mode = "config_depth_mode";
  result = TangoConfig_setInt32(tango_config_, config_depth_mode, TANGO_POINTCLOUD_XYZC);
  if (result != TANGO_SUCCESS) {
    LOG(ERROR) << function_name << ", TangoConfig_setInt "
        << config_depth_mode << " error: " << result;
    return result;
  }
  const char* config_enable_color_camera = "config_enable_color_camera";
  node_handle_.param<bool>(ENABLE_COLOR_CAMERA_PARAM_NAME, enable_color_camera_, true);
  result = TangoConfig_setBool(tango_config_, config_enable_color_camera, enable_color_camera_);
  if (result != TANGO_SUCCESS) {
    LOG(ERROR) << function_name << ", TangoConfig_setBool "
        << config_enable_color_camera << " error: " << result;
    return result;
  }
  std::string datasets_path;
  node_handle_.param(DATASET_DIRECTORY_PARAM_NAME, datasets_path, DATASET_DEFAULT_DIRECTORY);
  const char* config_datasets_path = "config_datasets_path";
  result = TangoConfig_setString(tango_config_, config_datasets_path, datasets_path.c_str());
  if (result != TANGO_SUCCESS) {
    LOG(ERROR) << function_name << ", TangoConfig_setString "
               << config_datasets_path << " error: " << result;
    return result;
  }
  std::string dataset_uuid;
  node_handle_.param(DATASET_UUID_PARAM_NAME, dataset_uuid, std::string(""));
  const char* config_experimental_load_dataset_UUID = "config_experimental_load_dataset_UUID";
  result = TangoConfig_setString(tango_config_, config_experimental_load_dataset_UUID, dataset_uuid.c_str());
  if (result != TANGO_SUCCESS) {
    LOG(ERROR) << function_name << ", TangoConfig_setString "
               << config_experimental_load_dataset_UUID << " error: " << result;
    return result;
  }
  if (point_cloud_manager_ == nullptr) {
    int32_t max_point_cloud_elements;
    const char* config_max_point_cloud_elements = "max_point_cloud_elements";
    result = TangoConfig_getInt32(tango_config_, config_max_point_cloud_elements,
                               &max_point_cloud_elements);
    if (result != TANGO_SUCCESS) {
      LOG(ERROR) << function_name << ", Failed to query maximum number of point cloud elements.";
      return result;
    }
    result = TangoSupport_createPointCloudManager(max_point_cloud_elements, &point_cloud_manager_);
    if (result != TANGO_SUCCESS) {
      LOG(ERROR) << function_name << ", Failed to create point cloud manager.";
      return result;
    }
  }
  return TANGO_SUCCESS;
}

TangoErrorType TangoRosNode::TangoConnect() {
  const char* function_name = "TangoRosNode::TangoConnect()";

  TangoCoordinateFramePair pair;
  pair.base = TANGO_COORDINATE_FRAME_START_OF_SERVICE;
  pair.target = TANGO_COORDINATE_FRAME_DEVICE;

  TangoErrorType result;
  result = TangoService_connectOnPoseAvailable(1, &pair, OnPoseAvailableRouter);
  if (result != TANGO_SUCCESS) {
    LOG(ERROR) << function_name
        << ", TangoService_connectOnPoseAvailable error: " << result;
    return result;
  }

  result = TangoService_connectOnPointCloudAvailable(OnPointCloudAvailableRouter);
  if (result != TANGO_SUCCESS) {
    LOG(ERROR) << function_name
        << ", TangoService_connectOnPointCloudAvailable error: " << result;
    return result;
  }

  result = TangoService_connectOnFrameAvailable(
      TANGO_CAMERA_FISHEYE, this, OnFrameAvailableRouter);
  if (result != TANGO_SUCCESS) {
    LOG(ERROR) << function_name
        << ", TangoService_connectOnFrameAvailable TANGO_CAMERA_FISHEYE error: " << result;
    return result;
  }

  result = TangoService_connectOnFrameAvailable(
      TANGO_CAMERA_COLOR, this, OnFrameAvailableRouter);
  if (result != TANGO_SUCCESS) {
    LOG(ERROR) << function_name
        << ", TangoService_connectOnFrameAvailable TANGO_CAMERA_COLOR error: " << result;
    return result;
  }

  result = TangoService_connect(this, tango_config_);
  if (result != TANGO_SUCCESS) {
    LOG(ERROR) << function_name << ", TangoService_connect error: " << result;
    return result;
  }
  return TANGO_SUCCESS;
}

void TangoRosNode::UpdateAndPublishTangoStatus(const TangoStatus& status) {
  tango_status_ = status;
  std_msgs::Int8 tango_status_msg;
  tango_status_msg.data = static_cast<int>(tango_status_);
  tango_status_publisher_.publish(tango_status_msg);
}

TangoErrorType TangoRosNode::ConnectToTangoAndSetUpNode() {
  if (tango_status_ == TangoStatus::SERVICE_CONNECTED) {
    // Connecting twice to Tango results in TANGO_ERROR. Early return to avoid
    // this.
    LOG(WARNING) << "Already connected to Tango service.";
    UpdateAndPublishTangoStatus(TangoStatus::SERVICE_CONNECTED);
    return TANGO_SUCCESS;
  }
  UpdateAndPublishTangoStatus(TangoStatus::UNKNOWN);

  TangoErrorType success;
  // Setup config.
  success = TangoSetupConfig();
  // Early return if config setup failed.
  if (success != TANGO_SUCCESS) {
    UpdateAndPublishTangoStatus(TangoStatus::SERVICE_NOT_CONNECTED);
    return success;
  }
  // Connect to Tango.
  success = TangoConnect();
  // Early return if Tango connect call failed.
  if (success != TANGO_SUCCESS) {
    UpdateAndPublishTangoStatus(TangoStatus::SERVICE_NOT_CONNECTED);
    return success;
  }
  // Publish static transforms.
  node_handle_.param(USE_TF_STATIC_PARAM_NAME, use_tf_static_, true);
  PublishStaticTransforms();
  success = OnTangoServiceConnected();
  if (success != TANGO_SUCCESS) {
    UpdateAndPublishTangoStatus(TangoStatus::NO_FIRST_VALID_POSE);
    return success;
  }
  // Create publishing threads.
  StartPublishing();
  UpdateAndPublishTangoStatus(TangoStatus::SERVICE_CONNECTED);
  tango_data_available_ = true;
  return success;
}

void TangoRosNode::TangoDisconnect() {
  StopPublishing();
  if (tango_config_ != nullptr) {
    TangoConfig_free(tango_config_);
    tango_config_ = nullptr;
  }
  if (point_cloud_manager_ != nullptr) {
    TangoSupport_freePointCloudManager(point_cloud_manager_);
    point_cloud_manager_ = nullptr;
  }
  if (image_buffer_manager_ != nullptr) {
    TangoSupport_freeImageBufferManager(image_buffer_manager_);
    image_buffer_manager_ = nullptr;
  }
  if (t3dr_context_ != nullptr) {
    Tango3DR_clear(t3dr_context_);
    Tango3DR_ReconstructionContext_destroy(t3dr_context_);
    t3dr_context_ = nullptr;
  }
  TangoService_disconnect();
  UpdateAndPublishTangoStatus(TangoStatus::SERVICE_NOT_CONNECTED);
}

void TangoRosNode::PublishStaticTransforms() {
  std::vector<geometry_msgs::TransformStamped> tf_transforms;
  tf_transforms.reserve(NUMBER_OF_STATIC_TRANSFORMS);
  TangoCoordinateFramePair pair;
  TangoPoseData pose;

  pair.base = TANGO_COORDINATE_FRAME_DEVICE;
  pair.target = TANGO_COORDINATE_FRAME_IMU;
  TangoService_getPoseAtTime(0.0, pair, &pose);
  geometry_msgs::TransformStamped device_T_imu;
  tango_ros_conversions_helper::toTransformStamped(pose, time_offset_, &device_T_imu);
  tf_transforms.push_back(device_T_imu);

  pair.base = TANGO_COORDINATE_FRAME_DEVICE;
  pair.target = TANGO_COORDINATE_FRAME_CAMERA_DEPTH;
  TangoService_getPoseAtTime(0.0, pair, &pose);
  tango_ros_conversions_helper::toTransformStamped(pose, time_offset_, &device_T_camera_depth_);
  tf_transforms.push_back(device_T_camera_depth_);

  // According to the ROS documentation, laser scan angles are measured around
  // the Z-axis in the laser scan frame. To follow this convention the laser
  // scan frame has to be rotated of 90 degrees around x axis with respect to
  // the Tango point cloud frame.
  camera_depth_T_laser_ = tf::StampedTransform(
      tf::Transform(tf::Quaternion(1 / sqrt(2), 0, 0, 1 / sqrt(2))), ros::Time::now(),
      tango_ros_conversions_helper::toFrameId(TANGO_COORDINATE_FRAME_CAMERA_DEPTH),
      LASER_SCAN_FRAME_ID);
  geometry_msgs::TransformStamped camera_depth_T_laser_message;
  tf::transformStampedTFToMsg(camera_depth_T_laser_, camera_depth_T_laser_message);
  tf_transforms.push_back(camera_depth_T_laser_message);

  pair.base = TANGO_COORDINATE_FRAME_DEVICE;
  pair.target = TANGO_COORDINATE_FRAME_CAMERA_FISHEYE;
  TangoService_getPoseAtTime(0.0, pair, &pose);
  tango_ros_conversions_helper::toTransformStamped(pose, time_offset_,
                                           &device_T_camera_fisheye_);
  tf_transforms.push_back(device_T_camera_fisheye_);

  pair.base = TANGO_COORDINATE_FRAME_DEVICE;
  pair.target = TANGO_COORDINATE_FRAME_CAMERA_COLOR;
  TangoService_getPoseAtTime(0.0, pair, &pose);
  tango_ros_conversions_helper::toTransformStamped(pose, time_offset_,
                                           &device_T_camera_color_);
  tf_transforms.push_back(device_T_camera_color_);

  if (use_tf_static_) {
    tf_static_broadcaster_.sendTransform(tf_transforms);
  } else {
    tf_broadcaster_.sendTransform(tf_transforms);
  }
}

void TangoRosNode::OnPoseAvailable(const TangoPoseData* pose) {
  if (publish_pose_on_tf_ ||
      start_of_service_T_device_publisher_.getNumSubscribers() > 0 ||
      area_description_T_start_of_service_publisher_.getNumSubscribers() > 0) {
    if (pose->frame.base == TANGO_COORDINATE_FRAME_START_OF_SERVICE &&
        pose->frame.target == TANGO_COORDINATE_FRAME_DEVICE) {
      if (pose->status_code == TANGO_POSE_VALID &&
          device_pose_thread_.data_available_mutex.try_lock()) {
        tango_ros_conversions_helper::toTransformStamped(*pose, time_offset_,
                                                 &start_of_service_T_device_);
        TangoCoordinateFramePair pair;
        pair.base = TANGO_COORDINATE_FRAME_AREA_DESCRIPTION;
        pair.target = TANGO_COORDINATE_FRAME_START_OF_SERVICE;
        TangoPoseData area_description_T_start_of_service;
        TangoService_getPoseAtTime(0.0, pair, &area_description_T_start_of_service);
        if (area_description_T_start_of_service.status_code == TANGO_POSE_VALID) {
          tango_ros_conversions_helper::toTransformStamped(area_description_T_start_of_service,
                             time_offset_, &area_description_T_start_of_service_);
        }
        device_pose_thread_.data_available_mutex.unlock();
        device_pose_thread_.data_available.notify_all();
      }
    }
  }
}

void TangoRosNode::OnPointCloudAvailable(const TangoPointCloud* point_cloud) {
  if (point_cloud->num_points > 0) {
    if (point_cloud_publisher_.getNumSubscribers() > 0 &&
        point_cloud_thread_.data_available_mutex.try_lock()) {
      tango_ros_conversions_helper::toPointCloud2(*point_cloud, time_offset_,
                                                  &point_cloud_);
      point_cloud_.header.frame_id =
          tango_ros_conversions_helper::toFrameId(TANGO_COORDINATE_FRAME_CAMERA_DEPTH);
      point_cloud_thread_.data_available_mutex.unlock();
      point_cloud_thread_.data_available.notify_all();
    }
    if (laser_scan_publisher_.getNumSubscribers() > 0 &&
        laser_scan_thread_.data_available_mutex.try_lock()) {
      laser_scan_.angle_min = LASER_SCAN_ANGLE_MIN;
      laser_scan_.angle_max = LASER_SCAN_ANGLE_MAX;
      laser_scan_.angle_increment = LASER_SCAN_ANGLE_INCREMENT;
      laser_scan_.time_increment = LASER_SCAN_TIME_INCREMENT;
      laser_scan_.scan_time = LASER_SCAN_SCAN_TIME;
      laser_scan_.range_min = LASER_SCAN_RANGE_MIN;
      laser_scan_.range_max = LASER_SCAN_RANGE_MAX;
      // Determine amount of rays to create.
      uint32_t ranges_size = std::ceil((laser_scan_.angle_max - laser_scan_.angle_min)
                                       / laser_scan_.angle_increment);
      // Laser scan rays with no obstacle data will evaluate to infinity.
      laser_scan_.ranges.assign(ranges_size, std::numeric_limits<double>::infinity());
      tango_ros_conversions_helper::toLaserScan(
          *point_cloud, time_offset_, laser_scan_min_height_,
                  laser_scan_max_height_, camera_depth_T_laser_, &laser_scan_);
      laser_scan_.header.frame_id = LASER_SCAN_FRAME_ID;
      laser_scan_thread_.data_available_mutex.unlock();
      laser_scan_thread_.data_available.notify_all();
    }

    if (mesh_marker_publisher_.getNumSubscribers() > 0 ||
        occupancy_grid_publisher_.getNumSubscribers() > 0) {
      TangoCoordinateFramePair pair;
      pair.base = TANGO_COORDINATE_FRAME_START_OF_SERVICE;
      pair.target = TANGO_COORDINATE_FRAME_CAMERA_DEPTH;
      TangoPoseData start_of_service_T_camera_depth;
      TangoService_getPoseAtTime(point_cloud->timestamp, pair, &start_of_service_T_camera_depth);
      if (start_of_service_T_camera_depth.status_code != TANGO_POSE_VALID) {
        LOG(WARNING) << "Could not find a valid pose at time "
            << point_cloud->timestamp << " for the depth camera.";
        return;
      }
      tango_ros_conversions_helper::toTango3DR_Pose(start_of_service_T_camera_depth,
                                            &last_camera_depth_pose_);
      TangoSupport_updatePointCloud(point_cloud_manager_, point_cloud);
      new_point_cloud_available_for_t3dr_ = true;
    }
  }
}

void TangoRosNode::OnFrameAvailable(TangoCameraId camera_id, const TangoImageBuffer* buffer) {
  if (fisheye_camera_publisher_.getNumSubscribers() > 0 &&
       camera_id == TangoCameraId::TANGO_CAMERA_FISHEYE &&
       fisheye_image_thread_.data_available_mutex.try_lock()) {
    fisheye_image_ = cv::Mat(buffer->height + buffer->height / 2, buffer->width,
                             CV_8UC1, buffer->data, buffer->stride); // No deep copy.
    fisheye_image_header_.stamp.fromSec(buffer->timestamp + time_offset_);
    fisheye_image_header_.seq = buffer->frame_number;
    fisheye_image_header_.frame_id =
        tango_ros_conversions_helper::toFrameId(TANGO_COORDINATE_FRAME_CAMERA_FISHEYE);
    fisheye_image_thread_.data_available_mutex.unlock();
    fisheye_image_thread_.data_available.notify_all();
  }
  if (color_camera_publisher_.getNumSubscribers() > 0 &&
       camera_id == TangoCameraId::TANGO_CAMERA_COLOR &&
       color_image_thread_.data_available_mutex.try_lock()) {
    color_image_ = cv::Mat(buffer->height + buffer->height / 2, buffer->width,
                           CV_8UC1, buffer->data, buffer->stride); // No deep copy.
    color_image_header_.stamp.fromSec(buffer->timestamp + time_offset_);
    color_image_header_.seq = buffer->frame_number;
    color_image_header_.frame_id =
        tango_ros_conversions_helper::toFrameId(TANGO_COORDINATE_FRAME_CAMERA_COLOR);
    color_image_thread_.data_available_mutex.unlock();
    color_image_thread_.data_available.notify_all();
  }

  if ((mesh_marker_publisher_.getNumSubscribers() > 0 ||
      occupancy_grid_publisher_.getNumSubscribers() > 0) &&
      camera_id == TangoCameraId::TANGO_CAMERA_COLOR &&
      new_point_cloud_available_for_t3dr_ &&
      mesh_thread_.data_available_mutex.try_lock()) {
    if (image_buffer_manager_ == nullptr) {
      TangoErrorType result = TangoSupport_createImageBufferManager(
          buffer->format, buffer->width, buffer->height, &image_buffer_manager_);
      if (result != TANGO_SUCCESS) {
        LOG(ERROR) << "Failed to create image buffer manager.";
        return;
      }
    }
    TangoCoordinateFramePair pair;
    pair.base = TANGO_COORDINATE_FRAME_START_OF_SERVICE;
    pair.target = TANGO_COORDINATE_FRAME_CAMERA_COLOR;
    TangoPoseData start_of_service_T_camera_color;
    TangoService_getPoseAtTime(buffer->timestamp, pair, &start_of_service_T_camera_color);
    if (start_of_service_T_camera_color.status_code != TANGO_POSE_VALID) {
      LOG(WARNING) << "Could not find a valid pose at time "
          << buffer->timestamp << " for the color camera.";
      return;
    }
    tango_ros_conversions_helper::toTango3DR_Pose(start_of_service_T_camera_color,
                                          &last_camera_color_pose_);
    TangoSupport_updateImageBuffer(image_buffer_manager_, buffer);
    new_point_cloud_available_for_t3dr_ = false;
    mesh_thread_.data_available_mutex.unlock();
    mesh_thread_.data_available.notify_all();
  }
}

void TangoRosNode::StartPublishing() {
  run_threads_ = true;
  device_pose_thread_.publish_thread =
      std::thread(&TangoRosNode::PublishDevicePose, this);
  point_cloud_thread_.publish_thread =
      std::thread(&TangoRosNode::PublishPointCloud, this);
  laser_scan_thread_.publish_thread =
      std::thread(&TangoRosNode::PublishLaserScan, this);
  fisheye_image_thread_.publish_thread =
      std::thread(&TangoRosNode::PublishFisheyeImage, this);
  color_image_thread_.publish_thread =
      std::thread(&TangoRosNode::PublishColorImage, this);
  mesh_thread_.publish_thread =
      std::thread(&TangoRosNode::PublishMesh, this);
  ros_spin_thread_ = std::thread(&TangoRosNode::RunRosSpin, this);
}

void TangoRosNode::StopPublishing() {
  if (run_threads_) {
    run_threads_ = false;
    if (device_pose_thread_.publish_thread.joinable()) {
      if (!tango_data_available_ || (!publish_pose_on_tf_ &&
          start_of_service_T_device_publisher_.getNumSubscribers() <= 0 &&
          area_description_T_start_of_service_publisher_.getNumSubscribers() <= 0)) {
        device_pose_thread_.data_available.notify_all();
      }
      device_pose_thread_.publish_thread.join();
    }
    if (point_cloud_thread_.publish_thread.joinable()) {
      if (!tango_data_available_ || !enable_depth_ ||
          point_cloud_publisher_.getNumSubscribers() <= 0) {
        point_cloud_thread_.data_available.notify_all();
      }
      point_cloud_thread_.publish_thread.join();
    }
    if (laser_scan_thread_.publish_thread.joinable()) {
      if (!tango_data_available_ || !enable_depth_ ||
          laser_scan_publisher_.getNumSubscribers() <= 0) {
        laser_scan_thread_.data_available.notify_all();
      }
      laser_scan_thread_.publish_thread.join();
    }
    if (fisheye_image_thread_.publish_thread.joinable()) {
      if (!tango_data_available_ ||
          fisheye_camera_publisher_.getNumSubscribers() <= 0) {
        fisheye_image_thread_.data_available.notify_all();
      }
      fisheye_image_thread_.publish_thread.join();
    }
    if (color_image_thread_.publish_thread.joinable()) {
      if (!tango_data_available_ || !enable_color_camera_ ||
          color_camera_publisher_.getNumSubscribers() <= 0) {
        color_image_thread_.data_available.notify_all();
      }
      color_image_thread_.publish_thread.join();
    }
    if (mesh_thread_.publish_thread.joinable()) {
      if (!tango_data_available_ || !enable_depth_ || !enable_color_camera_ ||
          (mesh_marker_publisher_.getNumSubscribers() <= 0 &&
              occupancy_grid_publisher_.getNumSubscribers() <= 0)) {
        mesh_thread_.data_available.notify_all();
      }
      mesh_thread_.publish_thread.join();
    }
    ros_spin_thread_.join();
  }
}

void TangoRosNode::PublishDevicePose() {
  while(ros::ok()) {
    if (!run_threads_) {
      break;
    }
    {
      std::unique_lock<std::mutex> lock(device_pose_thread_.data_available_mutex);
      device_pose_thread_.data_available.wait(lock);
      if (!use_tf_static_) {
        PublishStaticTransforms();
      }
      if (publish_pose_on_tf_) {
        tf_broadcaster_.sendTransform(start_of_service_T_device_);
        if (area_description_T_start_of_service_.child_frame_id != "") {
          // This transform can be empty. Don't publish it in this case.
          tf_broadcaster_.sendTransform(area_description_T_start_of_service_);
        }
      }
      if (start_of_service_T_device_publisher_.getNumSubscribers() > 0) {
        start_of_service_T_device_publisher_.publish(start_of_service_T_device_);
      }
      if (area_description_T_start_of_service_publisher_.getNumSubscribers() > 0 &&
          area_description_T_start_of_service_.child_frame_id != "") {
        // This transform can be empty. Don't publish it in this case.
        area_description_T_start_of_service_publisher_.publish(area_description_T_start_of_service_);
      }
    }
  }
}

void TangoRosNode::PublishPointCloud() {
  while(ros::ok()) {
    if (!run_threads_) {
      break;
    }
    {
      std::unique_lock<std::mutex> lock(point_cloud_thread_.data_available_mutex);
      point_cloud_thread_.data_available.wait(lock);
      if (point_cloud_publisher_.getNumSubscribers() > 0) {
        point_cloud_publisher_.publish(point_cloud_);
      }
    }
  }
}

void TangoRosNode::PublishLaserScan() {
  while(ros::ok()) {
    if (!run_threads_) {
      break;
    }
    {
      std::unique_lock<std::mutex> lock(laser_scan_thread_.data_available_mutex);
      laser_scan_thread_.data_available.wait(lock);
      if (laser_scan_publisher_.getNumSubscribers() > 0) {
        laser_scan_publisher_.publish(laser_scan_);
      }
    }
  }
}

void TangoRosNode::PublishFisheyeImage() {
  while(ros::ok()) {
    if (!run_threads_) {
      break;
    }
    {
      std::unique_lock<std::mutex> lock(fisheye_image_thread_.data_available_mutex);
      fisheye_image_thread_.data_available.wait(lock);
      if (fisheye_camera_publisher_.getNumSubscribers() > 0 ||
          fisheye_rectified_image_publisher_.getNumSubscribers() > 0) {
        // The Tango image encoding is not supported by ROS.
        // We need to convert it to gray.
        cv::Mat fisheye_image_gray;
        cv::cvtColor(fisheye_image_, fisheye_image_gray, cv::COLOR_YUV420sp2GRAY);
        cv_bridge::CvImage cv_bridge_fisheye_image;
        cv_bridge_fisheye_image.header = fisheye_image_header_;
        cv_bridge_fisheye_image.encoding = sensor_msgs::image_encodings::MONO8;
        cv_bridge_fisheye_image.image = fisheye_image_gray;
        fisheye_camera_info_.header = fisheye_image_header_;
        fisheye_camera_info_manager_->setCameraInfo(fisheye_camera_info_);
        sensor_msgs::Image fisheye_image_msg;
        cv_bridge_fisheye_image.toImageMsg(fisheye_image_msg);
        fisheye_camera_publisher_.publish(fisheye_image_msg, fisheye_camera_info_);

        if (fisheye_rectified_image_publisher_.getNumSubscribers() > 0) {
          cv::remap(fisheye_image_gray, fisheye_image_rect_, cv_warp_map_x_,
                    cv_warp_map_y_, cv::INTER_LINEAR, cv::BORDER_CONSTANT, 0);
          sensor_msgs::ImagePtr image_rect = cv_bridge::CvImage(
              cv_bridge_fisheye_image.header, cv_bridge_fisheye_image.encoding,
              fisheye_image_rect_).toImageMsg();
          fisheye_rectified_image_publisher_.publish(image_rect);
        }
      }
    }
  }
}

void TangoRosNode::PublishColorImage() {
  while(ros::ok()) {
    if (!run_threads_) {
      break;
    }
    {
      std::unique_lock<std::mutex> lock(color_image_thread_.data_available_mutex);
      color_image_thread_.data_available.wait(lock);
      if (color_camera_publisher_.getNumSubscribers() > 0 ||
          color_rectified_image_publisher_.getNumSubscribers() > 0) {
        // The Tango image encoding is not supported by ROS.
        // We need to convert it to RGB.
        cv::Mat color_image_rgb;
        cv::cvtColor(color_image_, color_image_rgb, cv::COLOR_YUV420sp2RGBA);
        cv_bridge::CvImage cv_bridge_color_image;
        cv_bridge_color_image.header = color_image_header_;
        cv_bridge_color_image.encoding = sensor_msgs::image_encodings::RGBA8;
        cv_bridge_color_image.image = color_image_rgb;
        color_camera_info_.header = color_image_header_;
        color_camera_info_manager_->setCameraInfo(color_camera_info_);
        sensor_msgs::Image color_image_msg;
        cv_bridge_color_image.toImageMsg(color_image_msg);
        color_camera_publisher_.publish(color_image_msg, color_camera_info_);

        if (color_rectified_image_publisher_.getNumSubscribers() > 0) {
          color_camera_model_.rectifyImage(color_image_rgb, color_image_rect_);
          sensor_msgs::ImagePtr image_rect = cv_bridge::CvImage(
              cv_bridge_color_image.header, cv_bridge_color_image.encoding,
              color_image_rect_).toImageMsg();
          color_rectified_image_publisher_.publish(image_rect);
        }
      }
    }
  }
}

void TangoRosNode::PublishMesh() {
  while(ros::ok()) {
    if (!run_threads_) {
      break;
    }
    if (mesh_marker_publisher_.getNumSubscribers() > 0 ||
        occupancy_grid_publisher_.getNumSubscribers() > 0) {
      Tango3DR_GridIndexArray t3dr_updated_indices;
      // Update Tango mesh with latest point cloud and color image.
      {
        std::unique_lock<std::mutex> lock(mesh_thread_.data_available_mutex);
        mesh_thread_.data_available.wait(lock);
        tango_3d_reconstruction_helper::UpdateMesh(
            t3dr_context_, point_cloud_manager_, image_buffer_manager_,
            &last_camera_depth_pose_, &last_camera_color_pose_,
            &t3dr_updated_indices);
      }
      // Publish Tango mesh as visualization marker.
      if (mesh_marker_publisher_.getNumSubscribers() > 0) {
        visualization_msgs::MarkerArray mesh_marker_array;
<<<<<<< HEAD
        for (size_t i = 0; i < t3dr_updated_indices.num_indices; ++i) {
          // Extract Tango mesh from updated index.
          Tango3DR_Mesh tango_mesh;
          Tango3DR_Status result = Tango3DR_extractMeshSegment(
              t3dr_context_, t3dr_updated_indices.indices[i], &tango_mesh);
          if(result != TANGO_3DR_SUCCESS) {
            LOG(ERROR) << "Tango3DR_extractMeshSegment failed.";
            continue;
          }
          if (tango_mesh.num_faces == 0) {
            //LOG(INFO) << "Empty mesh extracted.";
            continue;
          }
          // Make mesh marker from tango mesh.
          visualization_msgs::Marker mesh_marker;
          tango_ros_conversions_helper::toMeshMarker(t3dr_updated_indices.indices[i],
                                             tango_mesh, time_offset_, &mesh_marker);
          // Free tango mesh once we are finished with it.
          result = Tango3DR_Mesh_destroy(&tango_mesh);
          if (result != TANGO_3DR_SUCCESS) {
            LOG(ERROR) << "Tango3DR_Mesh_destroy failed with error code: " << result;
          }
          if (mesh_marker.points.empty()) {
            LOG(INFO) << "Empty mesh marker.";
            continue;
          }
          mesh_marker_array.markers.push_back(mesh_marker);
        }
        Tango3DR_Status result = Tango3DR_GridIndexArray_destroy(&t3dr_updated_indices);
=======
        tango_3d_reconstruction_helper::ExtractMeshAndConvertToMarkerArray(
            t3dr_context_, t3dr_updated_indices, time_offset_,
            &mesh_marker_array);
        mesh_marker_publisher_.publish(mesh_marker_array);
        Tango3DR_Status result = Tango3DR_GridIndexArray_destroy(
            &t3dr_updated_indices);
>>>>>>> 3d6448c3
        if (result != TANGO_3DR_SUCCESS) {
          LOG(ERROR) << "Tango3DR_GridIndexArray_destroy failed with error code: "
              << result;
        }
        if (mesh_marker_array.markers.empty()) {
          LOG(INFO) << "Empty mesh array!";
        }
      }
      // Publish Tango mesh as occupancy grid.
      if (occupancy_grid_publisher_.getNumSubscribers() > 0) {
<<<<<<< HEAD
        Tango3DR_Status result  = Tango3DR_updateFullFloorplan(t3dr_context_);
        if (result == TANGO_3DR_SUCCESS) {
          Tango3DR_Vector2 origin;
          Tango3DR_ImageBuffer image_grid;
          result = Tango3DR_extractFullFloorplanImage(
              t3dr_context_, TANGO_3DR_LAYER_OBSTACLES, &origin, &image_grid);
          if (result == TANGO_3DR_SUCCESS) {
            occupancy_grid_.data.clear();
            tango_ros_conversions_helper::toOccupancyGrid(
                image_grid, origin, time_offset_, t3dr_resolution_, &occupancy_grid_);
            occupancy_grid_publisher_.publish(occupancy_grid_);
          } else {
            LOG(ERROR) << "Tango3DR_extractFullFloorplanImage failed with error code: " << result;
          }
          result = Tango3DR_ImageBuffer_destroy(&image_grid);
          if (result != TANGO_3DR_SUCCESS) {
            LOG(ERROR) << "Tango3DR_ImageBuffer_destroy failed with error code: " << result;
          }
        } else {
          LOG(ERROR) << "Tango3DR_updateFullFloorplan failed with error code: " << result;
        }
=======
        nav_msgs::OccupancyGrid occupancy_grid;
        if (tango_3d_reconstruction_helper::ExtractFloorPlanImageAndConvertToOccupancyGrid(
            t3dr_context_, time_offset_, t3dr_resolution_,
            t3dr_occupancy_grid_threshold_, &occupancy_grid))
          occupancy_grid_publisher_.publish(occupancy_grid);
>>>>>>> 3d6448c3
      }
    }
  }
}

void TangoRosNode::DynamicReconfigureCallback(PublisherConfig &config, uint32_t level) {
  laser_scan_max_height_ = config.laser_scan_max_height;
  laser_scan_min_height_ = config.laser_scan_min_height;
}

void TangoRosNode::RunRosSpin() {
  dynamic_reconfigure::Server<tango_ros_native::PublisherConfig> server;
  dynamic_reconfigure::Server<tango_ros_native::PublisherConfig>::CallbackType callback =
      boost::bind(&TangoRosNode::DynamicReconfigureCallback, this, _1, _2);
  server.setCallback(callback);
  while(ros::ok()) {
    if (!run_threads_) {
      break;
    }
    ros::spinOnce();
    std::this_thread::sleep_for(std::chrono::milliseconds(100));
  }
}

bool TangoRosNode::TangoConnectServiceCallback(
    const tango_ros_messages::TangoConnect::Request& request,
    tango_ros_messages::TangoConnect::Response& response) {
  switch (request.request) {
    case tango_ros_messages::TangoConnect::Request::CONNECT:
      // Connect to Tango Service.
      response.response = ConnectToTangoAndSetUpNode();
      break;
    case tango_ros_messages::TangoConnect::Request::DISCONNECT:
      // Disconnect from Tango Service.
      TangoDisconnect();
      response.response = tango_ros_messages::TangoConnect::Response::TANGO_SUCCESS;
      break;
    case tango_ros_messages::TangoConnect::Request::RECONNECT:
      // Disconnect and reconnect to Tango Service.
      TangoDisconnect();
      response.response = ConnectToTangoAndSetUpNode();
      break;
    default:
      LOG(ERROR) << "Did not understand request " << static_cast<int>(request.request)
                 << ", valid requests are (CONNECT: "
                 << tango_ros_messages::TangoConnect::Request::CONNECT
                 << ", DISCONNECT: "
                 << tango_ros_messages::TangoConnect::Request::DISCONNECT
                 << ", RECONNECT: "
                 << tango_ros_messages::TangoConnect::Request::RECONNECT
                 << ")";
      response.message = "Did not understand request.";
      return true;
    }
    return true;
}

bool TangoRosNode::GetMapNameServiceCallback(
    const tango_ros_messages::GetMapName::Request &req,
    tango_ros_messages::GetMapName::Response &res) {
  return GetMapNameFromUuid(req.map_uuid, res.map_name);
}

bool TangoRosNode::GetMapUuidsServiceCallback(
    const tango_ros_messages::GetMapUuids::Request& req,
    tango_ros_messages::GetMapUuids::Response& res) {
  if (!GetAvailableMapUuidsList(res.map_uuids) ) return false;

  res.map_names.resize(res.map_uuids.size());
  auto map_uuids_it = res.map_uuids.begin();
  auto map_names_it = res.map_names.begin();
  for (; map_uuids_it != res.map_uuids.end() && map_names_it != res.map_names.end();
       ++map_uuids_it, ++map_names_it) {
    if (!GetMapNameFromUuid(*map_uuids_it, *map_names_it)) return false;
  }
  return true;
}

bool TangoRosNode::SaveMapServiceCallback(
    const tango_ros_messages::SaveMap::Request& req,
    tango_ros_messages::SaveMap::Response& res) {
  bool save_localization_map = req.request & tango_ros_messages::SaveMap::Request::SAVE_LOCALIZATION_MAP;
  bool save_occupancy_grid = req.request & tango_ros_messages::SaveMap::Request::SAVE_OCCUPANCY_GRID;
  res.message = "";
  if (save_localization_map) {
    res.localization_map_name = getCurrentDateAndTime() + " " + req.map_name;
    if (!SaveTangoAreaDescription(res.localization_map_name, res.localization_map_uuid, res.message)) {
      res.success = false;
      return true;
    }
    tango_data_available_ = false;
    res.message += "\nLocalization map " + res.localization_map_uuid +
        " successfully saved with name " + res.localization_map_name;
  } else if (save_occupancy_grid) {
    if (!GetCurrentADFUuid(tango_config_, res.localization_map_uuid)) {
      res.message += "\nCould not get current localization map uuid.";
      res.success = false;
      return true;
    }
  }

  if (save_occupancy_grid) {
    std::string occupancy_grid_directory;
    node_handle_.param(OCCUPANCY_GRID_DIRECTORY_PARAM_NAME,
                       occupancy_grid_directory, OCCUPANCY_GRID_DEFAULT_DIRECTORY);
    res.occupancy_grid_name = req.map_name;
    if (!occupancy_grid_file_io::SaveOccupancyGridToFiles(
        res.occupancy_grid_name, res.localization_map_uuid, occupancy_grid_directory, occupancy_grid_)) {
      res.message += "\nCould not save occupancy grid " + res.occupancy_grid_name
          + " in directory " + occupancy_grid_directory;
      res.success = false;
      return true;
    }
    res.message += "\nOccupancy grid successfully saved with name "
        + res.occupancy_grid_name + " in  directory " + occupancy_grid_directory;
    if (res.localization_map_uuid.empty()) {
      res.message += "\nThe occupancy grid has been saved without localization map uuid. "
          "This means the it will not be aligned when loaded later.";
    }
  }
<<<<<<< HEAD
  res.success = true;
  return true;
}

bool TangoRosNode::LoadOccupancyGridServiceCallback(const tango_ros_messages::LoadOccupancyGrid::Request& req,
                           tango_ros_messages::LoadOccupancyGrid::Response& res) {
  nav_msgs::OccupancyGrid occupancy_grid;
  std::string occupancy_grid_directory;
  node_handle_.param(OCCUPANCY_GRID_DIRECTORY_PARAM_NAME,
                     occupancy_grid_directory, OCCUPANCY_GRID_DEFAULT_DIRECTORY);

  occupancy_grid.header.frame_id = tango_ros_conversions_helper::toFrameId(TANGO_COORDINATE_FRAME_START_OF_SERVICE);
  occupancy_grid.header.stamp = ros::Time::now();
  occupancy_grid.info.map_load_time = occupancy_grid.header.stamp;

  std::string map_uuid;
  if(!occupancy_grid_file_io::LoadOccupancyGridFromFiles(
      req.name, occupancy_grid_directory, &occupancy_grid, &map_uuid)) {
    LOG(ERROR) << "Error while loading occupancy grid from file.";
    res.message =  "Could not load occupancy grid from file " + req.name
              + " in directory " + occupancy_grid_directory;
=======
  // Prepend name with date and time.
  std::string map_name = GetCurrentDateAndTime() + " " + req.map_name;
  result = TangoAreaDescriptionMetadata_set(metadata, "name", map_name.capacity(), map_name.c_str());
  if (result != TANGO_SUCCESS) {
    LOG(ERROR) << "Error while trying to change area description metadata, error: " << result;
    res.message =  "Could not set the name of the map";
>>>>>>> 3d6448c3
    res.success = false;
    return true;
  }
  res.message = "Map " + req.name + " successfully loaded from " + occupancy_grid_directory;

  std::string current_map_uuid;
  if (!GetCurrentADFUuid(tango_config_, current_map_uuid)) {
    res.message += "\nCould not get current localization map uuid.";
    res.success = false;
    return true;
  }
  if (current_map_uuid.empty()) {
    res.message += "\nThe occupancy grid is not aligned because "
        "no localization map is currently used.";
  }
  if (map_uuid.empty()) {
    res.message += "\nThe occupancy grid is not aligned because "
        "its localization map uuid is empty.";
  }
  if (map_uuid.compare(current_map_uuid) != 0) {
    res.message += "The occupancy grid is not aligned because "
        "it does not correspond to the localization map currently used.";
  }
  res.success = true;
  static_occupancy_grid_publisher_.publish(occupancy_grid);
  return true;
}

bool TangoRosNode::GetAvailableMapUuidsList(std::vector<std::string>& uuid_list) {
  char* c_uuid_list;
  TangoErrorType result = TangoService_getAreaDescriptionUUIDList(&c_uuid_list);
  if (result != TANGO_SUCCESS) {
    LOG(ERROR) << "Error while retrieving all available map UUIDs, error: " << result;
    return false;
  }
  if (c_uuid_list == NULL || c_uuid_list[0] == '\0') {
    LOG(WARNING) << "No area description file available.";
    return false;
  }
  LOG(INFO) << "UUID list: " << c_uuid_list;
  uuid_list = SplitCommaSeparatedString(std::string(c_uuid_list));
  return true;
}

bool TangoRosNode::GetMapNameFromUuid(const std::string& map_uuid, std::string& map_name) {
  size_t size = 0;
  char* value;
  TangoAreaDescriptionMetadata metadata;
  TangoErrorType result = TangoService_getAreaDescriptionMetadata(map_uuid.c_str(), &metadata);
  if (result != TANGO_SUCCESS) {
    LOG(ERROR) << "Error while trying to access area description metadata, error: " << result;
    return false;
  }
  result = TangoAreaDescriptionMetadata_get(metadata, "name", &size, &value);
  if (result != TANGO_SUCCESS) {
    LOG(ERROR) << "Error while trying to get area description metadata, error: " << result;
    return false;
  }
  map_name = std::string(value);
  result = TangoAreaDescriptionMetadata_free(metadata);
  if (result != TANGO_SUCCESS) {
    LOG(ERROR) << "Error while trying to free area description metadata, error: " << result;
  }
  LOG(INFO) << "Successfully retrieved map name: " << map_name << " from uuid " << map_uuid;
  return true;
}
} // namespace tango_ros_native<|MERGE_RESOLUTION|>--- conflicted
+++ resolved
@@ -11,11 +11,8 @@
 // WITHOUT WARRANTIES OR CONDITIONS OF ANY KIND, either express or implied.
 // See the License for the specific language governing permissions and
 // limitations under the License.
-<<<<<<< HEAD
 #include "tango_ros_native/occupancy_grid_file_io.h"
-=======
 #include "tango_ros_native/tango_3d_reconstruction_helper.h"
->>>>>>> 3d6448c3
 #include "tango_ros_native/tango_ros_conversions_helper.h"
 #include "tango_ros_native/tango_ros_node.h"
 
@@ -135,13 +132,9 @@
     }
   }
 }
-<<<<<<< HEAD
 // Returns a string corresponding to current date and time.
 // The format is as follow: year-month-day_hour-min-sec.
-std::string getCurrentDateAndTime() {
-=======
 std::string GetCurrentDateAndTime() {
->>>>>>> 3d6448c3
   std::time_t currentTime;
   struct tm* currentDateTime;
   std::time(&currentTime);
@@ -156,17 +149,12 @@
   oss << year << "-" << month << "-" << day << "_" << hour << "-" << min << "-" << sec;
   return oss.str();
 }
-<<<<<<< HEAD
 // Returns device boottime in second.
-double getBootTimeInSecond() {
-=======
 double GetBootTimeInSecond() {
->>>>>>> 3d6448c3
   struct timespec res_boot;
   clock_gettime(CLOCK_BOOTTIME, &res_boot);
   return res_boot.tv_sec + (double) res_boot.tv_nsec / 1e9;
 }
-<<<<<<< HEAD
 // Save an Area Description File (ADF) and set its name.
 // @param map_name Name of the ADF
 // @param[out] map_uuid Uuid of the ADF.
@@ -228,7 +216,8 @@
   }
   adf_uuid = std::string(current_adf_uuid);
   return true;
-=======
+}
+
 template<typename T>
 void SetDefaultValueIfParamDoesNotExist(
     const ros::NodeHandle& node_handle, const std::string& param_name,
@@ -247,7 +236,6 @@
     param_value = default_value;
     node_handle.setParam(param_name, default_value);
   }
->>>>>>> 3d6448c3
 }
 }  // namespace
 
@@ -306,44 +294,6 @@
 
   tango_status_ = TangoStatus::UNKNOWN;
 
-<<<<<<< HEAD
-  if (!node_handle_.hasParam(CREATE_NEW_MAP_PARAM_NAME)) {
-    node_handle_.setParam(CREATE_NEW_MAP_PARAM_NAME, false);
-  }
-  if (!node_handle_.hasParam(LOCALIZATION_MODE_PARAM_NAME)) {
-    node_handle_.setParam(LOCALIZATION_MODE_PARAM_NAME, 2);
-  }
-  if (!node_handle_.hasParam(LOCALIZATION_MAP_UUID_PARAM_NAME)) {
-    node_handle_.setParam(LOCALIZATION_MAP_UUID_PARAM_NAME, "");
-  }
-  if (!node_handle_.hasParam(OCCUPANCY_GRID_DIRECTORY_PARAM_NAME)) {
-    node_handle_.setParam(OCCUPANCY_GRID_DIRECTORY_PARAM_NAME, OCCUPANCY_GRID_DEFAULT_DIRECTORY);
-  }
-  if (!node_handle_.hasParam(DATASET_DIRECTORY_PARAM_NAME)) {
-    node_handle_.setParam(DATASET_DIRECTORY_PARAM_NAME, DATASET_DEFAULT_DIRECTORY);
-  }
-  if (!node_handle_.hasParam(DATASET_UUID_PARAM_NAME)) {
-    node_handle_.setParam(DATASET_UUID_PARAM_NAME, "");
-  }
-  if (!node_handle_.hasParam(TANGO_3D_RECONSTRUCTION_RESOLUTION_PARAM_NAME)) {
-    node_handle_.setParam(TANGO_3D_RECONSTRUCTION_RESOLUTION_PARAM_NAME,
-                          TANGO_3D_RECONSTRUCTION_DEFAULT_RESOLUTION);
-  }
-  if (!node_handle_.hasParam(USE_TF_STATIC_PARAM_NAME)) {
-      node_handle_.setParam(USE_TF_STATIC_PARAM_NAME, true);
-  }
-  if (node_handle_.hasParam(PUBLISH_POSE_ON_TF_PARAM_NAME)) {
-    node_handle_.getParam(PUBLISH_POSE_ON_TF_PARAM_NAME, publish_pose_on_tf_);
-  } else {
-    node_handle_.setParam(PUBLISH_POSE_ON_TF_PARAM_NAME, true);
-  }
-  if (node_handle_.hasParam(ENABLE_DEPTH)) {
-    node_handle_.param(ENABLE_DEPTH, enable_depth_, true);
-  }
-  if (node_handle_.hasParam(ENABLE_COLOR_CAMERA)) {
-    node_handle_.param(ENABLE_COLOR_CAMERA, enable_color_camera_, true);
-  }
-=======
   SetDefaultValueIfParamDoesNotExist(
       node_handle_, CREATE_NEW_MAP_PARAM_NAME, false);
   SetDefaultValueIfParamDoesNotExist(
@@ -351,7 +301,10 @@
   SetDefaultValueIfParamDoesNotExist(
       node_handle_, LOCALIZATION_MAP_UUID_PARAM_NAME, "");
   SetDefaultValueIfParamDoesNotExist(
-      node_handle_, DATASET_PATH_PARAM_NAME, "");
+       node_handle_, OCCUPANCY_GRID_DIRECTORY_PARAM_NAME,
+       OCCUPANCY_GRID_DEFAULT_DIRECTORY);
+  SetDefaultValueIfParamDoesNotExist(
+      node_handle_, DATASET_DIRECTORY_PARAM_NAME, DATASET_DEFAULT_DIRECTORY);
   SetDefaultValueIfParamDoesNotExist(
       node_handle_, DATASET_UUID_PARAM_NAME, "");
   SetDefaultValueIfParamDoesNotExist(node_handle_,
@@ -388,7 +341,6 @@
           tango_3d_reconstruction_helper::TANGO_3DR_OCCUPANCY_GRID_DEFAULT_THRESHOLD),
       t3dr_occupancy_grid_threshold);
   t3dr_occupancy_grid_threshold_ = t3dr_occupancy_grid_threshold;
->>>>>>> 3d6448c3
 }
 
 TangoRosNode::~TangoRosNode() {
@@ -1126,44 +1078,12 @@
       // Publish Tango mesh as visualization marker.
       if (mesh_marker_publisher_.getNumSubscribers() > 0) {
         visualization_msgs::MarkerArray mesh_marker_array;
-<<<<<<< HEAD
-        for (size_t i = 0; i < t3dr_updated_indices.num_indices; ++i) {
-          // Extract Tango mesh from updated index.
-          Tango3DR_Mesh tango_mesh;
-          Tango3DR_Status result = Tango3DR_extractMeshSegment(
-              t3dr_context_, t3dr_updated_indices.indices[i], &tango_mesh);
-          if(result != TANGO_3DR_SUCCESS) {
-            LOG(ERROR) << "Tango3DR_extractMeshSegment failed.";
-            continue;
-          }
-          if (tango_mesh.num_faces == 0) {
-            //LOG(INFO) << "Empty mesh extracted.";
-            continue;
-          }
-          // Make mesh marker from tango mesh.
-          visualization_msgs::Marker mesh_marker;
-          tango_ros_conversions_helper::toMeshMarker(t3dr_updated_indices.indices[i],
-                                             tango_mesh, time_offset_, &mesh_marker);
-          // Free tango mesh once we are finished with it.
-          result = Tango3DR_Mesh_destroy(&tango_mesh);
-          if (result != TANGO_3DR_SUCCESS) {
-            LOG(ERROR) << "Tango3DR_Mesh_destroy failed with error code: " << result;
-          }
-          if (mesh_marker.points.empty()) {
-            LOG(INFO) << "Empty mesh marker.";
-            continue;
-          }
-          mesh_marker_array.markers.push_back(mesh_marker);
-        }
-        Tango3DR_Status result = Tango3DR_GridIndexArray_destroy(&t3dr_updated_indices);
-=======
         tango_3d_reconstruction_helper::ExtractMeshAndConvertToMarkerArray(
             t3dr_context_, t3dr_updated_indices, time_offset_,
             &mesh_marker_array);
         mesh_marker_publisher_.publish(mesh_marker_array);
         Tango3DR_Status result = Tango3DR_GridIndexArray_destroy(
             &t3dr_updated_indices);
->>>>>>> 3d6448c3
         if (result != TANGO_3DR_SUCCESS) {
           LOG(ERROR) << "Tango3DR_GridIndexArray_destroy failed with error code: "
               << result;
@@ -1174,35 +1094,11 @@
       }
       // Publish Tango mesh as occupancy grid.
       if (occupancy_grid_publisher_.getNumSubscribers() > 0) {
-<<<<<<< HEAD
-        Tango3DR_Status result  = Tango3DR_updateFullFloorplan(t3dr_context_);
-        if (result == TANGO_3DR_SUCCESS) {
-          Tango3DR_Vector2 origin;
-          Tango3DR_ImageBuffer image_grid;
-          result = Tango3DR_extractFullFloorplanImage(
-              t3dr_context_, TANGO_3DR_LAYER_OBSTACLES, &origin, &image_grid);
-          if (result == TANGO_3DR_SUCCESS) {
-            occupancy_grid_.data.clear();
-            tango_ros_conversions_helper::toOccupancyGrid(
-                image_grid, origin, time_offset_, t3dr_resolution_, &occupancy_grid_);
-            occupancy_grid_publisher_.publish(occupancy_grid_);
-          } else {
-            LOG(ERROR) << "Tango3DR_extractFullFloorplanImage failed with error code: " << result;
-          }
-          result = Tango3DR_ImageBuffer_destroy(&image_grid);
-          if (result != TANGO_3DR_SUCCESS) {
-            LOG(ERROR) << "Tango3DR_ImageBuffer_destroy failed with error code: " << result;
-          }
-        } else {
-          LOG(ERROR) << "Tango3DR_updateFullFloorplan failed with error code: " << result;
-        }
-=======
-        nav_msgs::OccupancyGrid occupancy_grid;
+        occupancy_grid_.data.clear();
         if (tango_3d_reconstruction_helper::ExtractFloorPlanImageAndConvertToOccupancyGrid(
             t3dr_context_, time_offset_, t3dr_resolution_,
-            t3dr_occupancy_grid_threshold_, &occupancy_grid))
-          occupancy_grid_publisher_.publish(occupancy_grid);
->>>>>>> 3d6448c3
+            t3dr_occupancy_grid_threshold_, &occupancy_grid_))
+          occupancy_grid_publisher_.publish(occupancy_grid_);
       }
     }
   }
@@ -1288,7 +1184,7 @@
   bool save_occupancy_grid = req.request & tango_ros_messages::SaveMap::Request::SAVE_OCCUPANCY_GRID;
   res.message = "";
   if (save_localization_map) {
-    res.localization_map_name = getCurrentDateAndTime() + " " + req.map_name;
+    res.localization_map_name = GetCurrentDateAndTime() + " " + req.map_name;
     if (!SaveTangoAreaDescription(res.localization_map_name, res.localization_map_uuid, res.message)) {
       res.success = false;
       return true;
@@ -1323,7 +1219,6 @@
           "This means the it will not be aligned when loaded later.";
     }
   }
-<<<<<<< HEAD
   res.success = true;
   return true;
 }
@@ -1345,14 +1240,6 @@
     LOG(ERROR) << "Error while loading occupancy grid from file.";
     res.message =  "Could not load occupancy grid from file " + req.name
               + " in directory " + occupancy_grid_directory;
-=======
-  // Prepend name with date and time.
-  std::string map_name = GetCurrentDateAndTime() + " " + req.map_name;
-  result = TangoAreaDescriptionMetadata_set(metadata, "name", map_name.capacity(), map_name.c_str());
-  if (result != TANGO_SUCCESS) {
-    LOG(ERROR) << "Error while trying to change area description metadata, error: " << result;
-    res.message =  "Could not set the name of the map";
->>>>>>> 3d6448c3
     res.success = false;
     return true;
   }
