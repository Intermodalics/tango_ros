--- conflicted
+++ resolved
@@ -475,11 +475,10 @@
     LOG(ERROR) << "Error while creating image transport publishers" << e.what();
   }
 
-<<<<<<< HEAD
   mesh_marker_publisher_ =
       node_handle_.advertise<visualization_msgs::MarkerArray>(
           COLOR_MESH_TOPIC_NAME, queue_size, latching);
-=======
+
   get_map_name_service_ = node_handle_.advertiseService<tango_ros_messages::GetMapName::Request,
       tango_ros_messages::GetMapName::Response>("/tango/get_map_name",
                                              boost::bind(&TangoRosNode::GetMapName, this, _1, _2));
@@ -487,7 +486,6 @@
   get_map_uuids_service_ = node_handle_.advertiseService<tango_ros_messages::GetMapUuids::Request,
       tango_ros_messages::GetMapUuids::Response>("/tango/get_map_uuids",
                                              boost::bind(&TangoRosNode::GetMapUuids, this, _1, _2));
->>>>>>> 006f8c59
 
   save_map_service_ = node_handle_.advertiseService<tango_ros_messages::SaveMap::Request,
       tango_ros_messages::SaveMap::Response>("/tango/save_map",
