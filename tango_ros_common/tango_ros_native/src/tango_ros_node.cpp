// Copyright 2016 Intermodalics All Rights Reserved.
//
// Licensed under the Apache License, Version 2.0 (the "License");
// you may not use this file except in compliance with the License.
// You may obtain a copy of the License at
//
//      http://www.apache.org/licenses/LICENSE-2.0
//
// Unless required by applicable law or agreed to in writing, software
// distributed under the License is distributed on an "AS IS" BASIS,
// WITHOUT WARRANTIES OR CONDITIONS OF ANY KIND, either express or implied.
// See the License for the specific language governing permissions and
// limitations under the License.
#include "tango_ros_native/tango_ros_node.h"

#include <iostream>
#include <cmath>
#include <ctime>

#include <glog/logging.h>

#include <dynamic_reconfigure/config_tools.h>
#include <dynamic_reconfigure/server.h>
#include <pluginlib/class_list_macros.h>
#include <sensor_msgs/distortion_models.h>
#include <sensor_msgs/image_encodings.h>
#include <sensor_msgs/PointField.h>
#include <sensor_msgs/point_cloud2_iterator.h>
#include <std_msgs/Int8.h>

PLUGINLIB_EXPORT_CLASS(tango_ros_native::TangoRosNode, nodelet::Nodelet)

namespace {
std::vector<std::string> splitCommaSeparatedString(const std::string& comma_separated_string) {
  std::vector<std::string> output;
  std::stringstream ss(comma_separated_string);

      std::string string_element;
      while (ss >> string_element) {
          output.push_back(string_element);

          if (ss.peek() == ',')
              ss.ignore();
      }

   return output;
}

// This function routes onPoseAvailable callback to the application object for
// handling.
// @param context, context will be a pointer to a TangoRosNode
//        instance on which to call the callback.
// @param pose, pose data to route to onPoseAvailable function.
void onPoseAvailableRouter(void* context, const TangoPoseData* pose) {
  tango_ros_native::TangoRosNode* app =
      static_cast<tango_ros_native::TangoRosNode*>(context);
  app->OnPoseAvailable(pose);
}
// This function routes onPointCloudAvailable callback to the application
// object for handling.
// @param context, context will be a pointer to a TangoRosNode
//        instance on which to call the callback.
// @param point_cloud, point cloud data to route to OnPointCloudAvailable
//        function.
void onPointCloudAvailableRouter(void* context,
                                 const TangoPointCloud* point_cloud) {
  tango_ros_native::TangoRosNode* app =
      static_cast<tango_ros_native::TangoRosNode*>(context);
  app->OnPointCloudAvailable(point_cloud);
}
// This function routes OnFrameAvailable callback to the application
// object for handling.
// @param context, context will be a pointer to a TangoRosNode
//        instance on which to call the callback.
// @param camera_id, the ID of the camera. Only TANGO_CAMERA_COLOR and
//        TANGO_CAMERA_FISHEYE are supported.
// @param buffer, image data to route to OnFrameAvailable function.
void onFrameAvailableRouter(void* context, TangoCameraId camera_id,
                            const TangoImageBuffer* buffer) {
  tango_ros_native::TangoRosNode* app =
      static_cast<tango_ros_native::TangoRosNode*>(context);
  app->OnFrameAvailable(camera_id, buffer);
}
// Converts a TangoPoseData to a geometry_msgs::TransformStamped.
// @param pose, TangoPoseData to convert.
// @param time_offset, offset in s between pose (tango time) and
//        transform (ros time).
// @param transform, the output TransformStamped.
void toTransformStamped(const TangoPoseData& pose,
                        double time_offset,
                        geometry_msgs::TransformStamped* transform) {
  transform->transform.translation.x = pose.translation[0];
  transform->transform.translation.y = pose.translation[1];
  transform->transform.translation.z = pose.translation[2];
  transform->transform.rotation.x = pose.orientation[0];
  transform->transform.rotation.y = pose.orientation[1];
  transform->transform.rotation.z = pose.orientation[2];
  transform->transform.rotation.w = pose.orientation[3];
  transform->header.stamp.fromSec(pose.timestamp + time_offset);
}
// Converts a TangoPointCloud to a sensor_msgs::PointCloud2.
// @param tango_point_cloud, TangoPointCloud to convert.
// @param time_offset, offset in s between tango_point_cloud (tango time) and
//        point_cloud (ros time).
// @param point_cloud, the output PointCloud2.
void toPointCloud2(const TangoPointCloud& tango_point_cloud,
                   double time_offset,
                   sensor_msgs::PointCloud2* point_cloud) {
  point_cloud->width = tango_point_cloud.num_points;
  point_cloud->height = 1;
  point_cloud->point_step = (sizeof(float) * tango_ros_native::NUMBER_OF_FIELDS_IN_POINT_CLOUD);
  point_cloud->is_dense = true;
  point_cloud->row_step = point_cloud->width;
  point_cloud->is_bigendian = false;
  point_cloud->data.resize(tango_point_cloud.num_points);
  sensor_msgs::PointCloud2Modifier modifier(*point_cloud);
  modifier.setPointCloud2Fields(tango_ros_native::NUMBER_OF_FIELDS_IN_POINT_CLOUD,
                                "x", 1, sensor_msgs::PointField::FLOAT32,
                                "y", 1, sensor_msgs::PointField::FLOAT32,
                                "z", 1, sensor_msgs::PointField::FLOAT32,
                                "c", 1, sensor_msgs::PointField::FLOAT32);
  modifier.resize(tango_point_cloud.num_points);
  sensor_msgs::PointCloud2Iterator<float> iter_x(*point_cloud, "x");
  sensor_msgs::PointCloud2Iterator<float> iter_y(*point_cloud, "y");
  sensor_msgs::PointCloud2Iterator<float> iter_z(*point_cloud, "z");
  sensor_msgs::PointCloud2Iterator<float> iter_c(*point_cloud, "c");
  for (size_t i = 0; i < tango_point_cloud.num_points;
      ++i, ++iter_x, ++iter_y, ++iter_z, ++iter_c) {
    *iter_x = tango_point_cloud.points[i][0];
    *iter_y = tango_point_cloud.points[i][1];
    *iter_z = tango_point_cloud.points[i][2];
    *iter_c = tango_point_cloud.points[i][3];
  }
  point_cloud->header.stamp.fromSec(tango_point_cloud.timestamp + time_offset);
}
// Convert a point to a laser scan range.
// Method taken from the ros package 'pointcloud_to_laserscan':
// http://wiki.ros.org/pointcloud_to_laserscan
// @param x x coordinate of the point in the laser scan frame.
// @param y y coordinate of the point in the laser scan frame.
// @param z z coordinate of the point in the laser scan frame.
// @param min_height minimum height for a point of the point cloud to be
// included in laser scan.
// @param max_height maximum height for a point of the point cloud to be
// included in laser scan.
// @param laser_scan, the output LaserScan containing the range data.
void toLaserScanRange(double x, double y, double z, double min_height,
                      double max_height, sensor_msgs::LaserScan* laser_scan) {
  if (std::isnan(x) || std::isnan(y) || std::isnan(z)) {
    // NAN point.
    return;
  }
  if (z > max_height || z < min_height) {
    // Z not in height range.
    return;
  }
  double range = hypot(x, y);
  if (range < laser_scan->range_min) {
    // Point not in distance range.
    return;
  }
  double angle = atan2(y, x);
  if (angle < laser_scan->angle_min || angle > laser_scan->angle_max) {
    // Point not in angle range.
    return;
  }

  if (range > laser_scan->range_max) {
    laser_scan->range_max = range;
  }
  // Overwrite range at laser scan ray if new range is smaller.
  int index = (angle - laser_scan->angle_min) / laser_scan->angle_increment;
  if (range < laser_scan->ranges[index]) {
    laser_scan->ranges[index] = range;
  }
}
// Converts a TangoPointCloud to a sensor_msgs::LaserScan.
// @param tango_point_cloud, TangoPointCloud to convert.
// @param time_offset, offset in s between tango_point_cloud (tango time) and
//        laser_scan (ros time).
// @param min_height minimum height for a point of the point cloud to be
// included in laser scan.
// @param max_height maximum height for a point of the point cloud to be
// included in laser scan.
// @param point_cloud_T_laser transformation from point cloud to
// laser scan frame.
// @param laser_scan, the output LaserScan.
void toLaserScan(const TangoPointCloud& tango_point_cloud,
                 double time_offset,
                 double min_height,
                 double max_height,
                 const tf::Transform& point_cloud_T_laser,
                 sensor_msgs::LaserScan* laser_scan) {
  for (size_t i = 0; i < tango_point_cloud.num_points; ++i) {
    const tf::Vector3 point_cloud_p(tango_point_cloud.points[i][0],
                                    tango_point_cloud.points[i][1],
                                    tango_point_cloud.points[i][2]);
    tf::Vector3 laser_scan_p  = point_cloud_T_laser.inverse() * point_cloud_p;
    toLaserScanRange(laser_scan_p.getX(), laser_scan_p.getY(), laser_scan_p.getZ(),
                     min_height, max_height, laser_scan);
  }
  laser_scan->header.stamp.fromSec(tango_point_cloud.timestamp + time_offset);
}
// Converts a TangoCoordinateFrameType to a ros frame ID i.e. a string.
// @param tango_frame_type, TangoCoordinateFrameType to convert.
// @return returns the corresponding frame id.
std::string toFrameId(const TangoCoordinateFrameType& tango_frame_type) {
  std::string string_frame_type;
  switch(tango_frame_type) {
    case TANGO_COORDINATE_FRAME_AREA_DESCRIPTION:
      string_frame_type = "area_description";
      break;
    case TANGO_COORDINATE_FRAME_CAMERA_COLOR:
      string_frame_type = "camera_color";
      break;
    case TANGO_COORDINATE_FRAME_CAMERA_DEPTH:
      string_frame_type = "camera_depth";
      break;
    case TANGO_COORDINATE_FRAME_CAMERA_FISHEYE:
      string_frame_type = "camera_fisheye";
      break;
    case TANGO_COORDINATE_FRAME_DEVICE:
      string_frame_type = "device";
      break;
    case TANGO_COORDINATE_FRAME_DISPLAY:
      string_frame_type = "display";
      break;
    case TANGO_COORDINATE_FRAME_GLOBAL_WGS84:
      string_frame_type = "global_wgs84";
      break;
    case TANGO_COORDINATE_FRAME_IMU:
      string_frame_type = "imu";
      break;
    case TANGO_COORDINATE_FRAME_PREVIOUS_DEVICE_POSE:
      string_frame_type = "previous_device_pose";
      break;
    case TANGO_COORDINATE_FRAME_START_OF_SERVICE:
      string_frame_type = "start_of_service";
      break;
    case TANGO_COORDINATE_FRAME_UUID:
      string_frame_type = "uuid";
      break;
    default:
      LOG(ERROR) << "Unknown TangoCoordinateFrameType: " << tango_frame_type;
      string_frame_type = "unknown";
      break;
  }
  return string_frame_type;
}
// Converts TangoCameraIntrinsics to sensor_msgs::CameraInfo.
// See Tango documentation:
// http://developers.google.com/tango/apis/unity/reference/class/tango/tango-camera-intrinsics
// And ROS documentation:
// http://docs.ros.org/api/sensor_msgs/html/msg/CameraInfo.html
// @param camera_intrinsics, TangoCameraIntrinsics to convert.
// @param camera_info, the output CameraInfo.
void toCameraInfo(const TangoCameraIntrinsics& camera_intrinsics,
                  sensor_msgs::CameraInfo* camera_info) {
  camera_info->height = camera_intrinsics.height;
  camera_info->width = camera_intrinsics.width;
  camera_info->K = {camera_intrinsics.fx, 0., camera_intrinsics.cx,
                    0., camera_intrinsics.fy, camera_intrinsics.cy,
                    0., 0., 1.};
  camera_info->R = {1., 0., 0., 0., 1., 0., 0., 0., 1.};
  camera_info->P = {camera_intrinsics.fx, 0., camera_intrinsics.cx, 0.,
                    0., camera_intrinsics.fy, camera_intrinsics.cy, 0.,
                    0., 0., 1., 0.};
  if (camera_intrinsics.camera_id == TangoCameraId::TANGO_CAMERA_FISHEYE) {
    camera_info->distortion_model = sensor_msgs::distortion_models::PLUMB_BOB;
    camera_info->D = {camera_intrinsics.distortion[0],
        camera_intrinsics.distortion[1], camera_intrinsics.distortion[2],
        camera_intrinsics.distortion[3], camera_intrinsics.distortion[4]};
  } else if (camera_intrinsics.camera_id == TangoCameraId::TANGO_CAMERA_COLOR) {
    camera_info->distortion_model = sensor_msgs::distortion_models::RATIONAL_POLYNOMIAL;
    camera_info->D = {camera_intrinsics.distortion[0],
        camera_intrinsics.distortion[1], 0., 0., camera_intrinsics.distortion[2]};
  } else {
    LOG(ERROR) << "Unknown camera ID: " << camera_intrinsics.camera_id;
  }
}
// Converts TangoCameraIntrinsics to Tango3DR_CameraCalibration.
// @param camera_intrinsics, TangoCameraIntrinsics to convert.
// @param t3dr_camera_intrinsics, the output Tango3DR_CameraCalibration.
void toTango3DR_CameraCalibration(
    const TangoCameraIntrinsics& camera_intrinsics,
    Tango3DR_CameraCalibration* t3dr_camera_intrinsics) {
  t3dr_camera_intrinsics->calibration_type =
          static_cast<Tango3DR_TangoCalibrationType>(camera_intrinsics.calibration_type);
  t3dr_camera_intrinsics->width = camera_intrinsics.width;
  t3dr_camera_intrinsics->height = camera_intrinsics.height;
  t3dr_camera_intrinsics->fx = camera_intrinsics.fx;
  t3dr_camera_intrinsics->fy = camera_intrinsics.fy;
  t3dr_camera_intrinsics->cx = camera_intrinsics.cx;
  t3dr_camera_intrinsics->cy = camera_intrinsics.cy;
  std::copy(std::begin(camera_intrinsics.distortion),
            std::end(camera_intrinsics.distortion),
            std::begin(t3dr_camera_intrinsics->distortion));
}
// Converts TangoPoseData to Tango3DR_Pose.
// @param tango_pose_data, TangoPoseData to convert.
// @param t3dr_pose, the output Tango3DR_Pose.
void toTango3DR_Pose(const TangoPoseData& tango_pose_data, Tango3DR_Pose* t3dr_pose) {
  std::copy(std::begin(tango_pose_data.translation),
            std::end(tango_pose_data.translation),
            std::begin(t3dr_pose->translation));
  std::copy(std::begin(tango_pose_data.orientation),
            std::end(tango_pose_data.orientation),
            std::begin(t3dr_pose->orientation));
}
// Converts Tango3DR_Mesh to visualization_msgs::Marker (TRIANGLE_LIST).
// See ROS documentation:
// http://docs.ros.org/api/visualization_msgs/html/msg/Marker.html
// @param grid_index, index of the tango_mesh.
// @param tango_mesh, Tango3DR_Mesh to convert.
// @param mesh_marker, the output visualization_msgs::Marker.
void toMeshMarker(const Tango3DR_GridIndex& grid_index,
                  Tango3DR_Mesh* tango_mesh,
                  visualization_msgs::Marker* mesh_marker) {
  mesh_marker->header.frame_id = toFrameId(TANGO_COORDINATE_FRAME_START_OF_SERVICE);
  mesh_marker->header.stamp = ros::Time::now();
  mesh_marker->ns = "tango";
  mesh_marker->type = visualization_msgs::Marker::TRIANGLE_LIST;
  mesh_marker->action = visualization_msgs::Marker::ADD;
  mesh_marker->pose.orientation.w = 1.0;
  mesh_marker->scale.x = 1.0;
  mesh_marker->scale.y = 1.0;
  mesh_marker->scale.z = 1.0;
  mesh_marker->color.r = 1.0;
  mesh_marker->color.g = 1.0;
  mesh_marker->color.b = 1.0;
  mesh_marker->color.a = 1.0;
  mesh_marker->lifetime = ros::Duration(0);
  // Make unique id from tango mesh index.
  mesh_marker->id = grid_index[0];
  mesh_marker->id *= 37;
  mesh_marker->id += grid_index[1];
  mesh_marker->id *= 37;
  mesh_marker->id += grid_index[2];
  for (size_t j = 0; j < tango_mesh->max_num_faces; ++j) {
    // Add the 3 points of the triangle face.
    geometry_msgs::Point point;
    point.x = tango_mesh->vertices[tango_mesh->faces[j][0]][0];
    point.y = tango_mesh->vertices[tango_mesh->faces[j][0]][1];
    point.z = tango_mesh->vertices[tango_mesh->faces[j][0]][2];
    mesh_marker->points.push_back(point);
    point.x = tango_mesh->vertices[tango_mesh->faces[j][1]][0];
    point.y = tango_mesh->vertices[tango_mesh->faces[j][1]][1];
    point.z = tango_mesh->vertices[tango_mesh->faces[j][1]][2];
    mesh_marker->points.push_back(point);
    point.x = tango_mesh->vertices[tango_mesh->faces[j][2]][0];
    point.y = tango_mesh->vertices[tango_mesh->faces[j][2]][1];
    point.z = tango_mesh->vertices[tango_mesh->faces[j][2]][2];
    mesh_marker->points.push_back(point);
    // Add the corresponding colors.
    std_msgs::ColorRGBA color;
    color.r = tango_mesh->colors[tango_mesh->faces[j][0]][0] / 255.;
    color.g = tango_mesh->colors[tango_mesh->faces[j][0]][1] / 255.;
    color.b = tango_mesh->colors[tango_mesh->faces[j][0]][2] / 255.;
    color.a = tango_mesh->colors[tango_mesh->faces[j][0]][3] / 255.;
    mesh_marker->colors.push_back(color);
    color.r = tango_mesh->colors[tango_mesh->faces[j][1]][0] / 255.;
    color.g = tango_mesh->colors[tango_mesh->faces[j][1]][1] / 255.;
    color.b = tango_mesh->colors[tango_mesh->faces[j][1]][2] / 255.;
    color.a = tango_mesh->colors[tango_mesh->faces[j][1]][3] / 255.;
    mesh_marker->colors.push_back(color);
    color.r = tango_mesh->colors[tango_mesh->faces[j][2]][0] / 255.;
    color.g = tango_mesh->colors[tango_mesh->faces[j][2]][1] / 255.;
    color.b = tango_mesh->colors[tango_mesh->faces[j][2]][2] / 255.;
    color.a = tango_mesh->colors[tango_mesh->faces[j][2]][3] / 255.;
    mesh_marker->colors.push_back(color);
  }
}
// Compute fisheye distorted coordinates from undistorted coordinates.
// The distortion model used by the Tango fisheye camera is called FOV and is
// described in 'Straight lines have to be straight' by Frederic Devernay and
// Olivier Faugeras. See https://hal.inria.fr/inria-00267247/document.
void ApplyFovModel(
    double xu, double yu, double w, double w_inverse, double two_tan_w_div_two,
    double* xd, double* yd) {
  double ru = sqrt(xu * xu + yu * yu);
  constexpr double epsilon = 1e-7;
  if (w < epsilon || ru < epsilon) {
    *xd = xu;
    *yd = yu ;
  } else {
    double rd_div_ru = std::atan(ru * two_tan_w_div_two) * w_inverse / ru;
    *xd = xu * rd_div_ru;
    *yd = yu * rd_div_ru;
  }
}
// Compute the warp maps to undistort the Tango fisheye image using the FOV
// model. See OpenCV documentation for more information on warp maps:
// http://docs.opencv.org/2.4/modules/imgproc/doc/geometric_transformations.html
// @param fisheye_camera_info the fisheye camera intrinsics.
// @param cv_warp_map_x the output map for the x direction.
// @param cv_warp_map_y the output map for the y direction.
void ComputeWarpMapsToRectifyFisheyeImage(
    const sensor_msgs::CameraInfo& fisheye_camera_info,
    cv::Mat* cv_warp_map_x, cv::Mat* cv_warp_map_y) {
  const double fx = fisheye_camera_info.K[0];
  const double fy = fisheye_camera_info.K[4];
  const double cx = fisheye_camera_info.K[2];
  const double cy = fisheye_camera_info.K[5];
  const double w = fisheye_camera_info.D[0];
  // Pre-computed variables for more efficiency.
  const double fy_inverse = 1.0 / fy;
  const double fx_inverse = 1.0 / fx;
  const double w_inverse = 1 / w;
  const double two_tan_w_div_two = 2.0 * std::tan(w * 0.5);
  // Compute warp maps in x and y directions.
  // OpenCV expects maps from dest to src, i.e. from undistorted to distorted
  // pixel coordinates.
  for(int iu = 0; iu < fisheye_camera_info.height; ++iu) {
    for (int ju = 0; ju < fisheye_camera_info.width; ++ju) {
      double xu = (ju - cx) * fx_inverse;
      double yu = (iu - cy) * fy_inverse;
      double xd, yd;
      ApplyFovModel(xu, yu, w, w_inverse, two_tan_w_div_two, &xd, &yd);
      double jd = cx + xd * fx;
      double id = cy + yd * fy;
      cv_warp_map_x->at<float>(iu, ju) = jd;
      cv_warp_map_y->at<float>(iu, ju) = id;
    }
  }
}
std::string getCurrentDateAndTime() {
  std::time_t currentTime;
  struct tm* currentDateTime;
  std::time(&currentTime);
  currentDateTime = std::localtime(&currentTime);
  int day = currentDateTime->tm_mday;
  int month = currentDateTime->tm_mon + 1;
  int year = currentDateTime->tm_year + 1900;
  int hour = currentDateTime->tm_hour;
  int min = currentDateTime->tm_min;
  int sec = currentDateTime->tm_sec;
  std::ostringstream oss;
  oss << year << "-" << month << "-" << day << "_" << hour << "-" << min << "-" << sec;
  return oss.str();
}
}  // namespace

namespace tango_ros_native {
<<<<<<< HEAD
TangoRosNode::TangoRosNode() : run_threads_(false), tango_config_(nullptr),
    point_cloud_manager_(nullptr), last_point_cloud_(nullptr),
    t3dr_context_(nullptr), image_buffer_manager_(nullptr),
    last_image_buffer_(nullptr), new_point_cloud_available_for_t3dr_(false) {
=======
TangoRosNode::TangoRosNode() : run_threads_(false), tango_config_(nullptr) {}

void TangoRosNode::onInit() {
  node_handle_ = getMTPrivateNodeHandle();
>>>>>>> 355fafc3
  const  uint32_t queue_size = 1;
  const bool latching = true;
  tango_status_publisher_ =
      node_handle_.advertise<std_msgs::Int8>(TANGO_STATUS_TOPIC,
                                             queue_size, latching);
  point_cloud_publisher_ =
      node_handle_.advertise<sensor_msgs::PointCloud2>(
          POINT_CLOUD_TOPIC_NAME, queue_size, latching);
  laser_scan_publisher_ =
      node_handle_.advertise<sensor_msgs::LaserScan>(
          LASER_SCAN_TOPIC_NAME, queue_size, latching);

  image_transport_.reset(new image_transport::ImageTransport(node_handle_));
  try {
    fisheye_camera_publisher_ =
        image_transport_->advertiseCamera(FISHEYE_IMAGE_TOPIC_NAME,
                                          queue_size, latching);
    fisheye_rectified_image_publisher_ =
        image_transport_->advertise(FISHEYE_RECTIFIED_IMAGE_TOPIC_NAME,
                                   queue_size, latching);
    color_camera_publisher_ =
        image_transport_->advertiseCamera(COLOR_IMAGE_TOPIC_NAME,
                                          queue_size, latching);
    color_rectified_image_publisher_ =
        image_transport_->advertise(COLOR_RECTIFIED_IMAGE_TOPIC_NAME,
                                   queue_size, latching);
  } catch (const image_transport::Exception& e) {
    LOG(ERROR) << "Error while creating image transport publishers" << e.what();
  }

  mesh_marker_publisher_ =
      node_handle_.advertise<visualization_msgs::MarkerArray>(
          COLOR_MESH_TOPIC_NAME, queue_size, latching);

  get_map_name_service_ = node_handle_.advertiseService<tango_ros_messages::GetMapName::Request,
      tango_ros_messages::GetMapName::Response>("/tango/get_map_name",
                                             boost::bind(&TangoRosNode::GetMapName, this, _1, _2));

  get_map_uuids_service_ = node_handle_.advertiseService<tango_ros_messages::GetMapUuids::Request,
      tango_ros_messages::GetMapUuids::Response>("/tango/get_map_uuids",
                                             boost::bind(&TangoRosNode::GetMapUuids, this, _1, _2));

  save_map_service_ = node_handle_.advertiseService<tango_ros_messages::SaveMap::Request,
      tango_ros_messages::SaveMap::Response>("/tango/save_map",
                                             boost::bind(&TangoRosNode::SaveMap, this, _1, _2));

  tango_connect_service_ = node_handle_.advertiseService<tango_ros_messages::TangoConnect::Request,
          tango_ros_messages::TangoConnect::Response>(
              "/tango/connect", boost::bind(
                  &TangoRosNode::TangoConnectServiceCallback, this, _1, _2));

  tango_status_ = TangoStatus::UNKNOWN;
}

TangoRosNode::~TangoRosNode() {
  TangoDisconnect();
}

TangoErrorType TangoRosNode::OnTangoServiceConnected() {
  TangoCoordinateFramePair pair;
  pair.base = TANGO_COORDINATE_FRAME_START_OF_SERVICE;
  pair.target = TANGO_COORDINATE_FRAME_DEVICE;
  TangoPoseData pose;
  time_t current_time = time(NULL);
  time_t end = current_time + 10;
  while (current_time < end) {
    TangoService_getPoseAtTime(0.0, pair, &pose);
    if (pose.status_code == TANGO_POSE_VALID) {
      break;
    }
    sleep(1);
    current_time = time(NULL);
  }
  if (pose.status_code != TANGO_POSE_VALID) {
    LOG(ERROR) << "Error, could not get a first valid pose.";
    return TANGO_INVALID;
  }
  time_offset_ =  ros::Time::now().toSec() - pose.timestamp;

  TangoCameraIntrinsics tango_camera_intrinsics;
  TangoService_getCameraIntrinsics(TANGO_CAMERA_FISHEYE, &tango_camera_intrinsics);
  toCameraInfo(tango_camera_intrinsics, &fisheye_camera_info_);
  fisheye_camera_info_manager_.reset(new camera_info_manager::CameraInfoManager(node_handle_));
  fisheye_camera_info_manager_->setCameraName("fisheye_1");
  // Cache warp maps for more efficiency.
  cv_warp_map_x_.create(fisheye_camera_info_.height, fisheye_camera_info_.width, CV_32FC1);
  cv_warp_map_y_.create(fisheye_camera_info_.height, fisheye_camera_info_.width, CV_32FC1);
  ComputeWarpMapsToRectifyFisheyeImage(fisheye_camera_info_, &cv_warp_map_x_, &cv_warp_map_y_);
  fisheye_image_rect_.create(fisheye_camera_info_.height, fisheye_camera_info_.width, CV_8UC1);

  TangoService_getCameraIntrinsics(TANGO_CAMERA_COLOR, &tango_camera_intrinsics);
  toCameraInfo(tango_camera_intrinsics, &color_camera_info_);
  color_camera_info_manager_.reset(new camera_info_manager::CameraInfoManager(node_handle_));
  color_camera_info_manager_->setCameraName("color_1");
  // Cache camera model for more efficiency.
  color_camera_model_.fromCameraInfo(color_camera_info_);

  toTango3DR_CameraCalibration(tango_camera_intrinsics, &t3dr_color_camera_intrinsics_);
  TangoSetup3DRConfig();
  return TANGO_SUCCESS;
}

TangoErrorType TangoRosNode::TangoSetupConfig() {
  const char* function_name = "TangoRosNode::TangoSetupConfig()";

  tango_config_ = TangoService_getConfig(TANGO_CONFIG_DEFAULT);
  if (tango_config_ == nullptr) {
    LOG(ERROR) << function_name << ", TangoService_getConfig error.";
    return TANGO_ERROR;
  }

  TangoErrorType result;
  const char* config_enable_motion_tracking = "config_enable_motion_tracking";
  result = TangoConfig_setBool(tango_config_, config_enable_motion_tracking, true);
  if(result != TANGO_SUCCESS) {
    LOG(ERROR) << function_name << ", TangoConfig_setBool "
        << config_enable_motion_tracking << " error: " << result;
    return result;
  }
  bool create_new_map;
  node_handle_.param(CREATE_NEW_MAP_PARAM_NAME, create_new_map, false);
  const char* config_enable_learning_mode = "config_enable_learning_mode";
  result = TangoConfig_setBool(tango_config_, config_enable_learning_mode, create_new_map);
  if (result != TANGO_SUCCESS) {
    LOG(ERROR) << function_name << ", TangoConfig_setBool "
        << config_enable_learning_mode << " error: " << result;
    return result;
  }
  if (!create_new_map) {
    bool enable_drift_correction = false;
    int localization_mode;
    node_handle_.param(LOCALIZATION_MODE_PARAM_NAME, localization_mode,
                       (int)LocalizationMode::ONLINE_SLAM);
    if (localization_mode == LocalizationMode::ONLINE_SLAM) {
      enable_drift_correction = true;
    }
    const char* config_enable_drift_correction = "config_enable_drift_correction";
    result = TangoConfig_setBool(tango_config_, config_enable_drift_correction, enable_drift_correction);
    if (result != TANGO_SUCCESS) {
      LOG(ERROR) << function_name << ", TangoConfig_setBool "
          << config_enable_drift_correction << " error: " << result;
      return result;
    }
    if (localization_mode == LocalizationMode::LOCALIZATION) {
      std::string map_uuid_to_load = "";
      node_handle_.param<std::string>(LOCALIZATION_MAP_UUID_PARAM_NAME, map_uuid_to_load, "");
      const char* config_load_area_description_UUID = "config_load_area_description_UUID";
      result = TangoConfig_setString(tango_config_, config_load_area_description_UUID, map_uuid_to_load.c_str());
      if (result != TANGO_SUCCESS) {
        LOG(ERROR) << function_name << ", TangoConfig_setString "
            << config_load_area_description_UUID << " error: " << result;
        return result;
      }
    }
  }
  const char* config_enable_auto_recovery = "config_enable_auto_recovery";
  result = TangoConfig_setBool(tango_config_, config_enable_auto_recovery, true);
  if (result != TANGO_SUCCESS) {
    LOG(ERROR) << function_name << ", TangoConfig_setBool "
        << config_enable_auto_recovery << " error: " << result;
    return result;
  }
  const char* config_enable_depth = "config_enable_depth";
  result = TangoConfig_setBool(tango_config_, config_enable_depth, true);
  if (result != TANGO_SUCCESS) {
    LOG(ERROR) << function_name << ", TangoConfig_setBool "
        << config_enable_depth << " error: " << result;
    return result;
  }
  const char* config_depth_mode = "config_depth_mode";
  result = TangoConfig_setInt32(tango_config_, config_depth_mode, TANGO_POINTCLOUD_XYZC);
  if (result != TANGO_SUCCESS) {
    LOG(ERROR) << function_name << ", TangoConfig_setInt "
        << config_depth_mode << " error: " << result;
    return result;
  }
  const char* config_enable_color_camera = "config_enable_color_camera";
  result = TangoConfig_setBool(tango_config_, config_enable_color_camera, true);
  if (result != TANGO_SUCCESS) {
    LOG(ERROR) << function_name << ", TangoConfig_setBool "
        << config_enable_color_camera << " error: " << result;
    return result;
  }
  std::string datasets_path;
  node_handle_.param(DATASET_PATH_PARAM_NAME, datasets_path, DATASETS_PATH);
  const char* config_datasets_path = "config_datasets_path";
  result = TangoConfig_setString(tango_config_, config_datasets_path, datasets_path.c_str());
  if (result != TANGO_SUCCESS) {
    LOG(ERROR) << function_name << ", TangoConfig_setString "
               << config_datasets_path << " error: " << result;
    return result;
  }
  std::string dataset_uuid;
  node_handle_.param(DATASET_UUID_PARAM_NAME, dataset_uuid, std::string(""));
  const char* config_experimental_load_dataset_UUID = "config_experimental_load_dataset_UUID";
  result = TangoConfig_setString(tango_config_, config_experimental_load_dataset_UUID, dataset_uuid.c_str());
  if (result != TANGO_SUCCESS) {
    LOG(ERROR) << function_name << ", TangoConfig_setString "
               << config_experimental_load_dataset_UUID << " error: " << result;
    return result;
  }
  if (point_cloud_manager_ == nullptr) {
    int32_t max_point_cloud_elements;
    const char* config_max_point_cloud_elements = "max_point_cloud_elements";
    result = TangoConfig_getInt32(tango_config_, config_max_point_cloud_elements,
                               &max_point_cloud_elements);
    if (result != TANGO_SUCCESS) {
      LOG(ERROR) << function_name << ", Failed to query maximum number of point cloud elements.";
      return result;
    }
    result = TangoSupport_createPointCloudManager(max_point_cloud_elements, &point_cloud_manager_);
    if (result != TANGO_SUCCESS) {
      LOG(ERROR) << function_name << ", Failed to create point cloud manager.";
      return result;
    }
  }
  return TANGO_SUCCESS;
}

Tango3DR_Status TangoRosNode::TangoSetup3DRConfig() {
  const char* function_name = "TangoRosNode::TangoSetup3DRConfig()";

  Tango3DR_ConfigH t3dr_config =
      Tango3DR_Config_create(TANGO_3DR_CONFIG_CONTEXT);
  Tango3DR_Status result;
  const char* resolution = "resolution";
  result = Tango3DR_Config_setDouble(t3dr_config, resolution, 0.05);
  if (result != TANGO_3DR_SUCCESS) {
    LOG(ERROR) << function_name << ", Tango3DR_Config_setDouble "
        << resolution << " error: " << result;
    return result;
  }
  const char* generate_color = "generate_color";
  result = Tango3DR_Config_setBool(t3dr_config, generate_color, true);
  if (result != TANGO_3DR_SUCCESS) {
    LOG(ERROR) << function_name << ", Tango3DR_Config_setBool "
        << generate_color << " error: " << result;
    return result;
  }
  const char* use_floorplan = "use_floorplan";
  node_handle_.param(USE_FLOOR_PLAN_PARAM_NAME, use_floor_plan_, false);
  result = Tango3DR_Config_setBool(t3dr_config, use_floorplan, use_floor_plan_);
  if (result != TANGO_3DR_SUCCESS) {
    LOG(ERROR) << function_name << ", Tango3DR_Config_setBool "
        << use_floorplan << " error: " << result;
    return result;
  }
  t3dr_context_ = Tango3DR_create(t3dr_config);
  if (t3dr_context_ == nullptr) {
    LOG(ERROR) << function_name << ", Tango3DR_create error: Unable to create 3DR context.";
    return TANGO_3DR_ERROR;
  }
  // Configure the color camera intrinsics to be used with updates to the mesh.
  result = Tango3DR_setColorCalibration(t3dr_context_, &t3dr_color_camera_intrinsics_);
  if (t3dr_context_ == nullptr) {
    LOG(ERROR) << function_name << ", Unable to set color calibration.";
    return TANGO_3DR_ERROR;
  }
  return Tango3DR_Config_destroy(t3dr_config);
}

TangoErrorType TangoRosNode::TangoConnect() {
  const char* function_name = "TangoRosNode::TangoConnect()";

  TangoCoordinateFramePair pair;
  pair.base = TANGO_COORDINATE_FRAME_START_OF_SERVICE;
  pair.target = TANGO_COORDINATE_FRAME_DEVICE;

  TangoErrorType result;
  result = TangoService_connectOnPoseAvailable(1, &pair, onPoseAvailableRouter);
  if (result != TANGO_SUCCESS) {
    LOG(ERROR) << function_name
        << ", TangoService_connectOnPoseAvailable error: " << result;
    return result;
  }

  result = TangoService_connectOnPointCloudAvailable(onPointCloudAvailableRouter);
  if (result != TANGO_SUCCESS) {
    LOG(ERROR) << function_name
        << ", TangoService_connectOnPointCloudAvailable error: " << result;
    return result;
  }

  result = TangoService_connectOnFrameAvailable(
      TANGO_CAMERA_FISHEYE, this, onFrameAvailableRouter);
  if (result != TANGO_SUCCESS) {
    LOG(ERROR) << function_name
        << ", TangoService_connectOnFrameAvailable TANGO_CAMERA_FISHEYE error: " << result;
    return result;
  }

  result = TangoService_connectOnFrameAvailable(
      TANGO_CAMERA_COLOR, this, onFrameAvailableRouter);
  if (result != TANGO_SUCCESS) {
    LOG(ERROR) << function_name
        << ", TangoService_connectOnFrameAvailable TANGO_CAMERA_COLOR error: " << result;
    return result;
  }

  result = TangoService_connect(this, tango_config_);
  if (result != TANGO_SUCCESS) {
    LOG(ERROR) << function_name << ", TangoService_connect error: " << result;
    return result;
  }
  return TANGO_SUCCESS;
}

void TangoRosNode::UpdateAndPublishTangoStatus(const TangoStatus& status) {
  tango_status_ = status;
  std_msgs::Int8 tango_status_msg;
  tango_status_msg.data = static_cast<int>(tango_status_);
  tango_status_publisher_.publish(tango_status_msg);
}

TangoErrorType TangoRosNode::ConnectToTangoAndSetUpNode() {
  if (tango_status_ == TangoStatus::SERVICE_CONNECTED) {
    // Connecting twice to Tango results in TANGO_ERROR. Early return to avoid
    // this.
    LOG(WARNING) << "Already connected to Tango service.";
    UpdateAndPublishTangoStatus(TangoStatus::SERVICE_CONNECTED);
    return TANGO_SUCCESS;
  }

  TangoErrorType success;
  // Setup config.
  success = TangoSetupConfig();
  // Early return if config setup failed.
  if (success != TANGO_SUCCESS) {
    UpdateAndPublishTangoStatus(TangoStatus::SERVICE_NOT_CONNECTED);
    return success;
  }
  // Connect to Tango.
  success = TangoConnect();
  // Early return if Tango connect call failed.
  if (success != TANGO_SUCCESS) {
    UpdateAndPublishTangoStatus(TangoStatus::SERVICE_NOT_CONNECTED);
    return success;
  }
  // Publish static transforms.
  PublishStaticTransforms();
  OnTangoServiceConnected();
  // Create publishing threads.
  StartPublishing();
  UpdateAndPublishTangoStatus(TangoStatus::SERVICE_CONNECTED);
  tango_data_available_ = true;
  return success;
}


void TangoRosNode::TangoDisconnect() {
  StopPublishing();
  if (tango_config_ != nullptr) {
    TangoConfig_free(tango_config_);
    tango_config_ = nullptr;
  }
  if (point_cloud_manager_ != nullptr) {
    TangoSupport_freePointCloudManager(point_cloud_manager_);
    point_cloud_manager_ = nullptr;
  }
  if (image_buffer_manager_ != nullptr) {
    TangoSupport_freeImageBufferManager(image_buffer_manager_);
    image_buffer_manager_ = nullptr;
  }
  if (t3dr_context_ != nullptr) {
    Tango3DR_clear(t3dr_context_);
    Tango3DR_destroy(t3dr_context_);
    t3dr_context_ = nullptr;
  }
  TangoService_disconnect();
  UpdateAndPublishTangoStatus(TangoStatus::SERVICE_NOT_CONNECTED);
}

void TangoRosNode::PublishStaticTransforms() {
  TangoCoordinateFramePair pair;
  TangoPoseData pose;

  pair.base = TANGO_COORDINATE_FRAME_DEVICE;
  pair.target = TANGO_COORDINATE_FRAME_IMU;
  TangoService_getPoseAtTime(0.0, pair, &pose);
  geometry_msgs::TransformStamped device_T_imu;
  toTransformStamped(pose, time_offset_, &device_T_imu);
  device_T_imu.header.frame_id = toFrameId(TANGO_COORDINATE_FRAME_DEVICE);
  device_T_imu.child_frame_id = toFrameId(TANGO_COORDINATE_FRAME_IMU);
  device_T_imu.header.stamp = ros::Time::now();
  tf_static_broadcaster_.sendTransform(device_T_imu);

  pair.base = TANGO_COORDINATE_FRAME_DEVICE;
  pair.target = TANGO_COORDINATE_FRAME_CAMERA_DEPTH;
  TangoService_getPoseAtTime(0.0, pair, &pose);
  toTransformStamped(pose, time_offset_, &device_T_camera_depth_);
  device_T_camera_depth_.header.frame_id = toFrameId(TANGO_COORDINATE_FRAME_DEVICE);
  device_T_camera_depth_.child_frame_id = toFrameId(TANGO_COORDINATE_FRAME_CAMERA_DEPTH);
  device_T_camera_depth_.header.stamp = ros::Time::now();
  tf_static_broadcaster_.sendTransform(device_T_camera_depth_);

  // According to the ROS documentation, laser scan angles are measured around
  // the Z-axis in the laser scan frame. To follow this convention the laser
  // scan frame has to be rotated of 90 degrees around x axis with respect to
  // the Tango point cloud frame.
  camera_depth_T_laser_ = tf::StampedTransform(
      tf::Transform(tf::Quaternion(1 / sqrt(2), 0, 0, 1 / sqrt(2))), ros::Time::now(),
                    toFrameId(TANGO_COORDINATE_FRAME_CAMERA_DEPTH), LASER_SCAN_FRAME_ID);
  geometry_msgs::TransformStamped camera_depth_T_laser_message;
  tf::transformStampedTFToMsg(camera_depth_T_laser_, camera_depth_T_laser_message);
  tf_static_broadcaster_.sendTransform(camera_depth_T_laser_message);

  pair.base = TANGO_COORDINATE_FRAME_DEVICE;
  pair.target = TANGO_COORDINATE_FRAME_CAMERA_FISHEYE;
  TangoService_getPoseAtTime(0.0, pair, &pose);
  toTransformStamped(pose, time_offset_, &device_T_camera_fisheye_);
  device_T_camera_fisheye_.header.frame_id = toFrameId(TANGO_COORDINATE_FRAME_DEVICE);
  device_T_camera_fisheye_.child_frame_id = toFrameId(TANGO_COORDINATE_FRAME_CAMERA_FISHEYE);
  device_T_camera_fisheye_.header.stamp = ros::Time::now();
  tf_static_broadcaster_.sendTransform(device_T_camera_fisheye_);

  pair.base = TANGO_COORDINATE_FRAME_DEVICE;
  pair.target = TANGO_COORDINATE_FRAME_CAMERA_COLOR;
  TangoService_getPoseAtTime(0.0, pair, &pose);
  toTransformStamped(pose, time_offset_, &device_T_camera_color_);
  device_T_camera_color_.header.frame_id = toFrameId(TANGO_COORDINATE_FRAME_DEVICE);
  device_T_camera_color_.child_frame_id = toFrameId(TANGO_COORDINATE_FRAME_CAMERA_COLOR);
  device_T_camera_color_.header.stamp = ros::Time::now();
  tf_static_broadcaster_.sendTransform(device_T_camera_color_);
}

void TangoRosNode::OnPoseAvailable(const TangoPoseData* pose) {
  if (pose->frame.base == TANGO_COORDINATE_FRAME_START_OF_SERVICE
      && pose->frame.target == TANGO_COORDINATE_FRAME_DEVICE) {
    if (pose->status_code == TANGO_POSE_VALID && pose_available_mutex_.try_lock()) {
      toTransformStamped(*pose, time_offset_, &start_of_service_T_device_);
      start_of_service_T_device_.header.frame_id =
        toFrameId(TANGO_COORDINATE_FRAME_START_OF_SERVICE);
      start_of_service_T_device_.child_frame_id =
        toFrameId(TANGO_COORDINATE_FRAME_DEVICE);
      TangoCoordinateFramePair pair;
      pair.base = TANGO_COORDINATE_FRAME_AREA_DESCRIPTION;
      pair.target = TANGO_COORDINATE_FRAME_START_OF_SERVICE;
      TangoPoseData area_description_T_start_of_service;
      TangoService_getPoseAtTime(0.0, pair, &area_description_T_start_of_service);
      if (area_description_T_start_of_service.status_code == TANGO_POSE_VALID) {
        toTransformStamped(area_description_T_start_of_service,
                           time_offset_, &area_description_T_start_of_service_);
        area_description_T_start_of_service_.header.frame_id =
            toFrameId(TANGO_COORDINATE_FRAME_AREA_DESCRIPTION);
        area_description_T_start_of_service_.child_frame_id =
            toFrameId(TANGO_COORDINATE_FRAME_START_OF_SERVICE);
      }
      pose_available_mutex_.unlock();
      pose_available_.notify_all();
    }
  }
}

void TangoRosNode::OnPointCloudAvailable(const TangoPointCloud* point_cloud) {
  if (point_cloud->num_points > 0) {
    if (point_cloud_publisher_.getNumSubscribers() > 0 &&
        point_cloud_available_mutex_.try_lock()) {
      toPointCloud2(*point_cloud, time_offset_, &point_cloud_);
      point_cloud_.header.frame_id = toFrameId(TANGO_COORDINATE_FRAME_CAMERA_DEPTH);
      point_cloud_available_mutex_.unlock();
      point_cloud_available_.notify_all();
    }
    if (laser_scan_publisher_.getNumSubscribers() > 0 &&
        laser_scan_available_mutex_.try_lock()) {
      laser_scan_.angle_min = LASER_SCAN_ANGLE_MIN;
      laser_scan_.angle_max = LASER_SCAN_ANGLE_MAX;
      laser_scan_.angle_increment = LASER_SCAN_ANGLE_INCREMENT;
      laser_scan_.time_increment = LASER_SCAN_TIME_INCREMENT;
      laser_scan_.scan_time = LASER_SCAN_SCAN_TIME;
      laser_scan_.range_min = LASER_SCAN_RANGE_MIN;
      laser_scan_.range_max = LASER_SCAN_RANGE_MAX;
      // Determine amount of rays to create.
      uint32_t ranges_size = std::ceil((laser_scan_.angle_max - laser_scan_.angle_min)
                                       / laser_scan_.angle_increment);
      // Laser scan rays with no obstacle data will evaluate to infinity.
      laser_scan_.ranges.assign(ranges_size, std::numeric_limits<double>::infinity());
      toLaserScan(*point_cloud, time_offset_, laser_scan_min_height_,
                  laser_scan_max_height_, camera_depth_T_laser_, &laser_scan_);
      laser_scan_.header.frame_id = LASER_SCAN_FRAME_ID;
      laser_scan_available_.notify_all();
      laser_scan_available_mutex_.unlock();
    }

    if (mesh_marker_publisher_.getNumSubscribers() > 0) {
      TangoCoordinateFramePair pair;
      pair.base = TANGO_COORDINATE_FRAME_START_OF_SERVICE;
      pair.target = TANGO_COORDINATE_FRAME_CAMERA_DEPTH;
      TangoPoseData start_of_service_T_camera_depth;
      TangoService_getPoseAtTime(point_cloud->timestamp, pair, &start_of_service_T_camera_depth);
      if (start_of_service_T_camera_depth.status_code != TANGO_POSE_VALID) {
        LOG(WARNING) << "Could not find a valid pose at time "
            << point_cloud->timestamp << " for the depth camera.";
        return;
      }
      toTango3DR_Pose(start_of_service_T_camera_depth, &last_camera_depth_pose_);
      TangoSupport_updatePointCloud(point_cloud_manager_, point_cloud);
      new_point_cloud_available_for_t3dr_ = true;
    }
  }
}

void TangoRosNode::OnFrameAvailable(TangoCameraId camera_id, const TangoImageBuffer* buffer) {
  if (fisheye_camera_publisher_.getNumSubscribers() > 0 &&
       camera_id == TangoCameraId::TANGO_CAMERA_FISHEYE &&
       fisheye_image_available_mutex_.try_lock()) {
    fisheye_image_ = cv::Mat(buffer->height + buffer->height / 2, buffer->width,
                             CV_8UC1, buffer->data, buffer->stride); // No deep copy.
    fisheye_image_header_.stamp.fromSec(buffer->timestamp + time_offset_);
    fisheye_image_header_.seq = buffer->frame_number;
    fisheye_image_header_.frame_id = toFrameId(TANGO_COORDINATE_FRAME_CAMERA_FISHEYE);
    fisheye_image_available_mutex_.unlock();
    fisheye_image_available_.notify_all();
  }
  if (color_camera_publisher_.getNumSubscribers() > 0 &&
       camera_id == TangoCameraId::TANGO_CAMERA_COLOR &&
       color_image_available_mutex_.try_lock()) {
    color_image_ = cv::Mat(buffer->height + buffer->height / 2, buffer->width,
                           CV_8UC1, buffer->data, buffer->stride); // No deep copy.
    color_image_header_.stamp.fromSec(buffer->timestamp + time_offset_);
    color_image_header_.seq = buffer->frame_number;
    color_image_header_.frame_id = toFrameId(TANGO_COORDINATE_FRAME_CAMERA_COLOR);
    color_image_available_mutex_.unlock();
    color_image_available_.notify_all();
  }

  if (mesh_marker_publisher_.getNumSubscribers() > 0 &&
      camera_id == TangoCameraId::TANGO_CAMERA_COLOR &&
      new_point_cloud_available_for_t3dr_ &&
      mesh_available_mutex_.try_lock()) {
    if (image_buffer_manager_ == nullptr) {
      TangoErrorType result = TangoSupport_createImageBufferManager(
          buffer->format, buffer->width, buffer->height, &image_buffer_manager_);
      if (result != TANGO_SUCCESS) {
        LOG(ERROR) << "Failed to create image buffer manager.";
        return;
      }
    }
    TangoCoordinateFramePair pair;
    pair.base = TANGO_COORDINATE_FRAME_START_OF_SERVICE;
    pair.target = TANGO_COORDINATE_FRAME_CAMERA_COLOR;
    TangoPoseData start_of_service_T_camera_color;
    TangoService_getPoseAtTime(buffer->timestamp, pair, &start_of_service_T_camera_color);
    if (start_of_service_T_camera_color.status_code != TANGO_POSE_VALID) {
      LOG(WARNING) << "Could not find a valid pose at time "
          << buffer->timestamp << " for the color camera.";
      return;
    }
    toTango3DR_Pose(start_of_service_T_camera_color, &last_camera_color_pose_);
    TangoSupport_updateImageBuffer(image_buffer_manager_, buffer);
    new_point_cloud_available_for_t3dr_ = false;
    mesh_available_mutex_.unlock();
    mesh_available_.notify_all();
  }
}

void TangoRosNode::StartPublishing() {
  run_threads_ = true;
  publish_device_pose_thread_ = std::thread(&TangoRosNode::PublishDevicePose, this);
  publish_pointcloud_thread_ = std::thread(&TangoRosNode::PublishPointCloud, this);
  publish_laserscan_thread_ = std::thread(&TangoRosNode::PublishLaserScan, this);
  publish_fisheye_image_thread_ = std::thread(&TangoRosNode::PublishFisheyeImage, this);
  publish_color_image_thread_ = std::thread(&TangoRosNode::PublishColorImage, this);
  publish_mesh_marker_thread_ = std::thread(&TangoRosNode::PublishMeshMarker, this);
  ros_spin_thread_ = std::thread(&TangoRosNode::RunRosSpin, this);
}

void TangoRosNode::StopPublishing() {
  if (run_threads_) {
    run_threads_ = false;
    if (publish_device_pose_thread_.joinable()) {
      if (!tango_data_available_) {
        std::unique_lock<std::mutex> lock(pose_available_mutex_);
        pose_available_mutex_.unlock();
        pose_available_.notify_all();
      }
      publish_device_pose_thread_.join();
    }
    if (publish_pointcloud_thread_.joinable()) {
      if (!tango_data_available_ ||
          point_cloud_publisher_.getNumSubscribers() <= 0) {
        std::unique_lock<std::mutex> lock(point_cloud_available_mutex_);
        point_cloud_available_mutex_.unlock();
        point_cloud_available_.notify_all();
      }
      publish_pointcloud_thread_.join();
    }
    if (publish_laserscan_thread_.joinable()) {
      if (!tango_data_available_ ||
          laser_scan_publisher_.getNumSubscribers() <= 0) {
        std::unique_lock<std::mutex> lock(laser_scan_available_mutex_);
        laser_scan_available_mutex_.unlock();
        laser_scan_available_.notify_all();
      }
      publish_laserscan_thread_.join();
    }
    if (publish_fisheye_image_thread_.joinable()) {
      if (!tango_data_available_
          || fisheye_camera_publisher_.getNumSubscribers() <= 0) {
        std::unique_lock<std::mutex> lock(fisheye_image_available_mutex_);
        fisheye_image_available_mutex_.unlock();
        fisheye_image_available_.notify_all();
      }
      publish_fisheye_image_thread_.join();
    }
    if (publish_color_image_thread_.joinable()) {
      if (!tango_data_available_
          || color_camera_publisher_.getNumSubscribers() <= 0) {
        std::unique_lock<std::mutex> lock(color_image_available_mutex_);
        color_image_available_mutex_.unlock();
        color_image_available_.notify_all();
      }
      publish_color_image_thread_.join();
    }
    if (publish_mesh_marker_thread_.joinable()) {
      if (!tango_data_available_
          || mesh_marker_publisher_.getNumSubscribers() <= 0) {
        std::unique_lock<std::mutex> lock(mesh_available_mutex_);
        mesh_available_.notify_all();
        mesh_available_mutex_.unlock();
      }
      publish_mesh_marker_thread_.join();
    }
    ros_spin_thread_.join();
  }
}

void TangoRosNode::PublishDevicePose() {
  while(ros::ok()) {
    if (!run_threads_) {
      break;
    }
    {
      std::unique_lock<std::mutex> lock(pose_available_mutex_);
      pose_available_.wait(lock);
      tf_broadcaster_.sendTransform(start_of_service_T_device_);
      if (area_description_T_start_of_service_.child_frame_id != "") {
        // This transform can be empty. Don't publish it in this case.
        tf_broadcaster_.sendTransform(area_description_T_start_of_service_);
      }
    }
  }
}

void TangoRosNode::PublishPointCloud() {
  while(ros::ok()) {
    if (!run_threads_) {
      break;
    }
    {
      std::unique_lock<std::mutex> lock(point_cloud_available_mutex_);
      point_cloud_available_.wait(lock);
      if (point_cloud_publisher_.getNumSubscribers() > 0) {
        point_cloud_publisher_.publish(point_cloud_);
      }
    }
  }
}

void TangoRosNode::PublishLaserScan() {
  while(ros::ok()) {
    if (!run_threads_) {
      break;
    }
    {
      std::unique_lock<std::mutex> lock(laser_scan_available_mutex_);
      laser_scan_available_.wait(lock);
      if (laser_scan_publisher_.getNumSubscribers() > 0) {
        laser_scan_publisher_.publish(laser_scan_);
      }
    }
  }
}

void TangoRosNode::PublishFisheyeImage() {
  while(ros::ok()) {
    if (!run_threads_) {
      break;
    }
    {
      std::unique_lock<std::mutex> lock(fisheye_image_available_mutex_);
      fisheye_image_available_.wait(lock);
      if (fisheye_camera_publisher_.getNumSubscribers() > 0 ||
          fisheye_rectified_image_publisher_.getNumSubscribers() > 0) {
        // The Tango image encoding is not supported by ROS.
        // We need to convert it to gray.
        cv::Mat fisheye_image_gray;
        cv::cvtColor(fisheye_image_, fisheye_image_gray, cv::COLOR_YUV420sp2GRAY);
        cv_bridge::CvImage cv_bridge_fisheye_image;
        cv_bridge_fisheye_image.header = fisheye_image_header_;
        cv_bridge_fisheye_image.encoding = sensor_msgs::image_encodings::MONO8;
        cv_bridge_fisheye_image.image = fisheye_image_gray;
        fisheye_camera_info_.header = fisheye_image_header_;
        fisheye_camera_info_manager_->setCameraInfo(fisheye_camera_info_);
        sensor_msgs::Image fisheye_image_msg;
        cv_bridge_fisheye_image.toImageMsg(fisheye_image_msg);
        fisheye_camera_publisher_.publish(fisheye_image_msg, fisheye_camera_info_);

        if (fisheye_rectified_image_publisher_.getNumSubscribers() > 0) {
          cv::remap(fisheye_image_gray, fisheye_image_rect_, cv_warp_map_x_,
                    cv_warp_map_y_, cv::INTER_LINEAR, cv::BORDER_CONSTANT, 0);
          sensor_msgs::ImagePtr image_rect = cv_bridge::CvImage(
              cv_bridge_fisheye_image.header, cv_bridge_fisheye_image.encoding,
              fisheye_image_rect_).toImageMsg();
          fisheye_rectified_image_publisher_.publish(image_rect);
        }
      }
    }
  }
}

void TangoRosNode::PublishColorImage() {
  while(ros::ok()) {
    if (!run_threads_) {
      break;
    }
    {
      std::unique_lock<std::mutex> lock(color_image_available_mutex_);
      color_image_available_.wait(lock);
      if (color_camera_publisher_.getNumSubscribers() > 0 ||
          color_rectified_image_publisher_.getNumSubscribers() > 0) {
        // The Tango image encoding is not supported by ROS.
        // We need to convert it to RGB.
        cv::Mat color_image_rgb;
        cv::cvtColor(color_image_, color_image_rgb, cv::COLOR_YUV420sp2RGBA);
        cv_bridge::CvImage cv_bridge_color_image;
        cv_bridge_color_image.header = color_image_header_;
        cv_bridge_color_image.encoding = sensor_msgs::image_encodings::RGBA8;
        cv_bridge_color_image.image = color_image_rgb;
        color_camera_info_.header = color_image_header_;
        color_camera_info_manager_->setCameraInfo(color_camera_info_);
        sensor_msgs::Image color_image_msg;
        cv_bridge_color_image.toImageMsg(color_image_msg);
        color_camera_publisher_.publish(color_image_msg, color_camera_info_);

        if (color_rectified_image_publisher_.getNumSubscribers() > 0) {
          color_camera_model_.rectifyImage(color_image_rgb, color_image_rect_);
          sensor_msgs::ImagePtr image_rect = cv_bridge::CvImage(
              cv_bridge_color_image.header, cv_bridge_color_image.encoding,
              color_image_rect_).toImageMsg();
          color_rectified_image_publisher_.publish(image_rect);
        }
      }
    }
  }
}

void TangoRosNode::PublishMeshMarker() {
  while(ros::ok()) {
    if (!run_threads_) {
      break;
    }
    Tango3DR_GridIndexArray* t3dr_updated_indices;
    {
      std::unique_lock<std::mutex> lock(mesh_available_mutex_);
      mesh_available_.wait(lock);
<<<<<<< HEAD
      // Get latest point cloud.
      Tango3DR_PointCloud t3dr_depth;
      TangoSupport_getLatestPointCloud(point_cloud_manager_, &last_point_cloud_);
      t3dr_depth.timestamp = last_point_cloud_->timestamp;
      t3dr_depth.num_points = last_point_cloud_->num_points;
      t3dr_depth.points = reinterpret_cast<Tango3DR_Vector4*>(last_point_cloud_->points);
      // Get latest image.
      TangoSupport_getLatestImageBuffer(image_buffer_manager_, &last_image_buffer_);
      Tango3DR_ImageBuffer t3dr_image;
      t3dr_image.width = last_image_buffer_->width;
      t3dr_image.height = last_image_buffer_->height;
      t3dr_image.stride = last_image_buffer_->stride;
      t3dr_image.timestamp = last_image_buffer_->timestamp;
      t3dr_image.format = static_cast<Tango3DR_ImageFormatType>(last_image_buffer_->format);
      t3dr_image.data = last_image_buffer_->data;
      // Get updated mesh segment indices.
      Tango3DR_Status result =
          Tango3DR_update(t3dr_context_, &t3dr_depth, &t3dr_depth_pose_, &t3dr_image,
                          &t3dr_image_pose_, &t3dr_updated_indices);
      if (result != TANGO_3DR_SUCCESS) {
        LOG(ERROR) << "Tango3DR_update failed with error code " << result;
      }
    }
    if (t3dr_updated_indices == nullptr) {
      LOG(ERROR) << "No indices updated in Mesh";
      continue;
    }
    updated_indices_.resize(t3dr_updated_indices->num_indices);
    std::copy(&t3dr_updated_indices->indices[0][0],
              &t3dr_updated_indices->indices[t3dr_updated_indices->num_indices][0],
              reinterpret_cast<uint32_t*>(updated_indices_.data()));
    Tango3DR_GridIndexArray_destroy(t3dr_updated_indices);
    // Extract each updated mesh segment and add them to the marker message.
    mesh_marker_array_.markers.clear();
    for (size_t i = 0; i < updated_indices_.size(); ++i) {
      Tango3DR_Mesh* tango_mesh;
      if(Tango3DR_extractMeshSegment(
          t3dr_context_, updated_indices_[i].indices, &tango_mesh) != TANGO_3DR_SUCCESS) {
        LOG(WARNING) << "Tango3DR_extractMeshSegment failed";
      }
      if (tango_mesh == nullptr) {
        LOG(ERROR) << "Invalid Mesh extracted!";
        continue;
      }
      visualization_msgs::Marker mesh_marker;
      mesh_marker.header.frame_id = toFrameId(TANGO_COORDINATE_FRAME_START_OF_SERVICE);
      mesh_marker.header.stamp = ros::Time::now();
      mesh_marker.ns = "tango";
      // Make unique id with mesh segment indices.
      mesh_marker.id = updated_indices_[i].indices[0];
      mesh_marker.id *= 37;
      mesh_marker.id += updated_indices_[i].indices[1];
      mesh_marker.id *= 37;
      mesh_marker.id += updated_indices_[i].indices[2];
      mesh_marker.type = visualization_msgs::Marker::TRIANGLE_LIST;
      mesh_marker.action = visualization_msgs::Marker::ADD;
      mesh_marker.pose.orientation.w = 1.0;
      mesh_marker.scale.x = 1.0;
      mesh_marker.scale.y = 1.0;
      mesh_marker.scale.z = 1.0;
      mesh_marker.color.r = 1.0;
      mesh_marker.color.g = 1.0;
      mesh_marker.color.b = 1.0;
      mesh_marker.color.a = 1.0;
      mesh_marker.lifetime = ros::Duration(0);
      for (size_t j = 0; j < tango_mesh->num_faces; ++j) {
        // Add the 3 points of the triangle face.
        geometry_msgs::Point point;
        point.x = tango_mesh->vertices[tango_mesh->faces[j][0]][0];
        point.y = tango_mesh->vertices[tango_mesh->faces[j][0]][1];
        point.z = tango_mesh->vertices[tango_mesh->faces[j][0]][2];
        mesh_marker.points.push_back(point);
        point.x = tango_mesh->vertices[tango_mesh->faces[j][1]][0];
        point.y = tango_mesh->vertices[tango_mesh->faces[j][1]][1];
        point.z = tango_mesh->vertices[tango_mesh->faces[j][1]][2];
        mesh_marker.points.push_back(point);
        point.x = tango_mesh->vertices[tango_mesh->faces[j][2]][0];
        point.y = tango_mesh->vertices[tango_mesh->faces[j][2]][1];
        point.z = tango_mesh->vertices[tango_mesh->faces[j][2]][2];
        mesh_marker.points.push_back(point);
        // Add the corresponding color.
        std_msgs::ColorRGBA color;
        color.r = tango_mesh->colors[tango_mesh->faces[j][0]][0] / 255.;
        color.g = tango_mesh->colors[tango_mesh->faces[j][0]][1] / 255.;
        color.b = tango_mesh->colors[tango_mesh->faces[j][0]][2] / 255.;
        color.a = tango_mesh->colors[tango_mesh->faces[j][0]][3] / 255.;
        mesh_marker.colors.push_back(color);
        color.r = tango_mesh->colors[tango_mesh->faces[j][1]][0] / 255.;
        color.g = tango_mesh->colors[tango_mesh->faces[j][1]][1] / 255.;
        color.b = tango_mesh->colors[tango_mesh->faces[j][1]][2] / 255.;
        color.a = tango_mesh->colors[tango_mesh->faces[j][1]][3] / 255.;
        mesh_marker.colors.push_back(color);
        color.r = tango_mesh->colors[tango_mesh->faces[j][2]][0] / 255.;
        color.g = tango_mesh->colors[tango_mesh->faces[j][2]][1] / 255.;
        color.b = tango_mesh->colors[tango_mesh->faces[j][2]][2] / 255.;
        color.a = tango_mesh->colors[tango_mesh->faces[j][2]][3] / 255.;
        mesh_marker.colors.push_back(color);
      }
      Tango3DR_Status result = Tango3DR_Mesh_destroy(tango_mesh);
      if (result != TANGO_3DR_SUCCESS) {
        LOG(ERROR) << "Tango3DR_Mesh_destroy error: " << result;
      }
      mesh_marker_array_.markers.push_back(mesh_marker);
    }
    if (mesh_marker_array_.markers.empty()) {
      LOG(ERROR) << "Empty Mesh!";
=======
      if (mesh_marker_publisher_.getNumSubscribers() > 0) {
        // Get latest point cloud.
        TangoPointCloud* last_point_cloud;
        TangoSupport_getLatestPointCloud(point_cloud_manager_, &last_point_cloud);
        Tango3DR_PointCloud t3dr_depth;
        t3dr_depth.timestamp = last_point_cloud->timestamp;
        t3dr_depth.num_points = last_point_cloud->num_points;
        t3dr_depth.points = reinterpret_cast<Tango3DR_Vector4*>(last_point_cloud->points);
        // Get latest image.
        TangoImageBuffer* last_color_image_buffer;
        TangoSupport_getLatestImageBuffer(image_buffer_manager_, &last_color_image_buffer);
        Tango3DR_ImageBuffer t3dr_image;
        t3dr_image.width = last_color_image_buffer->width;
        t3dr_image.height = last_color_image_buffer->height;
        t3dr_image.stride = last_color_image_buffer->stride;
        t3dr_image.timestamp = last_color_image_buffer->timestamp;
        t3dr_image.format = static_cast<Tango3DR_ImageFormatType>(last_color_image_buffer->format);
        t3dr_image.data = last_color_image_buffer->data;
        // Get updated mesh segment indices.
        Tango3DR_GridIndexArray* t3dr_updated_indices;
        Tango3DR_Status result =
            Tango3DR_update(t3dr_context_, &t3dr_depth, &last_camera_depth_pose_, &t3dr_image,
                            &last_camera_color_pose_, &t3dr_updated_indices);
        if (result != TANGO_3DR_SUCCESS) {
          LOG(ERROR) << "Tango3DR_update failed with error code " << result;
        }
        if (t3dr_updated_indices == nullptr) continue;
        visualization_msgs::MarkerArray mesh_marker_array;
        for (size_t i = 0; i < t3dr_updated_indices->num_indices; ++i) {
          // Extract tango mesh from updated index.
          Tango3DR_Mesh* tango_mesh;
          if(Tango3DR_extractMeshSegment(
              t3dr_context_, t3dr_updated_indices->indices[i], &tango_mesh) != TANGO_3DR_SUCCESS) {
            LOG(WARNING) << "Tango3DR_extractMeshSegment failed";
          }
          if (tango_mesh == nullptr) continue;
          // Make mesh marker from tango mesh.
          visualization_msgs::Marker mesh_marker;
          toMeshMarker(t3dr_updated_indices->indices[i], tango_mesh, &mesh_marker);
          // Free tango mesh once we are finished with it.
          result = Tango3DR_Mesh_destroy(tango_mesh);
          if (result != TANGO_3DR_SUCCESS) {
            LOG(ERROR) << "Tango3DR_Mesh_destroy error: " << result;
          }
          if (mesh_marker.points.empty()) continue;
          mesh_marker_array.markers.push_back(mesh_marker);
        }
        result = Tango3DR_GridIndexArray_destroy(t3dr_updated_indices);
        if (result != TANGO_3DR_SUCCESS) {
          LOG(ERROR) << "Tango3DR_GridIndexArray_destroy error: " << result;
        }
        mesh_marker_publisher_.publish(mesh_marker_array);
      }
>>>>>>> 355fafc3
    }
    mesh_publisher_.publish(mesh_marker_array_);
  }
}

void TangoRosNode::DynamicReconfigureCallback(PublisherConfig &config, uint32_t level) {
  laser_scan_max_height_ = config.laser_scan_max_height;
  laser_scan_min_height_ = config.laser_scan_min_height;
  if (config.use_floor_plan != use_floor_plan_) {
    use_floor_plan_ = config.use_floor_plan;
    const char* use_floorplan = "use_floorplan";
    Tango3DR_Status result = Tango3DR_setRuntimeBool(t3dr_context_, use_floorplan, use_floor_plan_);
    if (result != TANGO_3DR_SUCCESS) {
      LOG(ERROR) << "Failed to change runtime config " << use_floorplan << " error: " << result;
    }

  }
}

void TangoRosNode::RunRosSpin() {
  dynamic_reconfigure::Server<tango_ros_native::PublisherConfig> server;
  dynamic_reconfigure::Server<tango_ros_native::PublisherConfig>::CallbackType callback =
      boost::bind(&TangoRosNode::DynamicReconfigureCallback, this, _1, _2);
  server.setCallback(callback);
  while(ros::ok()) {
    if (!run_threads_) {
      break;
    }
    ros::spinOnce();
    std::this_thread::sleep_for(std::chrono::milliseconds(100));
  }
}

bool TangoRosNode::TangoConnectServiceCallback(
        const tango_ros_messages::TangoConnect::Request& request,
        tango_ros_messages::TangoConnect::Response& response) {
    switch (request.request) {
        case tango_ros_messages::TangoConnect::Request::CONNECT:
            response.response = ConnectToTangoAndSetUpNode();
            break;
        case tango_ros_messages::TangoConnect::Request::DISCONNECT:
            // Disconnect from Tango Service.
            TangoDisconnect();
            response.response = tango_ros_messages::TangoConnect::Response::TANGO_SUCCESS;
            break;
        default:
            LOG(ERROR) << "Did not understand request " << request.request
                       << ", valid requests are (CONNECT: "
                       << tango_ros_messages::TangoConnect::Request::CONNECT
                       << ", DISCONNECT: "
                       << tango_ros_messages::TangoConnect::Request::DISCONNECT
                       << ")";
            return false;
    }

    return true;
}

bool TangoRosNode::GetMapName(
    const tango_ros_messages::GetMapName::Request &req,
    tango_ros_messages::GetMapName::Response &res) {
  res.map_name = GetMapNameFromUuid(req.map_uuid);
}

bool TangoRosNode::GetMapUuids(
    const tango_ros_messages::GetMapUuids::Request &req,
    tango_ros_messages::GetMapUuids::Response &res) {
  res.map_uuids = splitCommaSeparatedString(GetAvailableMapUuidsList());

  for (const std::string uuid : res.map_uuids) {
    res.map_names.push_back(GetMapNameFromUuid(uuid));
  }
}

bool TangoRosNode::SaveMap(tango_ros_messages::SaveMap::Request &req,
                           tango_ros_messages::SaveMap::Response &res) {
  TangoErrorType result;
  TangoUUID map_uuid;
  result = TangoService_saveAreaDescription(&map_uuid);
  if (result != TANGO_SUCCESS) {
    LOG(ERROR) << "Error while saving area description, error: " << result;
    res.message =  "Could not save the map. Did you turn on create_new_map? "
        "Did you allow the app to use area learning?";
    res.success = false;
    return true;
  }
  TangoAreaDescriptionMetadata metadata;
  result = TangoService_getAreaDescriptionMetadata(map_uuid, &metadata);
  if (result != TANGO_SUCCESS) {
    LOG(ERROR) << "Error while trying to access area description metadata, error: " << result;
    res.message =  "Could not access map metadata";
    res.success = false;
    return true;
  }
  // Prepend name with date and time.
  std::string map_name = getCurrentDateAndTime() + " " + req.map_name;
  result = TangoAreaDescriptionMetadata_set(metadata, "name", map_name.capacity(), map_name.c_str());
  if (result != TANGO_SUCCESS) {
    LOG(ERROR) << "Error while trying to change area description metadata, error: " << result;
    res.message =  "Could not set the name of the map";
    res.success = false;
    return true;
  }
  result = TangoService_saveAreaDescriptionMetadata(map_uuid, metadata);
  if (result != TANGO_SUCCESS) {
    LOG(ERROR) << "Error while saving new area description metadata, error: " << result;
    res.message =  "Could not save map metadata";
    res.success = false;
    return true;
  }
  result = TangoAreaDescriptionMetadata_free(metadata);
  if (result != TANGO_SUCCESS) {
    LOG(ERROR) << "Error while trying to free area description metadata, error: " << result;
    res.message =  "Could not free map metadata";
    res.success = false;
    return true;
  }

  std::string map_uuid_string = static_cast<std::string>(map_uuid);
  res.message =  "Map " + map_uuid_string + " successfully saved with the following name: " + map_name;
  res.map_name = map_name;
  res.map_uuid = map_uuid_string;
  res.success = true;
  tango_data_available_ = false;
  return true;
}

std::string TangoRosNode::GetAvailableMapUuidsList() {
  char* uuid_list;
  TangoErrorType result = TangoService_getAreaDescriptionUUIDList(&uuid_list);
  if (result != TANGO_SUCCESS) {
    LOG(INFO) << "Error while retrieving all available map UUIDs, error: " << result;
  }
  if (uuid_list != NULL && uuid_list[0] != '\0') {
    LOG(INFO) << "UUID list: " << uuid_list;
  } else {
    LOG(ERROR) << "No area description file available.";
  }
  return std::string(uuid_list);
}

std::string TangoRosNode::GetMapNameFromUuid(const std::string& map_uuid) {
  size_t size = 0;
  char* value;
  TangoAreaDescriptionMetadata metadata;
  TangoErrorType result = TangoService_getAreaDescriptionMetadata(map_uuid.c_str(), &metadata);
  if (result != TANGO_SUCCESS) {
    LOG(ERROR) << "Error while trying to access area description metadata, error: " << result;
  }
  result = TangoAreaDescriptionMetadata_get(metadata, "name", &size, &value);
  if (result != TANGO_SUCCESS) {
    LOG(ERROR) << "Error while trying to get area description metadata, error: " << result;
  }
  std::string map_name = std::string(value);
  result = TangoAreaDescriptionMetadata_free(metadata);
  if (result != TANGO_SUCCESS) {
    LOG(ERROR) << "Error while trying to free area description metadata, error: " << result;
  }
  LOG(INFO) << "Successfully retrieved map name: " << map_name << " from uuid " << map_uuid;
  return map_name;
}
} // namespace tango_ros_native<|MERGE_RESOLUTION|>--- conflicted
+++ resolved
@@ -441,17 +441,12 @@
 }  // namespace
 
 namespace tango_ros_native {
-<<<<<<< HEAD
 TangoRosNode::TangoRosNode() : run_threads_(false), tango_config_(nullptr),
-    point_cloud_manager_(nullptr), last_point_cloud_(nullptr),
-    t3dr_context_(nullptr), image_buffer_manager_(nullptr),
-    last_image_buffer_(nullptr), new_point_cloud_available_for_t3dr_(false) {
-=======
-TangoRosNode::TangoRosNode() : run_threads_(false), tango_config_(nullptr) {}
+    t3dr_context_(nullptr), point_cloud_manager_(nullptr),
+    image_buffer_manager_(nullptr), new_point_cloud_available_for_t3dr_(false) {}
 
 void TangoRosNode::onInit() {
   node_handle_ = getMTPrivateNodeHandle();
->>>>>>> 355fafc3
   const  uint32_t queue_size = 1;
   const bool latching = true;
   tango_status_publisher_ =
@@ -931,8 +926,8 @@
       toLaserScan(*point_cloud, time_offset_, laser_scan_min_height_,
                   laser_scan_max_height_, camera_depth_T_laser_, &laser_scan_);
       laser_scan_.header.frame_id = LASER_SCAN_FRAME_ID;
+      laser_scan_available_mutex_.unlock();
       laser_scan_available_.notify_all();
-      laser_scan_available_mutex_.unlock();
     }
 
     if (mesh_marker_publisher_.getNumSubscribers() > 0) {
@@ -1069,8 +1064,8 @@
       if (!tango_data_available_
           || mesh_marker_publisher_.getNumSubscribers() <= 0) {
         std::unique_lock<std::mutex> lock(mesh_available_mutex_);
+        mesh_available_mutex_.unlock();
         mesh_available_.notify_all();
-        mesh_available_mutex_.unlock();
       }
       publish_mesh_marker_thread_.join();
     }
@@ -1203,119 +1198,11 @@
     if (!run_threads_) {
       break;
     }
-    Tango3DR_GridIndexArray* t3dr_updated_indices;
-    {
-      std::unique_lock<std::mutex> lock(mesh_available_mutex_);
-      mesh_available_.wait(lock);
-<<<<<<< HEAD
-      // Get latest point cloud.
-      Tango3DR_PointCloud t3dr_depth;
-      TangoSupport_getLatestPointCloud(point_cloud_manager_, &last_point_cloud_);
-      t3dr_depth.timestamp = last_point_cloud_->timestamp;
-      t3dr_depth.num_points = last_point_cloud_->num_points;
-      t3dr_depth.points = reinterpret_cast<Tango3DR_Vector4*>(last_point_cloud_->points);
-      // Get latest image.
-      TangoSupport_getLatestImageBuffer(image_buffer_manager_, &last_image_buffer_);
-      Tango3DR_ImageBuffer t3dr_image;
-      t3dr_image.width = last_image_buffer_->width;
-      t3dr_image.height = last_image_buffer_->height;
-      t3dr_image.stride = last_image_buffer_->stride;
-      t3dr_image.timestamp = last_image_buffer_->timestamp;
-      t3dr_image.format = static_cast<Tango3DR_ImageFormatType>(last_image_buffer_->format);
-      t3dr_image.data = last_image_buffer_->data;
-      // Get updated mesh segment indices.
-      Tango3DR_Status result =
-          Tango3DR_update(t3dr_context_, &t3dr_depth, &t3dr_depth_pose_, &t3dr_image,
-                          &t3dr_image_pose_, &t3dr_updated_indices);
-      if (result != TANGO_3DR_SUCCESS) {
-        LOG(ERROR) << "Tango3DR_update failed with error code " << result;
-      }
-    }
-    if (t3dr_updated_indices == nullptr) {
-      LOG(ERROR) << "No indices updated in Mesh";
-      continue;
-    }
-    updated_indices_.resize(t3dr_updated_indices->num_indices);
-    std::copy(&t3dr_updated_indices->indices[0][0],
-              &t3dr_updated_indices->indices[t3dr_updated_indices->num_indices][0],
-              reinterpret_cast<uint32_t*>(updated_indices_.data()));
-    Tango3DR_GridIndexArray_destroy(t3dr_updated_indices);
-    // Extract each updated mesh segment and add them to the marker message.
-    mesh_marker_array_.markers.clear();
-    for (size_t i = 0; i < updated_indices_.size(); ++i) {
-      Tango3DR_Mesh* tango_mesh;
-      if(Tango3DR_extractMeshSegment(
-          t3dr_context_, updated_indices_[i].indices, &tango_mesh) != TANGO_3DR_SUCCESS) {
-        LOG(WARNING) << "Tango3DR_extractMeshSegment failed";
-      }
-      if (tango_mesh == nullptr) {
-        LOG(ERROR) << "Invalid Mesh extracted!";
-        continue;
-      }
-      visualization_msgs::Marker mesh_marker;
-      mesh_marker.header.frame_id = toFrameId(TANGO_COORDINATE_FRAME_START_OF_SERVICE);
-      mesh_marker.header.stamp = ros::Time::now();
-      mesh_marker.ns = "tango";
-      // Make unique id with mesh segment indices.
-      mesh_marker.id = updated_indices_[i].indices[0];
-      mesh_marker.id *= 37;
-      mesh_marker.id += updated_indices_[i].indices[1];
-      mesh_marker.id *= 37;
-      mesh_marker.id += updated_indices_[i].indices[2];
-      mesh_marker.type = visualization_msgs::Marker::TRIANGLE_LIST;
-      mesh_marker.action = visualization_msgs::Marker::ADD;
-      mesh_marker.pose.orientation.w = 1.0;
-      mesh_marker.scale.x = 1.0;
-      mesh_marker.scale.y = 1.0;
-      mesh_marker.scale.z = 1.0;
-      mesh_marker.color.r = 1.0;
-      mesh_marker.color.g = 1.0;
-      mesh_marker.color.b = 1.0;
-      mesh_marker.color.a = 1.0;
-      mesh_marker.lifetime = ros::Duration(0);
-      for (size_t j = 0; j < tango_mesh->num_faces; ++j) {
-        // Add the 3 points of the triangle face.
-        geometry_msgs::Point point;
-        point.x = tango_mesh->vertices[tango_mesh->faces[j][0]][0];
-        point.y = tango_mesh->vertices[tango_mesh->faces[j][0]][1];
-        point.z = tango_mesh->vertices[tango_mesh->faces[j][0]][2];
-        mesh_marker.points.push_back(point);
-        point.x = tango_mesh->vertices[tango_mesh->faces[j][1]][0];
-        point.y = tango_mesh->vertices[tango_mesh->faces[j][1]][1];
-        point.z = tango_mesh->vertices[tango_mesh->faces[j][1]][2];
-        mesh_marker.points.push_back(point);
-        point.x = tango_mesh->vertices[tango_mesh->faces[j][2]][0];
-        point.y = tango_mesh->vertices[tango_mesh->faces[j][2]][1];
-        point.z = tango_mesh->vertices[tango_mesh->faces[j][2]][2];
-        mesh_marker.points.push_back(point);
-        // Add the corresponding color.
-        std_msgs::ColorRGBA color;
-        color.r = tango_mesh->colors[tango_mesh->faces[j][0]][0] / 255.;
-        color.g = tango_mesh->colors[tango_mesh->faces[j][0]][1] / 255.;
-        color.b = tango_mesh->colors[tango_mesh->faces[j][0]][2] / 255.;
-        color.a = tango_mesh->colors[tango_mesh->faces[j][0]][3] / 255.;
-        mesh_marker.colors.push_back(color);
-        color.r = tango_mesh->colors[tango_mesh->faces[j][1]][0] / 255.;
-        color.g = tango_mesh->colors[tango_mesh->faces[j][1]][1] / 255.;
-        color.b = tango_mesh->colors[tango_mesh->faces[j][1]][2] / 255.;
-        color.a = tango_mesh->colors[tango_mesh->faces[j][1]][3] / 255.;
-        mesh_marker.colors.push_back(color);
-        color.r = tango_mesh->colors[tango_mesh->faces[j][2]][0] / 255.;
-        color.g = tango_mesh->colors[tango_mesh->faces[j][2]][1] / 255.;
-        color.b = tango_mesh->colors[tango_mesh->faces[j][2]][2] / 255.;
-        color.a = tango_mesh->colors[tango_mesh->faces[j][2]][3] / 255.;
-        mesh_marker.colors.push_back(color);
-      }
-      Tango3DR_Status result = Tango3DR_Mesh_destroy(tango_mesh);
-      if (result != TANGO_3DR_SUCCESS) {
-        LOG(ERROR) << "Tango3DR_Mesh_destroy error: " << result;
-      }
-      mesh_marker_array_.markers.push_back(mesh_marker);
-    }
-    if (mesh_marker_array_.markers.empty()) {
-      LOG(ERROR) << "Empty Mesh!";
-=======
-      if (mesh_marker_publisher_.getNumSubscribers() > 0) {
+    if (mesh_marker_publisher_.getNumSubscribers() > 0) {
+      Tango3DR_GridIndexArray* t3dr_updated_indices;
+      {
+        std::unique_lock<std::mutex> lock(mesh_available_mutex_);
+        mesh_available_.wait(lock);
         // Get latest point cloud.
         TangoPointCloud* last_point_cloud;
         TangoSupport_getLatestPointCloud(point_cloud_manager_, &last_point_cloud);
@@ -1334,43 +1221,49 @@
         t3dr_image.format = static_cast<Tango3DR_ImageFormatType>(last_color_image_buffer->format);
         t3dr_image.data = last_color_image_buffer->data;
         // Get updated mesh segment indices.
-        Tango3DR_GridIndexArray* t3dr_updated_indices;
         Tango3DR_Status result =
             Tango3DR_update(t3dr_context_, &t3dr_depth, &last_camera_depth_pose_, &t3dr_image,
                             &last_camera_color_pose_, &t3dr_updated_indices);
         if (result != TANGO_3DR_SUCCESS) {
           LOG(ERROR) << "Tango3DR_update failed with error code " << result;
         }
-        if (t3dr_updated_indices == nullptr) continue;
-        visualization_msgs::MarkerArray mesh_marker_array;
-        for (size_t i = 0; i < t3dr_updated_indices->num_indices; ++i) {
-          // Extract tango mesh from updated index.
-          Tango3DR_Mesh* tango_mesh;
-          if(Tango3DR_extractMeshSegment(
-              t3dr_context_, t3dr_updated_indices->indices[i], &tango_mesh) != TANGO_3DR_SUCCESS) {
-            LOG(WARNING) << "Tango3DR_extractMeshSegment failed";
-          }
-          if (tango_mesh == nullptr) continue;
-          // Make mesh marker from tango mesh.
-          visualization_msgs::Marker mesh_marker;
-          toMeshMarker(t3dr_updated_indices->indices[i], tango_mesh, &mesh_marker);
-          // Free tango mesh once we are finished with it.
-          result = Tango3DR_Mesh_destroy(tango_mesh);
-          if (result != TANGO_3DR_SUCCESS) {
-            LOG(ERROR) << "Tango3DR_Mesh_destroy error: " << result;
-          }
-          if (mesh_marker.points.empty()) continue;
-          mesh_marker_array.markers.push_back(mesh_marker);
+      }
+      if (t3dr_updated_indices == nullptr) {
+        LOG(ERROR) << "No indices updated in Mesh";
+        continue;
+      }
+      visualization_msgs::MarkerArray mesh_marker_array;
+      for (size_t i = 0; i < t3dr_updated_indices->num_indices; ++i) {
+        // Extract tango mesh from updated index.
+        Tango3DR_Mesh* tango_mesh;
+        if(Tango3DR_extractMeshSegment(
+            t3dr_context_, t3dr_updated_indices->indices[i], &tango_mesh) != TANGO_3DR_SUCCESS) {
+          LOG(WARNING) << "Tango3DR_extractMeshSegment failed";
         }
-        result = Tango3DR_GridIndexArray_destroy(t3dr_updated_indices);
+        if (tango_mesh == nullptr) {
+          LOG(ERROR) << "Invalid Mesh extracted!";
+          continue;
+        }
+        // Make mesh marker from tango mesh.
+        visualization_msgs::Marker mesh_marker;
+        toMeshMarker(t3dr_updated_indices->indices[i], tango_mesh, &mesh_marker);
+        // Free tango mesh once we are finished with it.
+        Tango3DR_Status result = Tango3DR_Mesh_destroy(tango_mesh);
         if (result != TANGO_3DR_SUCCESS) {
-          LOG(ERROR) << "Tango3DR_GridIndexArray_destroy error: " << result;
+          LOG(ERROR) << "Tango3DR_Mesh_destroy error: " << result;
         }
-        mesh_marker_publisher_.publish(mesh_marker_array);
-      }
->>>>>>> 355fafc3
-    }
-    mesh_publisher_.publish(mesh_marker_array_);
+        if (mesh_marker.points.empty()) continue;
+        mesh_marker_array.markers.push_back(mesh_marker);
+      }
+      Tango3DR_Status result = Tango3DR_GridIndexArray_destroy(t3dr_updated_indices);
+      if (result != TANGO_3DR_SUCCESS) {
+        LOG(ERROR) << "Tango3DR_GridIndexArray_destroy error: " << result;
+      }
+      if (mesh_marker_array.markers.empty()) {
+        LOG(ERROR) << "Empty Mesh!";
+      }
+      mesh_marker_publisher_.publish(mesh_marker_array);
+    }
   }
 }
 
