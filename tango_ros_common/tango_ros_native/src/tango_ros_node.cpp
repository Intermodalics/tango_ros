--- conflicted
+++ resolved
@@ -198,13 +198,7 @@
   }
 }
 
-<<<<<<< HEAD
-bool TangoRosNode::isTangoVersionOk(JNIEnv* env, jobject activity) {
-=======
 bool TangoRosNode::IsTangoVersionOk(JNIEnv* env, jobject activity) {
-  // Check the installed version of the TangoCore.  If it is too old, then
-  // it will not support the most up to date features.
->>>>>>> ae682a7f
   int version;
   TangoErrorType err = TangoSupport_GetTangoVersion(env, activity, &version);
   if (err != TANGO_SUCCESS || version < kTangoCoreMinimumVersion) {
