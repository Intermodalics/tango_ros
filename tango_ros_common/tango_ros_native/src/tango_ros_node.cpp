--- conflicted
+++ resolved
@@ -335,19 +335,15 @@
   const  uint32_t queue_size = 1;
   const bool latching = true;
   tango_status_publisher_ =
-      node_handle_.advertise<std_msgs::Int8>(
-        publisher_config_.tango_status_topic, queue_size, latching);
+      node_handle_.advertise<std_msgs::Int8>(TANGO_STATUS_TOPIC,
+                                             queue_size, latching);
   point_cloud_publisher_ =
       node_handle_.advertise<sensor_msgs::PointCloud2>(
           POINT_CLOUD_TOPIC_NAME, queue_size, latching);
   laser_scan_publisher_ =
       node_handle_.advertise<sensor_msgs::LaserScan>(
-<<<<<<< HEAD
-          publisher_config_.laser_scan_topic, queue_size, latching);
-=======
           LASER_SCAN_TOPIC_NAME, queue_size, latching);
 
->>>>>>> 8873469f
   image_transport_.reset(new image_transport::ImageTransport(node_handle_));
   try {
     fisheye_camera_publisher_ =
@@ -440,24 +436,11 @@
         << config_enable_motion_tracking << " error: " << result;
     return result;
   }
-<<<<<<< HEAD
   bool create_new_map;
-  node_handle_.param(publisher_config_.create_new_map, create_new_map, false);
+  node_handle_.param(CREATE_NEW_MAP_PARAM_NAME, create_new_map, false);
   const char* config_enable_learning_mode = "config_enable_learning_mode";
   result = TangoConfig_setBool(tango_config_, config_enable_learning_mode, create_new_map);
   if (result != TANGO_SUCCESS) {
-=======
-
-  bool enable_drift_correction = false;
-  int localization_mode;
-  node_handle_.param(LOCALIZATION_MODE_PARAM_NAME, localization_mode, (int) LocalizationMode::ODOMETRY);
-  if (localization_mode == LocalizationMode::ONLINE_SLAM) {
-    enable_drift_correction = true;
-  }
-  const char* config_enable_drift_correction = "config_enable_drift_correction";
-  result = TangoConfig_setBool(tango_config_, config_enable_drift_correction, enable_drift_correction);
-  if(result != TANGO_SUCCESS) {
->>>>>>> 8873469f
     LOG(ERROR) << function_name << ", TangoConfig_setBool "
         << config_enable_learning_mode << " error: " << result;
     return result;
@@ -465,7 +448,7 @@
   if (!create_new_map) {
     bool enable_drift_correction = false;
     int localization_mode;
-    node_handle_.param(publisher_config_.localization_mode_param, localization_mode,
+    node_handle_.param(LOCALIZATION_MODE_PARAM_NAME, localization_mode,
                        (int)LocalizationMode::ONLINE_SLAM);
     if (localization_mode == LocalizationMode::ONLINE_SLAM) {
       enable_drift_correction = true;
@@ -479,7 +462,7 @@
     }
     if (localization_mode == LocalizationMode::LOCALIZATION) {
       std::string map_uuid_to_load = "";
-      node_handle_.param<std::string>(publisher_config_.localization_map_uuid, map_uuid_to_load, "");
+      node_handle_.param<std::string>(LOCALIZATION_MAP_UUID_PARAM_NAME, map_uuid_to_load, "");
       const char* config_load_area_description_UUID = "config_load_area_description_UUID";
       result = TangoConfig_setString(tango_config_, config_load_area_description_UUID, map_uuid_to_load.c_str());
       if (result != TANGO_SUCCESS) {
@@ -786,47 +769,31 @@
 void TangoRosNode::StopPublishing() {
   if (run_threads_) {
     run_threads_ = false;
-<<<<<<< HEAD
     if (publish_device_pose_thread_.joinable()) {
-      if (!publisher_config_.publish_device_pose) {
-        std::unique_lock<std::mutex> lock(pose_available_mutex_);
-        pose_available_.notify_all();
-        pose_available_mutex_.unlock();
-      }
       publish_device_pose_thread_.join();
     }
     if (publish_pointcloud_thread_.joinable()) {
-      if (!publisher_config_.publish_point_cloud) {
+      if (point_cloud_publisher_.getNumSubscribers() <= 0) {
         point_cloud_available_.notify_all();
       }
       publish_pointcloud_thread_.join();
     }
     if (publish_laserscan_thread_.joinable()) {
-      if (!publisher_config_.publish_laser_scan) {
+      if (laser_scan_publisher_.getNumSubscribers() <= 0) {
         laser_scan_available_.notify_all();
       }
       publish_laserscan_thread_.join();
     }
     if (publish_fisheye_image_thread_.joinable()) {
-      if (!(publisher_config_.publish_camera & CAMERA_FISHEYE)) {
+      if (fisheye_camera_publisher_.getNumSubscribers() <= 0) {
         fisheye_image_available_.notify_all();
       }
       publish_fisheye_image_thread_.join();
     }
     if (publish_color_image_thread_.joinable()) {
-      if (!(publisher_config_.publish_camera & CAMERA_COLOR)) {
+      if (color_camera_publisher_.getNumSubscribers() <= 0) {
         color_image_available_.notify_all();
       }
-=======
-    publish_device_pose_thread_.join();
-    if (point_cloud_publisher_.getNumSubscribers() > 0)
-      publish_pointcloud_thread_.join();
-    if (laser_scan_publisher_.getNumSubscribers() > 0)
-      publish_laserscan_thread_.join();
-    if (fisheye_camera_publisher_.getNumSubscribers() > 0)
-      publish_fisheye_image_thread_.join();
-    if (color_camera_publisher_.getNumSubscribers() > 0)
->>>>>>> 8873469f
       publish_color_image_thread_.join();
     }
     ros_spin_thread_.join();
