// Copyright 2016 Intermodalics All Rights Reserved.
//
// Licensed under the Apache License, Version 2.0 (the "License");
// you may not use this file except in compliance with the License.
// You may obtain a copy of the License at
//
//      http://www.apache.org/licenses/LICENSE-2.0
//
// Unless required by applicable law or agreed to in writing, software
// distributed under the License is distributed on an "AS IS" BASIS,
// WITHOUT WARRANTIES OR CONDITIONS OF ANY KIND, either express or implied.
// See the License for the specific language governing permissions and
// limitations under the License.
#include "tango_ros_native/tango_ros_node.h"

#include <iostream>
#include <cmath>
#include <ctime>

#include <glog/logging.h>

#include <dynamic_reconfigure/config_tools.h>
#include <dynamic_reconfigure/server.h>
#include <sensor_msgs/distortion_models.h>
#include <sensor_msgs/image_encodings.h>
#include <sensor_msgs/PointField.h>
#include <sensor_msgs/point_cloud2_iterator.h>
#include <std_msgs/Int8.h>

namespace {
// This function routes onPoseAvailable callback to the application object for
// handling.
// @param context, context will be a pointer to a TangoRosNode
//        instance on which to call the callback.
// @param pose, pose data to route to onPoseAvailable function.
void onPoseAvailableRouter(void* context, const TangoPoseData* pose) {
  tango_ros_native::TangoRosNode* app =
      static_cast<tango_ros_native::TangoRosNode*>(context);
  app->OnPoseAvailable(pose);
}
// This function routes onPointCloudAvailable callback to the application
// object for handling.
// @param context, context will be a pointer to a TangoRosNode
//        instance on which to call the callback.
// @param point_cloud, point cloud data to route to OnPointCloudAvailable
//        function.
void onPointCloudAvailableRouter(void* context,
                                 const TangoPointCloud* point_cloud) {
  tango_ros_native::TangoRosNode* app =
      static_cast<tango_ros_native::TangoRosNode*>(context);
  app->OnPointCloudAvailable(point_cloud);
}
// This function routes OnFrameAvailable callback to the application
// object for handling.
// @param context, context will be a pointer to a TangoRosNode
//        instance on which to call the callback.
// @param camera_id, the ID of the camera. Only TANGO_CAMERA_COLOR and
//        TANGO_CAMERA_FISHEYE are supported.
// @param buffer, image data to route to OnFrameAvailable function.
void onFrameAvailableRouter(void* context, TangoCameraId camera_id,
                            const TangoImageBuffer* buffer) {
  tango_ros_native::TangoRosNode* app =
      static_cast<tango_ros_native::TangoRosNode*>(context);
  app->OnFrameAvailable(camera_id, buffer);
}
// Converts a TangoPoseData to a geometry_msgs::TransformStamped.
// @param pose, TangoPoseData to convert.
// @param time_offset, offset in s between pose (tango time) and
//        transform (ros time).
// @param transform, the output TransformStamped.
void toTransformStamped(const TangoPoseData& pose,
                        double time_offset,
                        geometry_msgs::TransformStamped* transform) {
  transform->transform.translation.x = pose.translation[0];
  transform->transform.translation.y = pose.translation[1];
  transform->transform.translation.z = pose.translation[2];
  transform->transform.rotation.x = pose.orientation[0];
  transform->transform.rotation.y = pose.orientation[1];
  transform->transform.rotation.z = pose.orientation[2];
  transform->transform.rotation.w = pose.orientation[3];
  transform->header.stamp.fromSec(pose.timestamp + time_offset);
}
// Converts a TangoPointCloud to a sensor_msgs::PointCloud2.
// @param tango_point_cloud, TangoPointCloud to convert.
// @param time_offset, offset in s between tango_point_cloud (tango time) and
//        point_cloud (ros time).
// @param point_cloud, the output PointCloud2.
void toPointCloud2(const TangoPointCloud& tango_point_cloud,
                   double time_offset,
                   sensor_msgs::PointCloud2* point_cloud) {
  point_cloud->width = tango_point_cloud.num_points;
  point_cloud->height = 1;
  point_cloud->point_step = (sizeof(float) * tango_ros_native::NUMBER_OF_FIELDS_IN_POINT_CLOUD);
  point_cloud->is_dense = true;
  point_cloud->row_step = point_cloud->width;
  point_cloud->is_bigendian = false;
  point_cloud->data.resize(tango_point_cloud.num_points);
  sensor_msgs::PointCloud2Modifier modifier(*point_cloud);
  modifier.setPointCloud2Fields(tango_ros_native::NUMBER_OF_FIELDS_IN_POINT_CLOUD,
                                "x", 1, sensor_msgs::PointField::FLOAT32,
                                "y", 1, sensor_msgs::PointField::FLOAT32,
                                "z", 1, sensor_msgs::PointField::FLOAT32,
                                "c", 1, sensor_msgs::PointField::FLOAT32);
  modifier.resize(tango_point_cloud.num_points);
  sensor_msgs::PointCloud2Iterator<float> iter_x(*point_cloud, "x");
  sensor_msgs::PointCloud2Iterator<float> iter_y(*point_cloud, "y");
  sensor_msgs::PointCloud2Iterator<float> iter_z(*point_cloud, "z");
  sensor_msgs::PointCloud2Iterator<float> iter_c(*point_cloud, "c");
  for (size_t i = 0; i < tango_point_cloud.num_points;
      ++i, ++iter_x, ++iter_y, ++iter_z, ++iter_c) {
    *iter_x = tango_point_cloud.points[i][0];
    *iter_y = tango_point_cloud.points[i][1];
    *iter_z = tango_point_cloud.points[i][2];
    *iter_c = tango_point_cloud.points[i][3];
  }
  point_cloud->header.stamp.fromSec(tango_point_cloud.timestamp + time_offset);
}
// Convert a point to a laser scan range.
// Method taken from the ros package 'pointcloud_to_laserscan':
// http://wiki.ros.org/pointcloud_to_laserscan
// @param x x coordinate of the point in the laser scan frame.
// @param y y coordinate of the point in the laser scan frame.
// @param z z coordinate of the point in the laser scan frame.
// @param min_height minimum height for a point of the point cloud to be
// included in laser scan.
// @param max_height maximum height for a point of the point cloud to be
// included in laser scan.
// @param laser_scan, the output LaserScan containing the range data.
void toLaserScanRange(double x, double y, double z, double min_height,
                      double max_height, sensor_msgs::LaserScan* laser_scan) {
  if (std::isnan(x) || std::isnan(y) || std::isnan(z)) {
    // NAN point.
    return;
  }
  if (z > max_height || z < min_height) {
    // Z not in height range.
    return;
  }
  double range = hypot(x, y);
  if (range < laser_scan->range_min) {
    // Point not in distance range.
    return;
  }
  double angle = atan2(y, x);
  if (angle < laser_scan->angle_min || angle > laser_scan->angle_max) {
    // Point not in angle range.
    return;
  }

  if (range > laser_scan->range_max) {
    laser_scan->range_max = range;
  }
  // Overwrite range at laser scan ray if new range is smaller.
  int index = (angle - laser_scan->angle_min) / laser_scan->angle_increment;
  if (range < laser_scan->ranges[index]) {
    laser_scan->ranges[index] = range;
  }
}
// Converts a TangoPointCloud to a sensor_msgs::LaserScan.
// @param tango_point_cloud, TangoPointCloud to convert.
// @param time_offset, offset in s between tango_point_cloud (tango time) and
//        laser_scan (ros time).
// @param min_height minimum height for a point of the point cloud to be
// included in laser scan.
// @param max_height maximum height for a point of the point cloud to be
// included in laser scan.
// @param point_cloud_T_laser transformation from point cloud to
// laser scan frame.
// @param laser_scan, the output LaserScan.
void toLaserScan(const TangoPointCloud& tango_point_cloud,
                 double time_offset,
                 double min_height,
                 double max_height,
                 const tf::Transform& point_cloud_T_laser,
                 sensor_msgs::LaserScan* laser_scan) {
  for (size_t i = 0; i < tango_point_cloud.num_points; ++i) {
    const tf::Vector3 point_cloud_p(tango_point_cloud.points[i][0],
                                    tango_point_cloud.points[i][1],
                                    tango_point_cloud.points[i][2]);
    tf::Vector3 laser_scan_p  = point_cloud_T_laser.inverse() * point_cloud_p;
    toLaserScanRange(laser_scan_p.getX(), laser_scan_p.getY(), laser_scan_p.getZ(),
                     min_height, max_height, laser_scan);
  }
  laser_scan->header.stamp.fromSec(tango_point_cloud.timestamp + time_offset);
}
// Converts a TangoCoordinateFrameType to a ros frame ID i.e. a string.
// @param tango_frame_type, TangoCoordinateFrameType to convert.
// @return returns the corresponding frame id.
std::string toFrameId(const TangoCoordinateFrameType& tango_frame_type) {
  std::string string_frame_type;
  switch(tango_frame_type) {
    case TANGO_COORDINATE_FRAME_AREA_DESCRIPTION:
      string_frame_type = "area_description";
      break;
    case TANGO_COORDINATE_FRAME_CAMERA_COLOR:
      string_frame_type = "camera_color";
      break;
    case TANGO_COORDINATE_FRAME_CAMERA_DEPTH:
      string_frame_type = "camera_depth";
      break;
    case TANGO_COORDINATE_FRAME_CAMERA_FISHEYE:
      string_frame_type = "camera_fisheye";
      break;
    case TANGO_COORDINATE_FRAME_DEVICE:
      string_frame_type = "device";
      break;
    case TANGO_COORDINATE_FRAME_DISPLAY:
      string_frame_type = "display";
      break;
    case TANGO_COORDINATE_FRAME_GLOBAL_WGS84:
      string_frame_type = "global_wgs84";
      break;
    case TANGO_COORDINATE_FRAME_IMU:
      string_frame_type = "imu";
      break;
    case TANGO_COORDINATE_FRAME_PREVIOUS_DEVICE_POSE:
      string_frame_type = "previous_device_pose";
      break;
    case TANGO_COORDINATE_FRAME_START_OF_SERVICE:
      string_frame_type = "start_of_service";
      break;
    case TANGO_COORDINATE_FRAME_UUID:
      string_frame_type = "uuid";
      break;
    default:
      LOG(ERROR) << "Unknown TangoCoordinateFrameType: " << tango_frame_type;
      string_frame_type = "unknown";
      break;
  }
  return string_frame_type;
}
// Converts TangoCameraIntrinsics to sensor_msgs::CameraInfo.
// See Tango documentation:
// http://developers.google.com/tango/apis/unity/reference/class/tango/tango-camera-intrinsics
// And ROS documentation:
// http://docs.ros.org/api/sensor_msgs/html/msg/CameraInfo.html
// @param camera_intrinsics, TangoCameraIntrinsics to convert.
// @param camera_info, the output CameraInfo.
void toCameraInfo(const TangoCameraIntrinsics& camera_intrinsics,
                  sensor_msgs::CameraInfo* camera_info) {
  camera_info->height = camera_intrinsics.height;
  camera_info->width = camera_intrinsics.width;
  camera_info->K = {camera_intrinsics.fx, 0., camera_intrinsics.cx,
                    0., camera_intrinsics.fy, camera_intrinsics.cy,
                    0., 0., 1.};
  camera_info->R = {1., 0., 0., 0., 1., 0., 0., 0., 1.};
  camera_info->P = {camera_intrinsics.fx, 0., camera_intrinsics.cx, 0.,
                    0., camera_intrinsics.fy, camera_intrinsics.cy, 0.,
                    0., 0., 1., 0.};
  if (camera_intrinsics.camera_id == TangoCameraId::TANGO_CAMERA_FISHEYE) {
    camera_info->distortion_model = sensor_msgs::distortion_models::PLUMB_BOB;
    camera_info->D = {camera_intrinsics.distortion[0],
        camera_intrinsics.distortion[1], camera_intrinsics.distortion[2],
        camera_intrinsics.distortion[3], camera_intrinsics.distortion[4]};
  } else if (camera_intrinsics.camera_id == TangoCameraId::TANGO_CAMERA_COLOR) {
    camera_info->distortion_model = sensor_msgs::distortion_models::RATIONAL_POLYNOMIAL;
    camera_info->D = {camera_intrinsics.distortion[0],
        camera_intrinsics.distortion[1], 0., 0., camera_intrinsics.distortion[2]};
  } else {
    LOG(ERROR) << "Unknown camera ID: " << camera_intrinsics.camera_id;
  }
}
// Compute fisheye distorted coordinates from undistorted coordinates.
// The distortion model used by the Tango fisheye camera is called FOV and is
// described in 'Straight lines have to be straight' by Frederic Devernay and
// Olivier Faugeras. See https://hal.inria.fr/inria-00267247/document.
void ApplyFovModel(
    double xu, double yu, double w, double w_inverse, double two_tan_w_div_two,
    double* xd, double* yd) {
  double ru = sqrt(xu * xu + yu * yu);
  constexpr double epsilon = 1e-7;
  if (w < epsilon || ru < epsilon) {
    *xd = xu;
    *yd = yu ;
  } else {
    double rd_div_ru = std::atan(ru * two_tan_w_div_two) * w_inverse / ru;
    *xd = xu * rd_div_ru;
    *yd = yu * rd_div_ru;
  }
}
// Compute the warp maps to undistort the Tango fisheye image using the FOV
// model. See OpenCV documentation for more information on warp maps:
// http://docs.opencv.org/2.4/modules/imgproc/doc/geometric_transformations.html
// @param fisheye_camera_info the fisheye camera intrinsics.
// @param cv_warp_map_x the output map for the x direction.
// @param cv_warp_map_y the output map for the y direction.
void ComputeWarpMapsToRectifyFisheyeImage(
    const sensor_msgs::CameraInfo& fisheye_camera_info,
    cv::Mat* cv_warp_map_x, cv::Mat* cv_warp_map_y) {
  const double fx = fisheye_camera_info.K[0];
  const double fy = fisheye_camera_info.K[4];
  const double cx = fisheye_camera_info.K[2];
  const double cy = fisheye_camera_info.K[5];
  const double w = fisheye_camera_info.D[0];
  // Pre-computed variables for more efficiency.
  const double fy_inverse = 1.0 / fy;
  const double fx_inverse = 1.0 / fx;
  const double w_inverse = 1 / w;
  const double two_tan_w_div_two = 2.0 * std::tan(w * 0.5);
  // Compute warp maps in x and y directions.
  // OpenCV expects maps from dest to src, i.e. from undistorted to distorted
  // pixel coordinates.
  for(int iu = 0; iu < fisheye_camera_info.height; ++iu) {
    for (int ju = 0; ju < fisheye_camera_info.width; ++ju) {
      double xu = (ju - cx) * fx_inverse;
      double yu = (iu - cy) * fy_inverse;
      double xd, yd;
      ApplyFovModel(xu, yu, w, w_inverse, two_tan_w_div_two, &xd, &yd);
      double jd = cx + xd * fx;
      double id = cy + yd * fy;
      cv_warp_map_x->at<float>(iu, ju) = jd;
      cv_warp_map_y->at<float>(iu, ju) = id;
    }
  }
}
std::string getCurrentDateAndTime() {
  std::time_t currentTime;
  struct tm* currentDateTime;
  std::time(&currentTime);
  currentDateTime = std::localtime(&currentTime);
  int day = currentDateTime->tm_mday;
  int month = currentDateTime->tm_mon + 1;
  int year = currentDateTime->tm_year + 1900;
  int hour = currentDateTime->tm_hour;
  int min = currentDateTime->tm_min;
  int sec = currentDateTime->tm_sec;
  std::ostringstream oss;
  oss << year << "-" << month << "-" << day << "_" << hour << "-" << min << "-" << sec;
  return oss.str();
}
}  // namespace

namespace tango_ros_native {
TangoRosNode::TangoRosNode() : run_threads_(false), tango_config_(nullptr) {
  const  uint32_t queue_size = 1;
  const bool latching = true;
  tango_status_publisher_ =
      node_handle_.advertise<std_msgs::Int8>(TANGO_STATUS_TOPIC,
                                             queue_size, latching);
  point_cloud_publisher_ =
      node_handle_.advertise<sensor_msgs::PointCloud2>(
          POINT_CLOUD_TOPIC_NAME, queue_size, latching);
  laser_scan_publisher_ =
      node_handle_.advertise<sensor_msgs::LaserScan>(
          LASER_SCAN_TOPIC_NAME, queue_size, latching);

  image_transport_.reset(new image_transport::ImageTransport(node_handle_));
  try {
    fisheye_camera_publisher_ =
        image_transport_->advertiseCamera(FISHEYE_IMAGE_TOPIC_NAME,
                                          queue_size, latching);
    fisheye_rectified_image_publisher_ =
        image_transport_->advertise(FISHEYE_RECTIFIED_IMAGE_TOPIC_NAME,
                                   queue_size, latching);
    color_camera_publisher_ =
        image_transport_->advertiseCamera(COLOR_IMAGE_TOPIC_NAME,
                                          queue_size, latching);
    color_rectified_image_publisher_ =
        image_transport_->advertise(COLOR_RECTIFIED_IMAGE_TOPIC_NAME,
                                   queue_size, latching);
  } catch (const image_transport::Exception& e) {
    LOG(ERROR) << "Error while creating image transport publishers" << e.what();
  }

<<<<<<< HEAD
  mesh_publisher_ =
      node_handle_.advertise<visualization_msgs::MarkerArray>(
          COLOR_MESH_TOPIC_NAME, queue_size, latching);
}

TangoRosNode::~TangoRosNode() {
  StopPublishing();
  if (tango_config_ != nullptr) {
    TangoConfig_free(tango_config_);
  }
  if (point_cloud_manager_ != nullptr) {
    TangoSupport_freePointCloudManager(point_cloud_manager_);
    point_cloud_manager_ = nullptr;
  }
  if (image_buffer_manager_ != nullptr) {
    TangoSupport_freeImageBufferManager(image_buffer_manager_);
    image_buffer_manager_ = nullptr;
  }
  if (t3dr_context_ != nullptr) {
    Tango3DR_clear(t3dr_context_);
    Tango3DR_destroy(t3dr_context_);
  }
=======
  save_map_service_ = node_handle_.advertiseService<tango_ros_messages::SaveMap::Request,
      tango_ros_messages::SaveMap::Response>("/tango/save_map",
                                             boost::bind(&TangoRosNode::SaveMap, this, _1, _2));

  tango_connect_service_ = node_handle_.advertiseService<tango_ros_messages::TangoConnect::Request,
          tango_ros_messages::TangoConnect::Response>(
              "/tango/connect", boost::bind(
                  &TangoRosNode::TangoConnectServiceCallback, this, _1, _2));

  tango_status_ = TangoStatus::UNKNOWN;
}

TangoRosNode::~TangoRosNode() {
  TangoDisconnect();
>>>>>>> 09b3c5ff
}

TangoErrorType TangoRosNode::OnTangoServiceConnected() {
  TangoCoordinateFramePair pair;
  pair.base = TANGO_COORDINATE_FRAME_START_OF_SERVICE;
  pair.target = TANGO_COORDINATE_FRAME_DEVICE;
  TangoPoseData pose;
  time_t current_time = time(NULL);
  time_t end = current_time + 10;
  while (current_time < end) {
    TangoService_getPoseAtTime(0.0, pair, &pose);
    if (pose.status_code == TANGO_POSE_VALID) {
      break;
    }
    sleep(1);
    current_time = time(NULL);
  }
  if (pose.status_code != TANGO_POSE_VALID) {
    LOG(ERROR) << "Error, could not get a first valid pose.";
    return TANGO_INVALID;
  }
  time_offset_ =  ros::Time::now().toSec() - pose.timestamp;

  TangoCameraIntrinsics tango_camera_intrinsics;
  TangoService_getCameraIntrinsics(TANGO_CAMERA_FISHEYE, &tango_camera_intrinsics);
  toCameraInfo(tango_camera_intrinsics, &fisheye_camera_info_);
  fisheye_camera_info_manager_.reset(new camera_info_manager::CameraInfoManager(node_handle_));
  fisheye_camera_info_manager_->setCameraName("fisheye_1");
  // Cache warp maps for more efficiency.
  cv_warp_map_x_.create(fisheye_camera_info_.height, fisheye_camera_info_.width, CV_32FC1);
  cv_warp_map_y_.create(fisheye_camera_info_.height, fisheye_camera_info_.width, CV_32FC1);
  ComputeWarpMapsToRectifyFisheyeImage(fisheye_camera_info_, &cv_warp_map_x_, &cv_warp_map_y_);
  fisheye_image_rect_.create(fisheye_camera_info_.height, fisheye_camera_info_.width, CV_8UC1);

  TangoService_getCameraIntrinsics(TANGO_CAMERA_COLOR, &tango_camera_intrinsics);
  toCameraInfo(tango_camera_intrinsics, &color_camera_info_);
  color_camera_info_manager_.reset(new camera_info_manager::CameraInfoManager(node_handle_));
  color_camera_info_manager_->setCameraName("color_1");
  // Cache camera model for more efficiency.
  color_camera_model_.fromCameraInfo(color_camera_info_);
<<<<<<< HEAD

  t3dr_intrinsics_.calibration_type =
        static_cast<Tango3DR_TangoCalibrationType>(tango_camera_intrinsics.calibration_type);
    t3dr_intrinsics_.width = tango_camera_intrinsics.width;
    t3dr_intrinsics_.height = tango_camera_intrinsics.height;
    t3dr_intrinsics_.fx = tango_camera_intrinsics.fx;
    t3dr_intrinsics_.fy = tango_camera_intrinsics.fy;
    t3dr_intrinsics_.cx = tango_camera_intrinsics.cx;
    t3dr_intrinsics_.cy = tango_camera_intrinsics.cy;
    std::copy(std::begin(tango_camera_intrinsics.distortion),
              std::end(tango_camera_intrinsics.distortion),
              std::begin(t3dr_intrinsics_.distortion));
  TangoSetup3DRConfig();

=======
>>>>>>> 09b3c5ff
  return TANGO_SUCCESS;
}

TangoErrorType TangoRosNode::TangoSetupConfig() {
  const char* function_name = "TangoRosNode::TangoSetupConfig()";

  tango_config_ = TangoService_getConfig(TANGO_CONFIG_DEFAULT);
  if (tango_config_ == nullptr) {
    LOG(ERROR) << function_name << ", TangoService_getConfig error.";
    return TANGO_ERROR;
  }

  TangoErrorType result;
  const char* config_enable_motion_tracking = "config_enable_motion_tracking";
  result = TangoConfig_setBool(tango_config_, config_enable_motion_tracking, true);
  if(result != TANGO_SUCCESS) {
    LOG(ERROR) << function_name << ", TangoConfig_setBool "
        << config_enable_motion_tracking << " error: " << result;
    return result;
  }
  bool create_new_map;
  node_handle_.param(CREATE_NEW_MAP_PARAM_NAME, create_new_map, false);
  const char* config_enable_learning_mode = "config_enable_learning_mode";
  result = TangoConfig_setBool(tango_config_, config_enable_learning_mode, create_new_map);
  if (result != TANGO_SUCCESS) {
    LOG(ERROR) << function_name << ", TangoConfig_setBool "
        << config_enable_learning_mode << " error: " << result;
    return result;
  }
  if (!create_new_map) {
    bool enable_drift_correction = false;
    int localization_mode;
    node_handle_.param(LOCALIZATION_MODE_PARAM_NAME, localization_mode,
                       (int)LocalizationMode::ONLINE_SLAM);
    if (localization_mode == LocalizationMode::ONLINE_SLAM) {
      enable_drift_correction = true;
    }
    const char* config_enable_drift_correction = "config_enable_drift_correction";
    result = TangoConfig_setBool(tango_config_, config_enable_drift_correction, enable_drift_correction);
    if (result != TANGO_SUCCESS) {
      LOG(ERROR) << function_name << ", TangoConfig_setBool "
          << config_enable_drift_correction << " error: " << result;
      return result;
    }
    if (localization_mode == LocalizationMode::LOCALIZATION) {
      std::string map_uuid_to_load = "";
      node_handle_.param<std::string>(LOCALIZATION_MAP_UUID_PARAM_NAME, map_uuid_to_load, "");
      const char* config_load_area_description_UUID = "config_load_area_description_UUID";
      result = TangoConfig_setString(tango_config_, config_load_area_description_UUID, map_uuid_to_load.c_str());
      if (result != TANGO_SUCCESS) {
        LOG(ERROR) << function_name << ", TangoConfig_setString "
            << config_load_area_description_UUID << " error: " << result;
        return result;
      }
    }
  }
  const char* config_enable_auto_recovery = "config_enable_auto_recovery";
  result = TangoConfig_setBool(tango_config_, config_enable_auto_recovery, true);
  if (result != TANGO_SUCCESS) {
    LOG(ERROR) << function_name << ", TangoConfig_setBool "
        << config_enable_auto_recovery << " error: " << result;
    return result;
  }
  const char* config_enable_depth = "config_enable_depth";
  result = TangoConfig_setBool(tango_config_, config_enable_depth, true);
  if (result != TANGO_SUCCESS) {
    LOG(ERROR) << function_name << ", TangoConfig_setBool "
        << config_enable_depth << " error: " << result;
    return result;
  }
  const char* config_depth_mode = "config_depth_mode";
  result = TangoConfig_setInt32(tango_config_, config_depth_mode, TANGO_POINTCLOUD_XYZC);
  if (result != TANGO_SUCCESS) {
    LOG(ERROR) << function_name << ", TangoConfig_setInt "
        << config_depth_mode << " error: " << result;
    return result;
  }
  const char* config_enable_color_camera = "config_enable_color_camera";
  result = TangoConfig_setBool(tango_config_, config_enable_color_camera, true);
  if (result != TANGO_SUCCESS) {
    LOG(ERROR) << function_name << ", TangoConfig_setBool "
        << config_enable_color_camera << " error: " << result;
    return result;
  }
  std::string datasets_path;
  node_handle_.param(DATASET_PATH_PARAM_NAME, datasets_path, DATASETS_PATH);
  const char* config_datasets_path = "config_datasets_path";
  result = TangoConfig_setString(tango_config_, config_datasets_path, datasets_path.c_str());
  if (result != TANGO_SUCCESS) {
    LOG(ERROR) << function_name << ", TangoConfig_setString "
               << config_datasets_path << " error: " << result;
    return result;
  }
  std::string dataset_uuid;
  node_handle_.param(DATASET_UUID_PARAM_NAME, dataset_uuid, std::string(""));
  const char* config_experimental_load_dataset_UUID = "config_experimental_load_dataset_UUID";
  result = TangoConfig_setString(tango_config_, config_experimental_load_dataset_UUID, dataset_uuid.c_str());
  if (result != TANGO_SUCCESS) {
    LOG(ERROR) << function_name << ", TangoConfig_setString "
               << config_experimental_load_dataset_UUID << " error: " << result;
    return result;
  }
  if (point_cloud_manager_ == nullptr) {
    int32_t max_point_cloud_elements;
    const char* config_max_point_cloud_elements = "max_point_cloud_elements";
    result = TangoConfig_getInt32(tango_config_, config_max_point_cloud_elements,
                               &max_point_cloud_elements);
    if (result != TANGO_SUCCESS) {
      LOG(ERROR) << function_name << ", Failed to query maximum number of point cloud elements.";
      return result;
    }
    result = TangoSupport_createPointCloudManager(max_point_cloud_elements, &point_cloud_manager_);
    if (result != TANGO_SUCCESS) {
      LOG(ERROR) << function_name << ", Failed to create point cloud manager.";
      return result;
    }
  }
  return TANGO_SUCCESS;
}

Tango3DR_Status TangoRosNode::TangoSetup3DRConfig() {
  const char* function_name = "TangoRosNode::TangoSetup3DRConfig()";

  Tango3DR_ConfigH t3dr_config =
      Tango3DR_Config_create(TANGO_3DR_CONFIG_CONTEXT);
  Tango3DR_Status result;
  const char* resolution = "resolution";
  result = Tango3DR_Config_setDouble(t3dr_config, resolution, 0.05);
  if (result != TANGO_3DR_SUCCESS) {
    LOG(ERROR) << function_name << ", Tango3DR_Config_setDouble "
        << resolution << " error: " << result;
    return result;
  }
  const char* generate_color = "generate_color";
  result = Tango3DR_Config_setBool(t3dr_config, generate_color, true);
  if (result != TANGO_3DR_SUCCESS) {
    LOG(ERROR) << function_name << ", Tango3DR_Config_setBool "
        << generate_color << " error: " << result;
    return result;
  }
  const char* use_floorplan = "use_floorplan";
  result = Tango3DR_Config_setBool(t3dr_config, use_floorplan, false);
  if (result != TANGO_3DR_SUCCESS) {
    LOG(ERROR) << function_name << ", Tango3DR_Config_setBool "
        << use_floorplan << " error: " << result;
    return result;
  }
  t3dr_context_ = Tango3DR_create(t3dr_config);
  if (t3dr_context_ == nullptr) {
    LOG(ERROR) << function_name << ", Tango3DR_create error: Unable to create 3DR context.";
    return TANGO_3DR_ERROR;
  }
  // Configure the color intrinsics to be used with updates to the mesh.
  result = Tango3DR_setColorCalibration(t3dr_context_, &t3dr_intrinsics_);
  if (t3dr_context_ == nullptr) {
    LOG(ERROR) << function_name << ", Tango3DR_create error: Unable to set color calibration.";
    return TANGO_3DR_ERROR;
  }
  return Tango3DR_Config_destroy(t3dr_config);
}

TangoErrorType TangoRosNode::TangoConnect() {
  const char* function_name = "TangoRosNode::TangoConnect()";

  TangoCoordinateFramePair pair;
  pair.base = TANGO_COORDINATE_FRAME_START_OF_SERVICE;
  pair.target = TANGO_COORDINATE_FRAME_DEVICE;

  TangoErrorType result;
  result = TangoService_connectOnPoseAvailable(1, &pair, onPoseAvailableRouter);
  if (result != TANGO_SUCCESS) {
    LOG(ERROR) << function_name
        << ", TangoService_connectOnPoseAvailable error: " << result;
    return result;
  }

  result = TangoService_connectOnPointCloudAvailable(onPointCloudAvailableRouter);
  if (result != TANGO_SUCCESS) {
    LOG(ERROR) << function_name
        << ", TangoService_connectOnPointCloudAvailable error: " << result;
    return result;
  }

  result = TangoService_connectOnFrameAvailable(
      TANGO_CAMERA_FISHEYE, this, onFrameAvailableRouter);
  if (result != TANGO_SUCCESS) {
    LOG(ERROR) << function_name
        << ", TangoService_connectOnFrameAvailable TANGO_CAMERA_FISHEYE error: " << result;
    return result;
  }

  result = TangoService_connectOnFrameAvailable(
      TANGO_CAMERA_COLOR, this, onFrameAvailableRouter);
  if (result != TANGO_SUCCESS) {
    LOG(ERROR) << function_name
        << ", TangoService_connectOnFrameAvailable TANGO_CAMERA_COLOR error: " << result;
    return result;
  }

  result = TangoService_connect(this, tango_config_);
  if (result != TANGO_SUCCESS) {
    LOG(ERROR) << function_name << ", TangoService_connect error: " << result;
    return result;
  }
  return TANGO_SUCCESS;
}

void TangoRosNode::UpdateAndPublishTangoStatus(const TangoStatus& status) {
  tango_status_ = status;
  std_msgs::Int8 tango_status_msg;
  tango_status_msg.data = static_cast<int>(tango_status_);
  tango_status_publisher_.publish(tango_status_msg);
}

TangoErrorType TangoRosNode::ConnectToTangoAndSetUpNode() {
  if (tango_status_ == TangoStatus::SERVICE_CONNECTED) {
    // Connecting twice to Tango results in TANGO_ERROR. Early return to avoid
    // this.
    LOG(WARNING) << "Already connected to Tango service.";
    UpdateAndPublishTangoStatus(TangoStatus::SERVICE_CONNECTED);
    return TANGO_SUCCESS;
  }

  TangoErrorType success;
  // Setup config.
  success = TangoSetupConfig();
  // Early return if config setup failed.
  if (success != TANGO_SUCCESS) {
    UpdateAndPublishTangoStatus(TangoStatus::SERVICE_NOT_CONNECTED);
    return success;
  }
  // Connect to Tango.
  success = TangoConnect();
  // Early return if Tango connect call failed.
  if (success != TANGO_SUCCESS) {
    UpdateAndPublishTangoStatus(TangoStatus::SERVICE_NOT_CONNECTED);
    return success;
  }
  // Publish static transforms.
  PublishStaticTransforms();
  OnTangoServiceConnected();
  // Create publishing threads.
  StartPublishing();
  UpdateAndPublishTangoStatus(TangoStatus::SERVICE_CONNECTED);
  tango_data_available_ = true;
  return success;
}


void TangoRosNode::TangoDisconnect() {
  StopPublishing();
  if (tango_config_ != nullptr) {
      TangoConfig_free(tango_config_);
      tango_config_ = nullptr;
  }
  TangoService_disconnect();
<<<<<<< HEAD

  Tango3DR_clear(t3dr_context_);
  Tango3DR_destroy(t3dr_context_);
  t3dr_context_ = nullptr;
=======
  UpdateAndPublishTangoStatus(TangoStatus::SERVICE_NOT_CONNECTED);
>>>>>>> 09b3c5ff
}

void TangoRosNode::PublishStaticTransforms() {
  TangoCoordinateFramePair pair;
  TangoPoseData pose;

  pair.base = TANGO_COORDINATE_FRAME_DEVICE;
  pair.target = TANGO_COORDINATE_FRAME_IMU;
  TangoService_getPoseAtTime(0.0, pair, &pose);
  geometry_msgs::TransformStamped device_T_imu;
  toTransformStamped(pose, time_offset_, &device_T_imu);
  device_T_imu.header.frame_id = toFrameId(TANGO_COORDINATE_FRAME_DEVICE);
  device_T_imu.child_frame_id = toFrameId(TANGO_COORDINATE_FRAME_IMU);
  device_T_imu.header.stamp = ros::Time::now();
  tf_static_broadcaster_.sendTransform(device_T_imu);

  pair.base = TANGO_COORDINATE_FRAME_DEVICE;
  pair.target = TANGO_COORDINATE_FRAME_CAMERA_DEPTH;
  TangoService_getPoseAtTime(0.0, pair, &pose);
  toTransformStamped(pose, time_offset_, &device_T_camera_depth_);
  device_T_camera_depth_.header.frame_id = toFrameId(TANGO_COORDINATE_FRAME_DEVICE);
  device_T_camera_depth_.child_frame_id = toFrameId(TANGO_COORDINATE_FRAME_CAMERA_DEPTH);
  device_T_camera_depth_.header.stamp = ros::Time::now();
  tf_static_broadcaster_.sendTransform(device_T_camera_depth_);

  // According to the ROS documentation, laser scan angles are measured around
  // the Z-axis in the laser scan frame. To follow this convention the laser
  // scan frame has to be rotated of 90 degrees around x axis with respect to
  // the Tango point cloud frame.
  camera_depth_T_laser_ = tf::StampedTransform(
      tf::Transform(tf::Quaternion(1 / sqrt(2), 0, 0, 1 / sqrt(2))), ros::Time::now(),
                    toFrameId(TANGO_COORDINATE_FRAME_CAMERA_DEPTH), LASER_SCAN_FRAME_ID);
  geometry_msgs::TransformStamped camera_depth_T_laser_message;
  tf::transformStampedTFToMsg(camera_depth_T_laser_, camera_depth_T_laser_message);
  tf_static_broadcaster_.sendTransform(camera_depth_T_laser_message);

  pair.base = TANGO_COORDINATE_FRAME_DEVICE;
  pair.target = TANGO_COORDINATE_FRAME_CAMERA_FISHEYE;
  TangoService_getPoseAtTime(0.0, pair, &pose);
  toTransformStamped(pose, time_offset_, &device_T_camera_fisheye_);
  device_T_camera_fisheye_.header.frame_id = toFrameId(TANGO_COORDINATE_FRAME_DEVICE);
  device_T_camera_fisheye_.child_frame_id = toFrameId(TANGO_COORDINATE_FRAME_CAMERA_FISHEYE);
  device_T_camera_fisheye_.header.stamp = ros::Time::now();
  tf_static_broadcaster_.sendTransform(device_T_camera_fisheye_);

  pair.base = TANGO_COORDINATE_FRAME_DEVICE;
  pair.target = TANGO_COORDINATE_FRAME_CAMERA_COLOR;
  TangoService_getPoseAtTime(0.0, pair, &pose);
  toTransformStamped(pose, time_offset_, &device_T_camera_color_);
  device_T_camera_color_.header.frame_id = toFrameId(TANGO_COORDINATE_FRAME_DEVICE);
  device_T_camera_color_.child_frame_id = toFrameId(TANGO_COORDINATE_FRAME_CAMERA_COLOR);
  device_T_camera_color_.header.stamp = ros::Time::now();
  tf_static_broadcaster_.sendTransform(device_T_camera_color_);
}

void TangoRosNode::OnPoseAvailable(const TangoPoseData* pose) {
  if (pose->frame.base == TANGO_COORDINATE_FRAME_START_OF_SERVICE
      && pose->frame.target == TANGO_COORDINATE_FRAME_DEVICE) {
    if (pose->status_code == TANGO_POSE_VALID && pose_available_mutex_.try_lock()) {
      toTransformStamped(*pose, time_offset_, &start_of_service_T_device_);
      start_of_service_T_device_.header.frame_id =
        toFrameId(TANGO_COORDINATE_FRAME_START_OF_SERVICE);
      start_of_service_T_device_.child_frame_id =
        toFrameId(TANGO_COORDINATE_FRAME_DEVICE);
      TangoCoordinateFramePair pair;
      pair.base = TANGO_COORDINATE_FRAME_AREA_DESCRIPTION;
      pair.target = TANGO_COORDINATE_FRAME_START_OF_SERVICE;
      TangoPoseData area_description_T_start_of_service;
      TangoService_getPoseAtTime(0.0, pair, &area_description_T_start_of_service);
      if (area_description_T_start_of_service.status_code == TANGO_POSE_VALID) {
        toTransformStamped(area_description_T_start_of_service,
                           time_offset_, &area_description_T_start_of_service_);
        area_description_T_start_of_service_.header.frame_id =
            toFrameId(TANGO_COORDINATE_FRAME_AREA_DESCRIPTION);
        area_description_T_start_of_service_.child_frame_id =
            toFrameId(TANGO_COORDINATE_FRAME_START_OF_SERVICE);
      }
      pose_available_.notify_all();
      pose_available_mutex_.unlock();
    }
  }
}

void TangoRosNode::OnPointCloudAvailable(const TangoPointCloud* point_cloud) {
  if (point_cloud->num_points > 0) {
    if (point_cloud_publisher_.getNumSubscribers() > 0 &&
        point_cloud_available_mutex_.try_lock()) {
      toPointCloud2(*point_cloud, time_offset_, &point_cloud_);
      point_cloud_.header.frame_id = toFrameId(TANGO_COORDINATE_FRAME_CAMERA_DEPTH);
      point_cloud_available_.notify_all();
      point_cloud_available_mutex_.unlock();
    }
    if (laser_scan_publisher_.getNumSubscribers() > 0 &&
        laser_scan_available_mutex_.try_lock()) {
      laser_scan_.angle_min = LASER_SCAN_ANGLE_MIN;
      laser_scan_.angle_max = LASER_SCAN_ANGLE_MAX;
      laser_scan_.angle_increment = LASER_SCAN_ANGLE_INCREMENT;
      laser_scan_.time_increment = LASER_SCAN_TIME_INCREMENT;
      laser_scan_.scan_time = LASER_SCAN_SCAN_TIME;
      laser_scan_.range_min = LASER_SCAN_RANGE_MIN;
      laser_scan_.range_max = LASER_SCAN_RANGE_MAX;
      // Determine amount of rays to create.
      uint32_t ranges_size = std::ceil((laser_scan_.angle_max - laser_scan_.angle_min)
                                       / laser_scan_.angle_increment);
      // Laser scan rays with no obstacle data will evaluate to infinity.
      laser_scan_.ranges.assign(ranges_size, std::numeric_limits<double>::infinity());
      toLaserScan(*point_cloud, time_offset_, laser_scan_min_height_,
                  laser_scan_max_height_, camera_depth_T_laser_, &laser_scan_);
      laser_scan_.header.frame_id = LASER_SCAN_FRAME_ID;
      laser_scan_available_.notify_all();
      laser_scan_available_mutex_.unlock();
    }

    TangoCoordinateFramePair pair;
    pair.base = TANGO_COORDINATE_FRAME_START_OF_SERVICE;
    pair.target = TANGO_COORDINATE_FRAME_CAMERA_DEPTH;
    TangoPoseData start_of_service_T_camera_depth;
    TangoService_getPoseAtTime(point_cloud->timestamp, pair, &start_of_service_T_camera_depth);
    if (start_of_service_T_camera_depth.status_code != TANGO_POSE_VALID) {
      LOG(WARNING) << "Could not find a valid pose at time "
          << point_cloud->timestamp << " for the depth camera.";
      return;
    }
    std::copy(std::begin(start_of_service_T_camera_depth.translation),
              std::end(start_of_service_T_camera_depth.translation),
              std::begin(t3dr_depth_pose_.translation));
    std::copy(std::begin(start_of_service_T_camera_depth.orientation),
              std::end(start_of_service_T_camera_depth.orientation),
              std::begin(t3dr_depth_pose_.orientation));
    TangoSupport_updatePointCloud(point_cloud_manager_, point_cloud);
    new_point_cloud_available_for_t3dr_ = true;
  }
}

void TangoRosNode::OnFrameAvailable(TangoCameraId camera_id, const TangoImageBuffer* buffer) {
  if (fisheye_camera_publisher_.getNumSubscribers() > 0 &&
       camera_id == TangoCameraId::TANGO_CAMERA_FISHEYE &&
       fisheye_image_available_mutex_.try_lock()) {
    fisheye_image_ = cv::Mat(buffer->height + buffer->height / 2, buffer->width,
                             CV_8UC1, buffer->data, buffer->stride); // No deep copy.
    fisheye_image_header_.stamp.fromSec(buffer->timestamp + time_offset_);
    fisheye_image_header_.seq = buffer->frame_number;
    fisheye_image_header_.frame_id = toFrameId(TANGO_COORDINATE_FRAME_CAMERA_FISHEYE);
    fisheye_image_available_.notify_all();
    fisheye_image_available_mutex_.unlock();
  }
  if (color_camera_publisher_.getNumSubscribers() > 0 &&
       camera_id == TangoCameraId::TANGO_CAMERA_COLOR &&
       color_image_available_mutex_.try_lock()) {
    color_image_ = cv::Mat(buffer->height + buffer->height / 2, buffer->width,
                           CV_8UC1, buffer->data, buffer->stride); // No deep copy.
    color_image_header_.stamp.fromSec(buffer->timestamp + time_offset_);
    color_image_header_.seq = buffer->frame_number;
    color_image_header_.frame_id = toFrameId(TANGO_COORDINATE_FRAME_CAMERA_COLOR);
    color_image_available_.notify_all();
    color_image_available_mutex_.unlock();
  }

  if (camera_id == TangoCameraId::TANGO_CAMERA_COLOR
      && new_point_cloud_available_for_t3dr_ &&
      mesh_available_mutex_.try_lock()) {
    if (image_buffer_manager_ == nullptr) {
      TangoErrorType result = TangoSupport_createImageBufferManager(buffer->format, buffer->width,
                                                                    buffer->height, &image_buffer_manager_);
      if (result != TANGO_SUCCESS) {
        LOG(ERROR) << "Failed to create image buffer manager.";
      }
    }

    TangoCoordinateFramePair pair;
    pair.base = TANGO_COORDINATE_FRAME_START_OF_SERVICE;
    pair.target = TANGO_COORDINATE_FRAME_CAMERA_COLOR;
    TangoPoseData start_of_service_T_camera_color;
    TangoService_getPoseAtTime(buffer->timestamp, pair, &start_of_service_T_camera_color);
    if (start_of_service_T_camera_color.status_code != TANGO_POSE_VALID) {
      LOG(WARNING) << "Could not find a valid pose at time "
          << buffer->timestamp << " for the color camera.";
      return;
    }
    std::copy(std::begin(start_of_service_T_camera_color.translation),
              std::end(start_of_service_T_camera_color.translation),
              std::begin(t3dr_image_pose_.translation));
    std::copy(std::begin(start_of_service_T_camera_color.orientation),
              std::end(start_of_service_T_camera_color.orientation),
              std::begin(t3dr_image_pose_.orientation));
    TangoSupport_updateImageBuffer(image_buffer_manager_, buffer);
    new_point_cloud_available_for_t3dr_ = false;
    mesh_available_.notify_all();
    mesh_available_mutex_.unlock();
  }
}

void TangoRosNode::StartPublishing() {
  run_threads_ = true;
  publish_device_pose_thread_ = std::thread(&TangoRosNode::PublishDevicePose, this);
  publish_pointcloud_thread_ = std::thread(&TangoRosNode::PublishPointCloud, this);
  publish_laserscan_thread_ = std::thread(&TangoRosNode::PublishLaserScan, this);
  publish_fisheye_image_thread_ = std::thread(&TangoRosNode::PublishFisheyeImage, this);
  publish_color_image_thread_ = std::thread(&TangoRosNode::PublishColorImage, this);
  publish_mesh_thread_ = std::thread(&TangoRosNode::PublishMesh, this);
  ros_spin_thread_ = std::thread(&TangoRosNode::RunRosSpin, this);
}

void TangoRosNode::StopPublishing() {
  if (run_threads_) {
    run_threads_ = false;
    if (publish_device_pose_thread_.joinable()) {
      if (!tango_data_available_) {
        std::unique_lock<std::mutex> lock(pose_available_mutex_);
        pose_available_.notify_all();
        pose_available_mutex_.unlock();
      }
      publish_device_pose_thread_.join();
    }
    if (publish_pointcloud_thread_.joinable()) {
      if (!tango_data_available_ ||
          point_cloud_publisher_.getNumSubscribers() <= 0) {
        std::unique_lock<std::mutex> lock(point_cloud_available_mutex_);
        point_cloud_available_.notify_all();
        point_cloud_available_mutex_.unlock();
      }
      publish_pointcloud_thread_.join();
    }
    if (publish_laserscan_thread_.joinable()) {
      if (!tango_data_available_ ||
          laser_scan_publisher_.getNumSubscribers() <= 0) {
        std::unique_lock<std::mutex> lock(laser_scan_available_mutex_);
        laser_scan_available_.notify_all();
        laser_scan_available_mutex_.unlock();
      }
      publish_laserscan_thread_.join();
    }
    if (publish_fisheye_image_thread_.joinable()) {
      if (!tango_data_available_
          || fisheye_camera_publisher_.getNumSubscribers() <= 0) {
        std::unique_lock<std::mutex> lock(fisheye_image_available_mutex_);
        fisheye_image_available_.notify_all();
        fisheye_image_available_mutex_.unlock();
      }
      publish_fisheye_image_thread_.join();
    }
    if (publish_color_image_thread_.joinable()) {
      if (!tango_data_available_
          || color_camera_publisher_.getNumSubscribers() <= 0) {
        std::unique_lock<std::mutex> lock(color_image_available_mutex_);
        color_image_available_.notify_all();
        color_image_available_mutex_.unlock();
      }
      publish_color_image_thread_.join();
<<<<<<< HEAD
    publish_mesh_thread_.join();
=======
    }
>>>>>>> 09b3c5ff
    ros_spin_thread_.join();
  }
}

void TangoRosNode::PublishDevicePose() {
  while(ros::ok()) {
    if (!run_threads_) {
      break;
    }
    {
      std::unique_lock<std::mutex> lock(pose_available_mutex_);
      pose_available_.wait(lock);
      tf_broadcaster_.sendTransform(start_of_service_T_device_);
      if (area_description_T_start_of_service_.child_frame_id != "") {
        // This transform can be empty. Don't publish it in this case.
        tf_broadcaster_.sendTransform(area_description_T_start_of_service_);
      }
    }
  }
}

void TangoRosNode::PublishPointCloud() {
  while(ros::ok()) {
    if (!run_threads_) {
      break;
    }
    {
      std::unique_lock<std::mutex> lock(point_cloud_available_mutex_);
      point_cloud_available_.wait(lock);
      if (point_cloud_publisher_.getNumSubscribers() > 0) {
        point_cloud_publisher_.publish(point_cloud_);
      }
    }
  }
}

void TangoRosNode::PublishLaserScan() {
  while(ros::ok()) {
    if (!run_threads_) {
      break;
    }
    {
      std::unique_lock<std::mutex> lock(laser_scan_available_mutex_);
      laser_scan_available_.wait(lock);
      if (laser_scan_publisher_.getNumSubscribers() > 0) {
        laser_scan_publisher_.publish(laser_scan_);
      }
    }
  }
}

void TangoRosNode::PublishFisheyeImage() {
  while(ros::ok()) {
    if (!run_threads_) {
      break;
    }
    {
      std::unique_lock<std::mutex> lock(fisheye_image_available_mutex_);
      fisheye_image_available_.wait(lock);
      if (fisheye_camera_publisher_.getNumSubscribers() > 0 ||
          fisheye_rectified_image_publisher_.getNumSubscribers() > 0) {
        // The Tango image encoding is not supported by ROS.
        // We need to convert it to gray.
        cv::Mat fisheye_image_gray;
        cv::cvtColor(fisheye_image_, fisheye_image_gray, cv::COLOR_YUV420sp2GRAY);
        cv_bridge::CvImage cv_bridge_fisheye_image;
        cv_bridge_fisheye_image.header = fisheye_image_header_;
        cv_bridge_fisheye_image.encoding = sensor_msgs::image_encodings::MONO8;
        cv_bridge_fisheye_image.image = fisheye_image_gray;
        fisheye_camera_info_.header = fisheye_image_header_;
        fisheye_camera_info_manager_->setCameraInfo(fisheye_camera_info_);
        sensor_msgs::Image fisheye_image_msg;
        cv_bridge_fisheye_image.toImageMsg(fisheye_image_msg);
        fisheye_camera_publisher_.publish(fisheye_image_msg, fisheye_camera_info_);

        if (fisheye_rectified_image_publisher_.getNumSubscribers() > 0) {
          cv::remap(fisheye_image_gray, fisheye_image_rect_, cv_warp_map_x_,
                    cv_warp_map_y_, cv::INTER_LINEAR, cv::BORDER_CONSTANT, 0);
          sensor_msgs::ImagePtr image_rect = cv_bridge::CvImage(
              cv_bridge_fisheye_image.header, cv_bridge_fisheye_image.encoding,
              fisheye_image_rect_).toImageMsg();
          fisheye_rectified_image_publisher_.publish(image_rect);
        }
      }
    }
  }
}

void TangoRosNode::PublishColorImage() {
  while(ros::ok()) {
    if (!run_threads_) {
      break;
    }
    {
      std::unique_lock<std::mutex> lock(color_image_available_mutex_);
      color_image_available_.wait(lock);
      if (color_camera_publisher_.getNumSubscribers() > 0 ||
          color_rectified_image_publisher_.getNumSubscribers() > 0) {
        // The Tango image encoding is not supported by ROS.
        // We need to convert it to RGB.
        cv::Mat color_image_rgb;
        cv::cvtColor(color_image_, color_image_rgb, cv::COLOR_YUV420sp2RGBA);
        cv_bridge::CvImage cv_bridge_color_image;
        cv_bridge_color_image.header = color_image_header_;
        cv_bridge_color_image.encoding = sensor_msgs::image_encodings::RGBA8;
        cv_bridge_color_image.image = color_image_rgb;
        color_camera_info_.header = color_image_header_;
        color_camera_info_manager_->setCameraInfo(color_camera_info_);
        sensor_msgs::Image color_image_msg;
        cv_bridge_color_image.toImageMsg(color_image_msg);
        color_camera_publisher_.publish(color_image_msg, color_camera_info_);

        if (color_rectified_image_publisher_.getNumSubscribers() > 0) {
          color_camera_model_.rectifyImage(color_image_rgb, color_image_rect_);
          sensor_msgs::ImagePtr image_rect = cv_bridge::CvImage(
              cv_bridge_color_image.header, cv_bridge_color_image.encoding,
              color_image_rect_).toImageMsg();
          color_rectified_image_publisher_.publish(image_rect);
        }
      }
    }
  }
}

void TangoRosNode::PublishMesh() {
  while(ros::ok()) {
    if (!run_threads_) {
      break;
    }
    if (image_buffer_manager_ == nullptr || point_cloud_manager_ == nullptr) continue;
    {
      std::unique_lock<std::mutex> lock(mesh_available_mutex_);
      mesh_available_.wait(lock);
      // Get latest point cloud.
      Tango3DR_PointCloud t3dr_depth;
      TangoSupport_getLatestPointCloud(point_cloud_manager_, &last_point_cloud_);
      t3dr_depth.timestamp = last_point_cloud_->timestamp;
      t3dr_depth.num_points = last_point_cloud_->num_points;
      t3dr_depth.points = reinterpret_cast<Tango3DR_Vector4*>(last_point_cloud_->points);
      // Get latest image.
      TangoSupport_getLatestImageBuffer(image_buffer_manager_, &last_image_buffer_);
      Tango3DR_ImageBuffer t3dr_image;
      t3dr_image.width = last_image_buffer_->width;
      t3dr_image.height = last_image_buffer_->height;
      t3dr_image.stride = last_image_buffer_->stride;
      t3dr_image.timestamp = last_image_buffer_->timestamp;
      t3dr_image.format = static_cast<Tango3DR_ImageFormatType>(last_image_buffer_->format);
      t3dr_image.data = last_image_buffer_->data;
      // Get updated mesh segment indices.
      Tango3DR_GridIndexArray* t3dr_updated_indices;

      Tango3DR_Status result =
          Tango3DR_update(t3dr_context_, &t3dr_depth, &t3dr_depth_pose_, &t3dr_image,
                          &t3dr_image_pose_, &t3dr_updated_indices);
      if (result != TANGO_3DR_SUCCESS) {
        LOG(ERROR) << "Tango3DR_update failed with error code " << result;
      }
      if (t3dr_updated_indices == nullptr) continue;
      updated_indices_.resize(t3dr_updated_indices->num_indices);
      std::copy(&t3dr_updated_indices->indices[0][0],
                &t3dr_updated_indices->indices[t3dr_updated_indices->num_indices][0],
                reinterpret_cast<uint32_t*>(updated_indices_.data()));
      Tango3DR_GridIndexArray_destroy(t3dr_updated_indices);
      // Extract each updated mesh segment and add them to the marker message.
      mesh_marker_array_.markers.clear();
      for (size_t i = 0; i < updated_indices_.size(); ++i) {
        Tango3DR_Mesh* tango_mesh;
        if(Tango3DR_extractMeshSegment(
            t3dr_context_, updated_indices_[i].indices, &tango_mesh) != TANGO_3DR_SUCCESS) {
          LOG(WARNING) << "Tango3DR_extractMeshSegment failed";
        }
        if (tango_mesh == nullptr) continue;
        visualization_msgs::Marker mesh_marker;
        mesh_marker.header.frame_id = toFrameId(TANGO_COORDINATE_FRAME_START_OF_SERVICE);
        mesh_marker.header.stamp = ros::Time::now();
        mesh_marker.ns = "tango";
        // Make unique id with mesh segment indices.
        mesh_marker.id = updated_indices_[i].indices[0];
        mesh_marker.id *= 37;
        mesh_marker.id += updated_indices_[i].indices[1];
        mesh_marker.id *= 37;
        mesh_marker.id += updated_indices_[i].indices[2];
        mesh_marker.type = visualization_msgs::Marker::TRIANGLE_LIST;
        mesh_marker.action = visualization_msgs::Marker::ADD;
        mesh_marker.pose.orientation.w = 1.0;
        mesh_marker.scale.x = 1.0;
        mesh_marker.scale.y = 1.0;
        mesh_marker.scale.z = 1.0;
        mesh_marker.color.r = 1.0;
        mesh_marker.color.g = 1.0;
        mesh_marker.color.b = 1.0;
        mesh_marker.color.a = 1.0;
        mesh_marker.lifetime = ros::Duration(0);
        for (size_t j = 0; j < tango_mesh->max_num_faces; ++j) {
          // Add the 3 points of the triangle face.
          geometry_msgs::Point point;
          point.x = tango_mesh->vertices[tango_mesh->faces[j][0]][0];
          point.y = tango_mesh->vertices[tango_mesh->faces[j][0]][1];
          point.z = tango_mesh->vertices[tango_mesh->faces[j][0]][2];
          mesh_marker.points.push_back(point);
          point.x = tango_mesh->vertices[tango_mesh->faces[j][1]][0];
          point.y = tango_mesh->vertices[tango_mesh->faces[j][1]][1];
          point.z = tango_mesh->vertices[tango_mesh->faces[j][1]][2];
          mesh_marker.points.push_back(point);
          point.x = tango_mesh->vertices[tango_mesh->faces[j][2]][0];
          point.y = tango_mesh->vertices[tango_mesh->faces[j][2]][1];
          point.z = tango_mesh->vertices[tango_mesh->faces[j][2]][2];
          mesh_marker.points.push_back(point);
          // Add the corresponding color.
          std_msgs::ColorRGBA color;
          color.r = tango_mesh->colors[tango_mesh->faces[j][0]][0] / 255.;
          color.g = tango_mesh->colors[tango_mesh->faces[j][0]][1] / 255.;
          color.b = tango_mesh->colors[tango_mesh->faces[j][0]][2] / 255.;
          color.a = tango_mesh->colors[tango_mesh->faces[j][0]][3] / 255.;
          mesh_marker.colors.push_back(color);
          color.r = tango_mesh->colors[tango_mesh->faces[j][1]][0] / 255.;
          color.g = tango_mesh->colors[tango_mesh->faces[j][1]][1] / 255.;
          color.b = tango_mesh->colors[tango_mesh->faces[j][1]][2] / 255.;
          color.a = tango_mesh->colors[tango_mesh->faces[j][1]][3] / 255.;
          mesh_marker.colors.push_back(color);
          color.r = tango_mesh->colors[tango_mesh->faces[j][2]][0] / 255.;
          color.g = tango_mesh->colors[tango_mesh->faces[j][2]][1] / 255.;
          color.b = tango_mesh->colors[tango_mesh->faces[j][2]][2] / 255.;
          color.a = tango_mesh->colors[tango_mesh->faces[j][2]][3] / 255.;
          mesh_marker.colors.push_back(color);
        }
        Tango3DR_Status result = Tango3DR_Mesh_destroy(tango_mesh);
        if (result != TANGO_3DR_SUCCESS) {
          LOG(ERROR) << "Tango3DR_Mesh_destroy error: " << result;
        }
        if (mesh_marker.points.empty()) continue;
        mesh_marker_array_.markers.push_back(mesh_marker);
      }
      mesh_publisher_.publish(mesh_marker_array_);
    }
  }
}

void TangoRosNode::DynamicReconfigureCallback(PublisherConfig &config, uint32_t level) {
  laser_scan_max_height_ = config.laser_scan_max_height;
  laser_scan_min_height_ = config.laser_scan_min_height;
  if (config.use_floor_plan != use_floor_plan_) {
    use_floor_plan_ = config.use_floor_plan;
    const char* use_floorplan = "use_floorplan";
    //std::lock_guard<std::mutex> lock(mesh_available_mutex_);
    Tango3DR_Status result = Tango3DR_setRuntimeBool(t3dr_context_, use_floorplan, use_floor_plan_);
    if (result != TANGO_3DR_SUCCESS) {
      LOG(ERROR) << "Failed to change runtime config " << use_floorplan << " error: " << result;
    }

  }
}

void TangoRosNode::RunRosSpin() {
  dynamic_reconfigure::Server<tango_ros_native::PublisherConfig> server;
  dynamic_reconfigure::Server<tango_ros_native::PublisherConfig>::CallbackType callback =
      boost::bind(&TangoRosNode::DynamicReconfigureCallback, this, _1, _2);
  server.setCallback(callback);
  while(ros::ok()) {
    if (!run_threads_) {
      break;
    }
    ros::spinOnce();
    std::this_thread::sleep_for(std::chrono::milliseconds(100));
  }
}

bool TangoRosNode::TangoConnectServiceCallback(
        const tango_ros_messages::TangoConnect::Request& request,
        tango_ros_messages::TangoConnect::Response& response) {
    switch (request.request) {
        case tango_ros_messages::TangoConnect::Request::CONNECT:
            response.response = ConnectToTangoAndSetUpNode();
            break;
        case tango_ros_messages::TangoConnect::Request::DISCONNECT:
            // Disconnect from Tango Service.
            TangoDisconnect();
            response.response = tango_ros_messages::TangoConnect::Response::TANGO_SUCCESS;
            break;
        default:
            LOG(ERROR) << "Did not understand request " << request.request
                       << ", valid requests are (CONNECT: "
                       << tango_ros_messages::TangoConnect::Request::CONNECT
                       << ", DISCONNECT: "
                       << tango_ros_messages::TangoConnect::Request::DISCONNECT
                       << ")";
            return false;
    }

    return true;
}

bool TangoRosNode::SaveMap(tango_ros_messages::SaveMap::Request &req,
                           tango_ros_messages::SaveMap::Response &res) {
  TangoErrorType result;
  TangoUUID map_uuid;
  result = TangoService_saveAreaDescription(&map_uuid);
  if (result != TANGO_SUCCESS) {
    LOG(ERROR) << "Error while saving area description, error: " << result;
    res.message =  "Could not save the map. Did you turn on create_new_map? "
        "Did you allow the app to use area learning?";
    res.success = false;
    return true;
  }
  TangoAreaDescriptionMetadata metadata;
  result = TangoService_getAreaDescriptionMetadata(map_uuid, &metadata);
  if (result != TANGO_SUCCESS) {
    LOG(ERROR) << "Error while trying to access area description metadata, error: " << result;
    res.message =  "Could not access map metadata";
    res.success = false;
    return true;
  }
  // Prepend name with date and time.
  std::string map_name = getCurrentDateAndTime() + " " + req.map_name;
  result = TangoAreaDescriptionMetadata_set(metadata, "name", map_name.capacity(), map_name.c_str());
  if (result != TANGO_SUCCESS) {
    LOG(ERROR) << "Error while trying to change area description metadata, error: " << result;
    res.message =  "Could not set the name of the map";
    res.success = false;
    return true;
  }
  result = TangoService_saveAreaDescriptionMetadata(map_uuid, metadata);
  if (result != TANGO_SUCCESS) {
    LOG(ERROR) << "Error while saving new area description metadata, error: " << result;
    res.message =  "Could not save map metadata";
    res.success = false;
    return true;
  }
  result = TangoAreaDescriptionMetadata_free(metadata);
  if (result != TANGO_SUCCESS) {
    LOG(ERROR) << "Error while trying to free area description metadata, error: " << result;
    res.message =  "Could not free map metadata";
    res.success = false;
    return true;
  }

  std::string map_uuid_string = static_cast<std::string>(map_uuid);
  res.message =  "Map " + map_uuid_string + " successfully saved with the following name: " + map_name;
  res.success = true;
  tango_data_available_ = false;
  return true;
}

std::string TangoRosNode::GetAvailableMapUuidsList() {
  char* uuid_list;
  TangoErrorType result = TangoService_getAreaDescriptionUUIDList(&uuid_list);
  if (result != TANGO_SUCCESS) {
    LOG(INFO) << "Error while retrieving all available map UUIDs, error: " << result;
  }
  if (uuid_list != NULL && uuid_list[0] != '\0') {
    LOG(INFO) << "UUID list: " << uuid_list;
  } else {
    LOG(ERROR) << "No area description file available.";
  }
  return std::string(uuid_list);
}

std::string TangoRosNode::GetMapNameFromUuid(const std::string& map_uuid) {
  size_t size = 0;
  char* value;
  TangoAreaDescriptionMetadata metadata;
  TangoErrorType result = TangoService_getAreaDescriptionMetadata(map_uuid.c_str(), &metadata);
  if (result != TANGO_SUCCESS) {
    LOG(ERROR) << "Error while trying to access area description metadata, error: " << result;
  }
  result = TangoAreaDescriptionMetadata_get(metadata, "name", &size, &value);
  if (result != TANGO_SUCCESS) {
    LOG(ERROR) << "Error while trying to get area description metadata, error: " << result;
  }
  std::string map_name = std::string(value);
  result = TangoAreaDescriptionMetadata_free(metadata);
  if (result != TANGO_SUCCESS) {
    LOG(ERROR) << "Error while trying to free area description metadata, error: " << result;
  }
  LOG(INFO) << "Successfully retrieved map name: " << map_name << " from uuid " << map_uuid;
  return map_name;
}
} // namespace tango_ros_native<|MERGE_RESOLUTION|>--- conflicted
+++ resolved
@@ -362,30 +362,10 @@
     LOG(ERROR) << "Error while creating image transport publishers" << e.what();
   }
 
-<<<<<<< HEAD
   mesh_publisher_ =
       node_handle_.advertise<visualization_msgs::MarkerArray>(
           COLOR_MESH_TOPIC_NAME, queue_size, latching);
-}
-
-TangoRosNode::~TangoRosNode() {
-  StopPublishing();
-  if (tango_config_ != nullptr) {
-    TangoConfig_free(tango_config_);
-  }
-  if (point_cloud_manager_ != nullptr) {
-    TangoSupport_freePointCloudManager(point_cloud_manager_);
-    point_cloud_manager_ = nullptr;
-  }
-  if (image_buffer_manager_ != nullptr) {
-    TangoSupport_freeImageBufferManager(image_buffer_manager_);
-    image_buffer_manager_ = nullptr;
-  }
-  if (t3dr_context_ != nullptr) {
-    Tango3DR_clear(t3dr_context_);
-    Tango3DR_destroy(t3dr_context_);
-  }
-=======
+
   save_map_service_ = node_handle_.advertiseService<tango_ros_messages::SaveMap::Request,
       tango_ros_messages::SaveMap::Response>("/tango/save_map",
                                              boost::bind(&TangoRosNode::SaveMap, this, _1, _2));
@@ -400,7 +380,6 @@
 
 TangoRosNode::~TangoRosNode() {
   TangoDisconnect();
->>>>>>> 09b3c5ff
 }
 
 TangoErrorType TangoRosNode::OnTangoServiceConnected() {
@@ -441,7 +420,6 @@
   color_camera_info_manager_->setCameraName("color_1");
   // Cache camera model for more efficiency.
   color_camera_model_.fromCameraInfo(color_camera_info_);
-<<<<<<< HEAD
 
   t3dr_intrinsics_.calibration_type =
         static_cast<Tango3DR_TangoCalibrationType>(tango_camera_intrinsics.calibration_type);
@@ -455,9 +433,6 @@
               std::end(tango_camera_intrinsics.distortion),
               std::begin(t3dr_intrinsics_.distortion));
   TangoSetup3DRConfig();
-
-=======
->>>>>>> 09b3c5ff
   return TANGO_SUCCESS;
 }
 
@@ -710,18 +685,24 @@
 void TangoRosNode::TangoDisconnect() {
   StopPublishing();
   if (tango_config_ != nullptr) {
-      TangoConfig_free(tango_config_);
-      tango_config_ = nullptr;
+    TangoConfig_free(tango_config_);
+    tango_config_ = nullptr;
+  }
+  if (point_cloud_manager_ != nullptr) {
+    TangoSupport_freePointCloudManager(point_cloud_manager_);
+    point_cloud_manager_ = nullptr;
+  }
+  if (image_buffer_manager_ != nullptr) {
+    TangoSupport_freeImageBufferManager(image_buffer_manager_);
+    image_buffer_manager_ = nullptr;
+  }
+  if (t3dr_context_ != nullptr) {
+    Tango3DR_clear(t3dr_context_);
+    Tango3DR_destroy(t3dr_context_);
+    t3dr_context_ = nullptr;
   }
   TangoService_disconnect();
-<<<<<<< HEAD
-
-  Tango3DR_clear(t3dr_context_);
-  Tango3DR_destroy(t3dr_context_);
-  t3dr_context_ = nullptr;
-=======
   UpdateAndPublishTangoStatus(TangoStatus::SERVICE_NOT_CONNECTED);
->>>>>>> 09b3c5ff
 }
 
 void TangoRosNode::PublishStaticTransforms() {
@@ -971,11 +952,8 @@
         color_image_available_mutex_.unlock();
       }
       publish_color_image_thread_.join();
-<<<<<<< HEAD
+    }
     publish_mesh_thread_.join();
-=======
-    }
->>>>>>> 09b3c5ff
     ros_spin_thread_.join();
   }
 }
