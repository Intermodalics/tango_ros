// Copyright 2016 Intermodalics All Rights Reserved.
//
// Licensed under the Apache License, Version 2.0 (the "License");
// you may not use this file except in compliance with the License.
// You may obtain a copy of the License at
//
//      http://www.apache.org/licenses/LICENSE-2.0
//
// Unless required by applicable law or agreed to in writing, software
// distributed under the License is distributed on an "AS IS" BASIS,
// WITHOUT WARRANTIES OR CONDITIONS OF ANY KIND, either express or implied.
// See the License for the specific language governing permissions and
// limitations under the License.
#include "tango_ros_native/tango_ros_node.h"

#include <cmath>

#include <Eigen/Geometry>
#include <glog/logging.h>
#include <opencv2/highgui/highgui.hpp>
#include <opencv2/imgproc/imgproc.hpp>

#include <dynamic_reconfigure/config_tools.h>
#include <dynamic_reconfigure/server.h>
#include <sensor_msgs/PointField.h>
#include <sensor_msgs/point_cloud2_iterator.h>

namespace {
// This function routes onPoseAvailable callback to the application object for
// handling.
// @param context, context will be a pointer to a TangoRosNode
//        instance on which to call the callback.
// @param pose, pose data to route to onPoseAvailable function.
void onPoseAvailableRouter(void* context, const TangoPoseData* pose) {
  tango_ros_native::TangoRosNode* app =
      static_cast<tango_ros_native::TangoRosNode*>(context);
  app->OnPoseAvailable(pose);
}
// This function routes onPointCloudAvailable callback to the application
// object for handling.
// @param context, context will be a pointer to a TangoRosNode
//        instance on which to call the callback.
// @param point_cloud, point cloud data to route to OnPointCloudAvailable
//        function.
void onPointCloudAvailableRouter(void* context,
                                 const TangoPointCloud* point_cloud) {
  tango_ros_native::TangoRosNode* app =
      static_cast<tango_ros_native::TangoRosNode*>(context);
  app->OnPointCloudAvailable(point_cloud);
}
// This function routes OnFrameAvailable callback to the application
// object for handling.
// @param context, context will be a pointer to a TangoRosNode
//        instance on which to call the callback.
// @param camera_id, the ID of the camera. Only TANGO_CAMERA_COLOR and
//        TANGO_CAMERA_FISHEYE are supported.
// @param buffer, image data to route to OnFrameAvailable function.
void onFrameAvailableRouter(void* context, TangoCameraId camera_id,
                            const TangoImageBuffer* buffer) {
  tango_ros_native::TangoRosNode* app =
      static_cast<tango_ros_native::TangoRosNode*>(context);
  app->OnFrameAvailable(camera_id, buffer);
}
// Converts a TangoPoseData to a geometry_msgs::TransformStamped.
// @param pose, TangoPoseData to convert.
// @param time_offset, offset in ms between pose (tango time) and
//        transform (ros time).
// @param transform, the output TransformStamped.
void toTransformStamped(const TangoPoseData& pose,
                        double time_offset,
                        geometry_msgs::TransformStamped* transform) {
  transform->transform.translation.x = pose.translation[0];
  transform->transform.translation.y = pose.translation[1];
  transform->transform.translation.z = pose.translation[2];
  transform->transform.rotation.x = pose.orientation[0];
  transform->transform.rotation.y = pose.orientation[1];
  transform->transform.rotation.z = pose.orientation[2];
  transform->transform.rotation.w = pose.orientation[3];
  transform->header.stamp.fromSec((pose.timestamp + time_offset) / 1e3);
}
// Converts a TangoPointCloud to a sensor_msgs::PointCloud2.
// @param tango_point_cloud, TangoPointCloud to convert.
// @param time_offset, offset in ms between tango_point_cloud (tango time) and
//        point_cloud (ros time).
// @param point_cloud, the output PointCloud2.
void toPointCloud2(const TangoPointCloud& tango_point_cloud,
                   double time_offset,
                   sensor_msgs::PointCloud2* point_cloud) {
  point_cloud->width = tango_point_cloud.num_points;
  point_cloud->height = 1;
  point_cloud->point_step = (sizeof(float) * tango_ros_native::NUMBER_OF_FIELDS_IN_POINT_CLOUD);
  point_cloud->is_dense = true;
  point_cloud->row_step = point_cloud->width;
  point_cloud->is_bigendian = false;
  point_cloud->data.resize(tango_point_cloud.num_points);
  sensor_msgs::PointCloud2Modifier modifier(*point_cloud);
  modifier.setPointCloud2Fields(tango_ros_native::NUMBER_OF_FIELDS_IN_POINT_CLOUD,
                                "x", 1, sensor_msgs::PointField::FLOAT32,
                                "y", 1, sensor_msgs::PointField::FLOAT32,
                                "z", 1, sensor_msgs::PointField::FLOAT32,
                                "c", 1, sensor_msgs::PointField::FLOAT32);
  modifier.resize(tango_point_cloud.num_points);
  sensor_msgs::PointCloud2Iterator<float> iter_x(*point_cloud, "x");
  sensor_msgs::PointCloud2Iterator<float> iter_y(*point_cloud, "y");
  sensor_msgs::PointCloud2Iterator<float> iter_z(*point_cloud, "z");
  sensor_msgs::PointCloud2Iterator<float> iter_c(*point_cloud, "c");
  for (size_t i = 0; i < tango_point_cloud.num_points;
      ++i, ++iter_x, ++iter_y, ++iter_z, ++iter_c) {
    *iter_x = tango_point_cloud.points[i][0];
    *iter_y = tango_point_cloud.points[i][1];
    *iter_z = tango_point_cloud.points[i][2];
    *iter_c = tango_point_cloud.points[i][3];
  }
  point_cloud->header.stamp.fromSec((tango_point_cloud.timestamp + time_offset) / 1e3);
}
// Compresses a cv::Mat image to a sensor_msgs::CompressedImage in JPEG format.
// @param image, cv::Mat to compress, in YUV420sp format.
// @param compressing_quality, value from 0 to 100 (the higher is the better).
// @param compressed_image, the output CompressedImage.
void compressImage(const cv::Mat& image, const char* compressing_format,
                   int compressing_quality,
                   sensor_msgs::CompressedImage* compressed_image) {
  cv::Mat image_rgb_encoded;
  // OpenCV expects an image with channels in BGR order for compressing.
  cv::cvtColor(image, image_rgb_encoded, cv::COLOR_YUV420sp2BGRA);
  std::vector<int> params {CV_IMWRITE_JPEG_QUALITY, compressing_quality};
  cv::imencode(compressing_format, image_rgb_encoded, compressed_image->data, params);
}
// Converts a TangoCoordinateFrameType to a ros frame ID i.e. a string.
// @param tango_frame_type, TangoCoordinateFrameType to convert.
// @return returns the corresponding frame id.
std::string toFrameId(const TangoCoordinateFrameType& tango_frame_type) {
  std::string string_frame_type;
  switch(tango_frame_type) {
    case TANGO_COORDINATE_FRAME_AREA_DESCRIPTION:
      string_frame_type = "area_description";
      break;
    case TANGO_COORDINATE_FRAME_CAMERA_COLOR:
      string_frame_type = "camera_color";
      break;
    case TANGO_COORDINATE_FRAME_CAMERA_DEPTH:
      string_frame_type = "camera_depth";
      break;
    case TANGO_COORDINATE_FRAME_CAMERA_FISHEYE:
      string_frame_type = "camera_fisheye";
      break;
    case TANGO_COORDINATE_FRAME_DEVICE:
      string_frame_type = "device";
      break;
    case TANGO_COORDINATE_FRAME_DISPLAY:
      string_frame_type = "display";
      break;
    case TANGO_COORDINATE_FRAME_GLOBAL_WGS84:
      string_frame_type = "global_wgs84";
      break;
    case TANGO_COORDINATE_FRAME_IMU:
      string_frame_type = "imu";
      break;
    case TANGO_COORDINATE_FRAME_PREVIOUS_DEVICE_POSE:
      string_frame_type = "previous_device_pose";
      break;
    case TANGO_COORDINATE_FRAME_START_OF_SERVICE:
      string_frame_type = "start_of_service";
      break;
    case TANGO_COORDINATE_FRAME_UUID:
      string_frame_type = "uuid";
      break;
    default:
      LOG(ERROR) << "Unknown TangoCoordinateFrameType: " << tango_frame_type;
      string_frame_type = "unknown";
      break;
  }
  return string_frame_type;
}
}  // namespace

namespace tango_ros_native {
TangoRosNode::TangoRosNode(bool publish_device_pose, bool publish_point_cloud,
                           uint32_t publish_camera) :
    run_threads_(false) {
  publisher_config_.publish_device_pose = publish_device_pose;
  publisher_config_.publish_point_cloud = publish_point_cloud;
  publisher_config_.publish_camera = publish_camera;

  const  uint32_t queue_size = 1;
  const bool latching = true;
  point_cloud_publisher_ =
      node_handle_.advertise<sensor_msgs::PointCloud2>(publisher_config_.point_cloud_topic,
      queue_size, latching);

  fisheye_image_publisher_ =
        node_handle_.advertise<sensor_msgs::CompressedImage>(publisher_config_.fisheye_camera_topic,
        queue_size, latching);

  color_image_publisher_ =
      node_handle_.advertise<sensor_msgs::CompressedImage>(publisher_config_.color_camera_topic,
      queue_size, latching);
}

TangoRosNode::~TangoRosNode() {
  StopPublishing();
  if (tango_config_ != nullptr) {
    TangoConfig_free(tango_config_);
  }
}

bool TangoRosNode::OnTangoServiceConnected() {
  if (TangoSetupConfig() != TANGO_SUCCESS) {
      LOG(ERROR) << "Error while setting up Tango config.";
      return false;
  }
  if (TangoConnect() != TANGO_SUCCESS) {
    LOG(ERROR) << "Error while connecting to Tango Service.";
    return false;
  }

  PublishStaticTransforms();
  TangoCoordinateFramePair pair;
  pair.base = TANGO_COORDINATE_FRAME_START_OF_SERVICE;
  pair.target = TANGO_COORDINATE_FRAME_DEVICE;
  TangoPoseData pose;
  time_t current_time = time(NULL);
  time_t end = current_time + 10;
  while (current_time < end) {
    TangoService_getPoseAtTime(0.0, pair, &pose);
    if (pose.status_code == TANGO_POSE_VALID) {
      break;
    }
    sleep(1);
    current_time = time(NULL);
  }
  if (pose.status_code != TANGO_POSE_VALID) {
    LOG(ERROR) << "Error, could not get a first valid pose.";
    return false;
  }
  time_offset_ =  ros::Time::now().toSec() * 1e3 - pose.timestamp;
  return true;
}

TangoErrorType TangoRosNode::TangoSetupConfig() {
  const char* function_name = "TangoRosNode::TangoSetupConfig()";

  tango_config_ = TangoService_getConfig(TANGO_CONFIG_DEFAULT);
  if (tango_config_ == nullptr) {
    LOG(ERROR) << function_name << ", TangoService_getConfig error.";
    return TANGO_ERROR;
  }

  TangoErrorType result;
  const char* config_enable_motion_tracking = "config_enable_motion_tracking";
  result = TangoConfig_setBool(tango_config_, config_enable_motion_tracking, true);
  if(result != TANGO_SUCCESS) {
    LOG(ERROR) << function_name << ", TangoConfig_setBool "
        << config_enable_motion_tracking << " error: " << result;
    return result;
  }
  const char* config_enable_drift_correction = "config_enable_drift_correction";
  result = TangoConfig_setBool(tango_config_, config_enable_drift_correction, true);
  if(result != TANGO_SUCCESS) {
    LOG(ERROR) << function_name << ", TangoConfig_setBool "
        << config_enable_drift_correction << " error: " << result;
    return result;
  }
  const char* config_enable_auto_recovery = "config_enable_auto_recovery";
  result = TangoConfig_setBool(tango_config_, config_enable_auto_recovery, true);
  if(result != TANGO_SUCCESS) {
    LOG(ERROR) << function_name << ", TangoConfig_setBool "
        << config_enable_auto_recovery << " error: " << result;
    return result;
  }
  const char* config_enable_depth = "config_enable_depth";
  result = TangoConfig_setBool(tango_config_, config_enable_depth, true);
  if(result != TANGO_SUCCESS) {
    LOG(ERROR) << function_name << ", TangoConfig_setBool "
        << config_enable_depth << " error: " << result;
    return result;
  }
  const char* config_depth_mode = "config_depth_mode";
  result = TangoConfig_setInt32(tango_config_, config_depth_mode, TANGO_POINTCLOUD_XYZC);
  if(result != TANGO_SUCCESS) {
    LOG(ERROR) << function_name << ", TangoConfig_setInt "
        << config_depth_mode << " error: " << result;
    return result;
  }
  const char* config_enable_color_camera = "config_enable_color_camera";
  result = TangoConfig_setBool(tango_config_, config_enable_color_camera, true);
  if(result != TANGO_SUCCESS) {
    LOG(ERROR) << function_name << ", TangoConfig_setBool "
        << config_enable_color_camera << " error: " << result;
    return result;
  }
  return TANGO_SUCCESS;
}

TangoErrorType TangoRosNode::TangoConnect() {
  const char* function_name = "TangoRosNode::TangoConnect()";

  TangoCoordinateFramePair pair;
  pair.base = TANGO_COORDINATE_FRAME_START_OF_SERVICE;
  pair.target = TANGO_COORDINATE_FRAME_DEVICE;

  TangoErrorType result;
  result = TangoService_connectOnPoseAvailable(1, &pair, onPoseAvailableRouter);
  if (result != TANGO_SUCCESS) {
    LOG(ERROR) << function_name
        << ", TangoService_connectOnPoseAvailable error: " << result;
    return result;
  }

  result = TangoService_connectOnPointCloudAvailable(onPointCloudAvailableRouter);
  if (result != TANGO_SUCCESS) {
    LOG(ERROR) << function_name
        << ", TangoService_connectOnPointCloudAvailable error: " << result;
    return result;
  }

  result = TangoService_connectOnFrameAvailable(
      TANGO_CAMERA_FISHEYE, this, onFrameAvailableRouter);
  if (result != TANGO_SUCCESS) {
    LOG(ERROR) << function_name
        << ", TangoService_connectOnFrameAvailable TANGO_CAMERA_FISHEYE error: " << result;
    return result;
  }

  result = TangoService_connectOnFrameAvailable(
      TANGO_CAMERA_COLOR, this, onFrameAvailableRouter);
  if (result != TANGO_SUCCESS) {
    LOG(ERROR) << function_name
        << ", TangoService_connectOnFrameAvailable TANGO_CAMERA_COLOR error: " << result;
    return result;
  }

  result = TangoService_connect(this, tango_config_);
  if (result != TANGO_SUCCESS) {
    LOG(ERROR) << function_name << ", TangoService_connect error: " << result;
    return result;
  }
  return TANGO_SUCCESS;
}

void TangoRosNode::TangoDisconnect() {
  TangoConfig_free(tango_config_);
  tango_config_ = nullptr;
  TangoService_disconnect();
}

void TangoRosNode::UpdatePublisherConfiguration(bool publish_device_pose,
                                                bool publish_point_cloud,
                                                uint32_t publish_camera) {
<<<<<<< HEAD

  // This function shall be removed once the node is able to listen to the parameter server.
  this->publisher_config_.publish_device_pose = publish_device_pose;
  this->publisher_config_.publish_point_cloud = publish_point_cloud;
  this->publisher_config_.publish_camera = publish_camera;
=======
  dynamic_reconfigure::ReconfigureRequest srv_req;
  dynamic_reconfigure::ReconfigureResponse srv_resp;
  dynamic_reconfigure::Config config;
  dynamic_reconfigure::ConfigTools config_tools;
  std::string dynamic_parameter_name = "publish_device_pose";
  bool dynamic_parameter_value = publish_device_pose;
  config_tools.appendParameter(config, dynamic_parameter_name, dynamic_parameter_value);

  dynamic_parameter_name = "publish_point_cloud";
  dynamic_parameter_value = publish_point_cloud;
  config_tools.appendParameter(config, dynamic_parameter_name, dynamic_parameter_value);

  dynamic_parameter_name = "publish_fisheye_camera";
  dynamic_parameter_value = publish_camera & CAMERA_FISHEYE;
  config_tools.appendParameter(config, dynamic_parameter_name, dynamic_parameter_value);

  dynamic_parameter_name = "publish_color_camera";
  dynamic_parameter_value = publish_camera & CAMERA_COLOR;
  config_tools.appendParameter(config, dynamic_parameter_name, dynamic_parameter_value);

  srv_req.config = config;
  if(!ros::service::call("/" + NODE_NAME + "/set_parameters", srv_req, srv_resp)) {
    LOG(ERROR) << "Service call failed, could not update dynamic reconfigure parameters.";
  }
>>>>>>> 62b0e02c
}

void TangoRosNode::PublishStaticTransforms() {
  TangoCoordinateFramePair pair;
  TangoPoseData pose;
  if (publisher_config_.publish_point_cloud) {
    pair.base = TANGO_COORDINATE_FRAME_DEVICE;
    pair.target = TANGO_COORDINATE_FRAME_CAMERA_DEPTH;
    TangoService_getPoseAtTime(0.0, pair, &pose);
    toTransformStamped(pose, time_offset_, &device_T_camera_depth_);
    device_T_camera_depth_.header.frame_id = toFrameId(TANGO_COORDINATE_FRAME_DEVICE);
    device_T_camera_depth_.child_frame_id = toFrameId(TANGO_COORDINATE_FRAME_CAMERA_DEPTH);
    device_T_camera_depth_.header.stamp = ros::Time::now();
    tf_static_broadcaster_.sendTransform(device_T_camera_depth_);
  }

  if (publisher_config_.publish_camera & CAMERA_FISHEYE) {
    pair.base = TANGO_COORDINATE_FRAME_DEVICE;
    pair.target = TANGO_COORDINATE_FRAME_CAMERA_FISHEYE;
    TangoService_getPoseAtTime(0.0, pair, &pose);
    toTransformStamped(pose, time_offset_, &device_T_camera_fisheye_);
    device_T_camera_fisheye_.header.frame_id = toFrameId(TANGO_COORDINATE_FRAME_DEVICE);
    device_T_camera_fisheye_.child_frame_id = toFrameId(TANGO_COORDINATE_FRAME_CAMERA_FISHEYE);
    device_T_camera_fisheye_.header.stamp = ros::Time::now();
    tf_static_broadcaster_.sendTransform(device_T_camera_fisheye_);
  }

  if (publisher_config_.publish_camera & CAMERA_COLOR) {
    pair.base = TANGO_COORDINATE_FRAME_DEVICE;
    pair.target = TANGO_COORDINATE_FRAME_CAMERA_COLOR;
    TangoService_getPoseAtTime(0.0, pair, &pose);
    toTransformStamped(pose, time_offset_, &device_T_camera_color_);
    device_T_camera_color_.header.frame_id = toFrameId(TANGO_COORDINATE_FRAME_DEVICE);
    device_T_camera_color_.child_frame_id = toFrameId(TANGO_COORDINATE_FRAME_CAMERA_COLOR);
    device_T_camera_color_.header.stamp = ros::Time::now();
    tf_static_broadcaster_.sendTransform(device_T_camera_color_);
  }
}

void TangoRosNode::OnPoseAvailable(const TangoPoseData* pose) {
  if (publisher_config_.publish_device_pose) {
    if (pose->frame.base == TANGO_COORDINATE_FRAME_START_OF_SERVICE
        && pose->frame.target == TANGO_COORDINATE_FRAME_DEVICE) {
      if (pose->status_code == TANGO_POSE_VALID && pose_available_mutex_.try_lock()) {
        toTransformStamped(*pose, time_offset_, &start_of_service_T_device_);
        start_of_service_T_device_.header.frame_id =
          toFrameId(TANGO_COORDINATE_FRAME_START_OF_SERVICE);
        start_of_service_T_device_.child_frame_id =
          toFrameId(TANGO_COORDINATE_FRAME_DEVICE);
        pose_available_.notify_all();
        pose_available_mutex_.unlock();
      }
    }
  }
}

void TangoRosNode::OnPointCloudAvailable(const TangoPointCloud* point_cloud) {
  if (publisher_config_.publish_point_cloud && point_cloud->num_points > 0
      && point_cloud_available_mutex_.try_lock()) {
    toPointCloud2(*point_cloud, time_offset_, &point_cloud_);
    point_cloud_.header.frame_id = toFrameId(TANGO_COORDINATE_FRAME_CAMERA_DEPTH);
    point_cloud_available_.notify_all();
    point_cloud_available_mutex_.unlock();
  }
}

void TangoRosNode::OnFrameAvailable(TangoCameraId camera_id, const TangoImageBuffer* buffer) {
  if ((publisher_config_.publish_camera & CAMERA_FISHEYE) &&
       camera_id == TangoCameraId::TANGO_CAMERA_FISHEYE &&
       fisheye_image_available_mutex_.try_lock()) {
    fisheye_image_ = cv::Mat(buffer->height + buffer->height / 2, buffer->width,
                             CV_8UC1, buffer->data, buffer->stride); // No deep copy.
    fisheye_compressed_image_.header.stamp.fromSec((buffer->timestamp + time_offset_) / 1e3);
    fisheye_compressed_image_.header.seq = buffer->frame_number;
    fisheye_compressed_image_.header.frame_id = toFrameId(TANGO_COORDINATE_FRAME_CAMERA_FISHEYE);
    fisheye_compressed_image_.format = ROS_IMAGE_COMPRESSING_FORMAT;
    fisheye_image_available_.notify_all();
    fisheye_image_available_mutex_.unlock();
  }
  if ((publisher_config_.publish_camera & CAMERA_COLOR) &&
       camera_id == TangoCameraId::TANGO_CAMERA_COLOR &&
       color_image_available_mutex_.try_lock()) {
    color_image_ = cv::Mat(buffer->height + buffer->height / 2, buffer->width,
                           CV_8UC1, buffer->data, buffer->stride); // No deep copy.
    color_compressed_image_.header.stamp.fromSec((buffer->timestamp + time_offset_) / 1e3);
    color_compressed_image_.header.seq = buffer->frame_number;
    color_compressed_image_.header.frame_id = toFrameId(TANGO_COORDINATE_FRAME_CAMERA_COLOR);
    color_compressed_image_.format = ROS_IMAGE_COMPRESSING_FORMAT;
    color_image_available_.notify_all();
    color_image_available_mutex_.unlock();
  }
}

void TangoRosNode::StartPublishing() {
  run_threads_ = true;
  publish_device_pose_thread_ = std::thread(&TangoRosNode::PublishDevicePose, this);
  publish_pointcloud_thread_ = std::thread(&TangoRosNode::PublishPointCloud, this);
  publish_fisheye_image_thread_ = std::thread(&TangoRosNode::PublishFisheyeImage, this);
  publish_color_image_thread_ = std::thread(&TangoRosNode::PublishColorImage, this);
  ros_spin_thread_ = std::thread(&TangoRosNode::RunRosSpin, this);
}

void TangoRosNode::StopPublishing() {
  if (run_threads_) {
    run_threads_ = false;
    if (publisher_config_.publish_device_pose)
      publish_device_pose_thread_.join();
    if (publisher_config_.publish_point_cloud)
      publish_pointcloud_thread_.join();
    if (publisher_config_.publish_camera & CAMERA_FISHEYE)
      publish_fisheye_image_thread_.join();
    if (publisher_config_.publish_camera & CAMERA_COLOR)
      publish_color_image_thread_.join();
    ros_spin_thread_.join();
  }
}

void TangoRosNode::PublishDevicePose() {
  while(ros::ok()) {
    if (!run_threads_) {
      break;
    }
    {
      std::unique_lock<std::mutex> lock(pose_available_mutex_);
      pose_available_.wait(lock);
      if (publisher_config_.publish_device_pose) {
        tf_broadcaster_.sendTransform(start_of_service_T_device_);
      }
    }
  }
}

void TangoRosNode::PublishPointCloud() {
  while(ros::ok()) {
    if (!run_threads_) {
      break;
    }
    {
      std::unique_lock<std::mutex> lock(point_cloud_available_mutex_);
      point_cloud_available_.wait(lock);
      if (publisher_config_.publish_point_cloud) {
        point_cloud_publisher_.publish(point_cloud_);
      }
    }
  }
}

void TangoRosNode::PublishFisheyeImage() {
  while(ros::ok()) {
    if (!run_threads_) {
      break;
    }
    {
      std::unique_lock<std::mutex> lock(fisheye_image_available_mutex_);
      fisheye_image_available_.wait(lock);
      if ((publisher_config_.publish_camera & CAMERA_FISHEYE)) {
        compressImage(fisheye_image_, CV_IMAGE_COMPRESSING_FORMAT,
                      IMAGE_COMPRESSING_QUALITY, &fisheye_compressed_image_);
        fisheye_image_publisher_.publish(fisheye_compressed_image_);
      }
    }
  }
}

void TangoRosNode::PublishColorImage() {
  while(ros::ok()) {
    if (!run_threads_) {
      break;
    }
    {
      std::unique_lock<std::mutex> lock(color_image_available_mutex_);
      color_image_available_.wait(lock);
      if ((publisher_config_.publish_camera & CAMERA_COLOR)) {
        compressImage(color_image_, CV_IMAGE_COMPRESSING_FORMAT,
                      IMAGE_COMPRESSING_QUALITY, &color_compressed_image_);
        color_image_publisher_.publish(color_compressed_image_);
      }
    }
  }
}

void TangoRosNode::DynamicReconfigureCallback(PublisherConfig &config, uint32_t level) {
  publisher_config_.publish_device_pose = config.publish_device_pose;
  publisher_config_.publish_point_cloud = config.publish_point_cloud;
  if (config.publish_fisheye_camera) {
    publisher_config_.publish_camera |= CAMERA_FISHEYE;
  } else {
    publisher_config_.publish_camera &= ~CAMERA_FISHEYE;
  }
  if (config.publish_color_camera) {
    publisher_config_.publish_camera |= CAMERA_COLOR;
  } else {
    publisher_config_.publish_camera &= ~CAMERA_COLOR;
  }
  PublishStaticTransforms();
}

void TangoRosNode::RunRosSpin() {
  dynamic_reconfigure::Server<tango_ros_native::PublisherConfig> server;
  dynamic_reconfigure::Server<tango_ros_native::PublisherConfig>::CallbackType callback =
      boost::bind(&TangoRosNode::DynamicReconfigureCallback, this, _1, _2);
  server.setCallback(callback);
  while(ros::ok()) {
    if (!run_threads_) {
      break;
    }
    ros::spinOnce();
    std::this_thread::sleep_for(std::chrono::milliseconds(100));
  }
}
} // namespace tango_ros_native<|MERGE_RESOLUTION|>--- conflicted
+++ resolved
@@ -347,38 +347,10 @@
 void TangoRosNode::UpdatePublisherConfiguration(bool publish_device_pose,
                                                 bool publish_point_cloud,
                                                 uint32_t publish_camera) {
-<<<<<<< HEAD
-
   // This function shall be removed once the node is able to listen to the parameter server.
   this->publisher_config_.publish_device_pose = publish_device_pose;
   this->publisher_config_.publish_point_cloud = publish_point_cloud;
   this->publisher_config_.publish_camera = publish_camera;
-=======
-  dynamic_reconfigure::ReconfigureRequest srv_req;
-  dynamic_reconfigure::ReconfigureResponse srv_resp;
-  dynamic_reconfigure::Config config;
-  dynamic_reconfigure::ConfigTools config_tools;
-  std::string dynamic_parameter_name = "publish_device_pose";
-  bool dynamic_parameter_value = publish_device_pose;
-  config_tools.appendParameter(config, dynamic_parameter_name, dynamic_parameter_value);
-
-  dynamic_parameter_name = "publish_point_cloud";
-  dynamic_parameter_value = publish_point_cloud;
-  config_tools.appendParameter(config, dynamic_parameter_name, dynamic_parameter_value);
-
-  dynamic_parameter_name = "publish_fisheye_camera";
-  dynamic_parameter_value = publish_camera & CAMERA_FISHEYE;
-  config_tools.appendParameter(config, dynamic_parameter_name, dynamic_parameter_value);
-
-  dynamic_parameter_name = "publish_color_camera";
-  dynamic_parameter_value = publish_camera & CAMERA_COLOR;
-  config_tools.appendParameter(config, dynamic_parameter_name, dynamic_parameter_value);
-
-  srv_req.config = config;
-  if(!ros::service::call("/" + NODE_NAME + "/set_parameters", srv_req, srv_resp)) {
-    LOG(ERROR) << "Service call failed, could not update dynamic reconfigure parameters.";
-  }
->>>>>>> 62b0e02c
 }
 
 void TangoRosNode::PublishStaticTransforms() {
