// Copyright 2016 Intermodalics All Rights Reserved.
//
// Licensed under the Apache License, Version 2.0 (the "License");
// you may not use this file except in compliance with the License.
// You may obtain a copy of the License at
//
//      http://www.apache.org/licenses/LICENSE-2.0
//
// Unless required by applicable law or agreed to in writing, software
// distributed under the License is distributed on an "AS IS" BASIS,
// WITHOUT WARRANTIES OR CONDITIONS OF ANY KIND, either express or implied.
// See the License for the specific language governing permissions and
// limitations under the License.
#include "tango_ros_native/occupancy_grid_file_io.h"
#include "tango_ros_native/tango_3d_reconstruction_helper.h"
#include "tango_ros_native/tango_ros_conversions_helper.h"
#include "tango_ros_native/tango_ros_node.h"

#include <cmath>
#include <ctime>
#include <iostream>
#include <vector>
#include <sstream>

#include <glog/logging.h>

#include <dynamic_reconfigure/config_tools.h>
#include <dynamic_reconfigure/server.h>
#include <pluginlib/class_list_macros.h>
#include <sensor_msgs/image_encodings.h>
#include <std_msgs/Int8.h>

PLUGINLIB_EXPORT_CLASS(tango_ros_native::TangoRosNode, nodelet::Nodelet)

namespace {
std::vector<std::string> SplitCommaSeparatedString(const std::string& comma_separated_string) {
  std::vector<std::string> output;
  std::stringstream ss(comma_separated_string);

  std::string string_element;
  while (std::getline(ss, string_element, ',')) {
    output.push_back(string_element);
  }
  return output;
}
// This function routes onPoseAvailable callback to the application object for
// handling.
// @param context, context will be a pointer to a TangoRosNode
//        instance on which to call the callback.
// @param pose, pose data to route to onPoseAvailable function.
void OnPoseAvailableRouter(void* context, const TangoPoseData* pose) {
  tango_ros_native::TangoRosNode* app =
      static_cast<tango_ros_native::TangoRosNode*>(context);
  app->OnPoseAvailable(pose);
}
// This function routes onPointCloudAvailable callback to the application
// object for handling.
// @param context, context will be a pointer to a TangoRosNode
//        instance on which to call the callback.
// @param point_cloud, point cloud data to route to OnPointCloudAvailable
//        function.
void OnPointCloudAvailableRouter(void* context,
                                 const TangoPointCloud* point_cloud) {
  tango_ros_native::TangoRosNode* app =
      static_cast<tango_ros_native::TangoRosNode*>(context);
  app->OnPointCloudAvailable(point_cloud);
}
// This function routes OnFrameAvailable callback to the application
// object for handling.
// @param context, context will be a pointer to a TangoRosNode
//        instance on which to call the callback.
// @param camera_id, the ID of the camera. Only TANGO_CAMERA_COLOR and
//        TANGO_CAMERA_FISHEYE are supported.
// @param buffer, image data to route to OnFrameAvailable function.
void OnFrameAvailableRouter(void* context, TangoCameraId camera_id,
                            const TangoImageBuffer* buffer) {
  tango_ros_native::TangoRosNode* app =
      static_cast<tango_ros_native::TangoRosNode*>(context);
  app->OnFrameAvailable(camera_id, buffer);
}

// Compute fisheye distorted coordinates from undistorted coordinates.
// The distortion model used by the Tango fisheye camera is called FOV and is
// described in 'Straight lines have to be straight' by Frederic Devernay and
// Olivier Faugeras. See https://hal.inria.fr/inria-00267247/document.
void ApplyFovModel(
    double xu, double yu, double w, double w_inverse, double two_tan_w_div_two,
    double* xd, double* yd) {
  double ru = sqrt(xu * xu + yu * yu);
  constexpr double epsilon = 1e-7;
  if (w < epsilon || ru < epsilon) {
    *xd = xu;
    *yd = yu ;
  } else {
    double rd_div_ru = std::atan(ru * two_tan_w_div_two) * w_inverse / ru;
    *xd = xu * rd_div_ru;
    *yd = yu * rd_div_ru;
  }
}
// Compute the warp maps to undistort the Tango fisheye image using the FOV
// model. See OpenCV documentation for more information on warp maps:
// http://docs.opencv.org/2.4/modules/imgproc/doc/geometric_transformations.html
// @param fisheye_camera_info the fisheye camera intrinsics.
// @param cv_warp_map_x the output map for the x direction.
// @param cv_warp_map_y the output map for the y direction.
void ComputeWarpMapsToRectifyFisheyeImage(
    const sensor_msgs::CameraInfo& fisheye_camera_info,
    cv::Mat* cv_warp_map_x, cv::Mat* cv_warp_map_y) {
  const double fx = fisheye_camera_info.K[0];
  const double fy = fisheye_camera_info.K[4];
  const double cx = fisheye_camera_info.K[2];
  const double cy = fisheye_camera_info.K[5];
  const double w = fisheye_camera_info.D[0];
  // Pre-computed variables for more efficiency.
  const double fy_inverse = 1.0 / fy;
  const double fx_inverse = 1.0 / fx;
  const double w_inverse = 1 / w;
  const double two_tan_w_div_two = 2.0 * std::tan(w * 0.5);
  // Compute warp maps in x and y directions.
  // OpenCV expects maps from dest to src, i.e. from undistorted to distorted
  // pixel coordinates.
  for(int iu = 0; iu < fisheye_camera_info.height; ++iu) {
    for (int ju = 0; ju < fisheye_camera_info.width; ++ju) {
      double xu = (ju - cx) * fx_inverse;
      double yu = (iu - cy) * fy_inverse;
      double xd, yd;
      ApplyFovModel(xu, yu, w, w_inverse, two_tan_w_div_two, &xd, &yd);
      double jd = cx + xd * fx;
      double id = cy + yd * fy;
      cv_warp_map_x->at<float>(iu, ju) = jd;
      cv_warp_map_y->at<float>(iu, ju) = id;
    }
  }
}
// Returns a string corresponding to current date and time.
// The format is as follow: year-month-day_hour-min-sec.
std::string GetCurrentDateAndTime() {
  std::time_t currentTime;
  struct tm* currentDateTime;
  std::time(&currentTime);
  currentDateTime = std::localtime(&currentTime);
  int day = currentDateTime->tm_mday;
  int month = currentDateTime->tm_mon + 1;
  int year = currentDateTime->tm_year + 1900;
  int hour = currentDateTime->tm_hour;
  int min = currentDateTime->tm_min;
  int sec = currentDateTime->tm_sec;
  std::ostringstream oss;
  oss << year << "-" << month << "-" << day << "_" << hour << "-" << min << "-" << sec;
  return oss.str();
}
// Returns device boottime in second.
double GetBootTimeInSecond() {
  struct timespec res_boot;
  clock_gettime(CLOCK_BOOTTIME, &res_boot);
  return res_boot.tv_sec + (double) res_boot.tv_nsec / 1e9;
}
// Save an Area Description File (ADF) and set its name.
// @param map_name Name of the ADF
// @param[out] map_uuid Uuid of the ADF.
// @param[out] message Contains an error message in case of failure.
// Returns true if the ADF was successfully saved and named, false otherwise.
bool SaveTangoAreaDescription(const std::string& map_name,
                              std::string& map_uuid, std::string& message) {
  TangoErrorType result;
  TangoUUID map_tango_uuid;
  result = TangoService_saveAreaDescription(&map_tango_uuid);
  if (result != TANGO_SUCCESS) {
    LOG(ERROR) << "Error while saving area description, error: " << result;
    message =  "Could not save the map. "
        "Did you allow the app to use area learning?";
    return false;
  }
  TangoAreaDescriptionMetadata metadata;
  result = TangoService_getAreaDescriptionMetadata(map_tango_uuid, &metadata);
  if (result != TANGO_SUCCESS) {
    LOG(ERROR) << "Error while trying to access area description metadata, error: " << result;
    message =  "Could not access map metadata";
    return false;
  }
  result = TangoAreaDescriptionMetadata_set(metadata, "name", map_name.capacity(), map_name.c_str());
  if (result != TANGO_SUCCESS) {
    LOG(ERROR) << "Error while trying to change area description metadata, error: " << result;
    message =  "Could not set the name of the map";
    return false;
  }
  result = TangoService_saveAreaDescriptionMetadata(map_tango_uuid, metadata);
  if (result != TANGO_SUCCESS) {
    LOG(ERROR) << "Error while saving new area description metadata, error: " << result;
    message =  "Could not save map metadata";
    return false;
  }
  result = TangoAreaDescriptionMetadata_free(metadata);
  if (result != TANGO_SUCCESS) {
    LOG(ERROR) << "Error while trying to free area description metadata, error: " << result;
    message =  "Could not free map metadata";
    return false;
  }
  map_uuid = static_cast<std::string>(map_tango_uuid);
  return true;
}
// Get the uuid of the ADF currently used by Tango.
// @param tango_config Current configuration of Tango.
// @param[out] adf_uuid Uuid of the current ADF, empty if Tango
// is not using an ADF for localization.
bool GetCurrentADFUuid(const TangoConfig& tango_config, std::string& adf_uuid) {
  char current_adf_uuid[TANGO_UUID_LEN];
  const char* config_load_area_description_UUID = "config_load_area_description_UUID";
  TangoErrorType result = TangoConfig_getString(
      tango_config, config_load_area_description_UUID, current_adf_uuid,
      TANGO_UUID_LEN);
  if (result != TANGO_SUCCESS) {
    LOG(ERROR) << "TangoConfig_getString "
        << config_load_area_description_UUID << " error: " << result;
    return false;
  }
  adf_uuid = std::string(current_adf_uuid);
  return true;
}

template<typename T>
void SetDefaultValueIfParamDoesNotExist(
    const ros::NodeHandle& node_handle, const std::string& param_name,
    T default_value) {
  if (!node_handle.hasParam(param_name)) {
    node_handle.setParam(param_name, default_value);
  }
}
template<typename T>
void GetParamValueAndSetDefaultValueIfParamDoesNotExist(
    const ros::NodeHandle& node_handle, const std::string& param_name,
    T default_value, T& param_value) {
  if (node_handle.hasParam(param_name)) {
    node_handle.getParam(param_name, param_value);
  } else {
    param_value = default_value;
    node_handle.setParam(param_name, default_value);
  }
}
}  // namespace

namespace tango_ros_native {
TangoRosNode::TangoRosNode() : run_threads_(false), tango_config_(nullptr),
    t3dr_context_(nullptr), point_cloud_manager_(nullptr),
    image_buffer_manager_(nullptr), new_point_cloud_available_for_t3dr_(false) {}

void TangoRosNode::onInit() {
  node_handle_ = getMTPrivateNodeHandle();
  const  uint32_t queue_size = 1;
  const bool latching = true;
  tango_status_publisher_ =
      node_handle_.advertise<std_msgs::Int8>(TANGO_STATUS_TOPIC_NAME,
                                             queue_size, latching);
  start_of_service_T_device_publisher_ =
      node_handle_.advertise<geometry_msgs::TransformStamped>(
          START_OF_SERVICE_T_DEVICE_TOPIC_NAME, queue_size, latching);
  area_description_T_start_of_service_publisher_ =
      node_handle_.advertise<geometry_msgs::TransformStamped>(
          AREA_DESCRIPTION_T_START_OF_SERVICE_TOPIC_NAME, queue_size, latching);

  image_transport_.reset(new image_transport::ImageTransport(node_handle_));
  try {
    fisheye_camera_publisher_ =
        image_transport_->advertiseCamera(FISHEYE_IMAGE_TOPIC_NAME,
                                          queue_size, latching);
    fisheye_rectified_image_publisher_ =
        image_transport_->advertise(FISHEYE_RECTIFIED_IMAGE_TOPIC_NAME,
                                   queue_size, latching);
  } catch (const image_transport::Exception& e) {
    LOG(ERROR) << "Error while creating fisheye image transport publishers" << e.what();
  }
  static_occupancy_grid_publisher_ = node_handle_.advertise<nav_msgs::OccupancyGrid>(
      STATIC_OCCUPANCY_GRID_TOPIC_NAME, queue_size, latching);

  get_map_name_service_ = node_handle_.advertiseService<tango_ros_messages::GetMapName::Request,
      tango_ros_messages::GetMapName::Response>(GET_MAP_NAME_SERVICE_NAME,
                                             boost::bind(&TangoRosNode::GetMapNameServiceCallback, this, _1, _2));

  get_map_uuids_service_ = node_handle_.advertiseService<tango_ros_messages::GetMapUuids::Request,
      tango_ros_messages::GetMapUuids::Response>(GET_MAP_UUIDS_SERVICE_NAME,
                                             boost::bind(&TangoRosNode::GetMapUuidsServiceCallback, this, _1, _2));

  save_map_service_ = node_handle_.advertiseService<tango_ros_messages::SaveMap::Request,
      tango_ros_messages::SaveMap::Response>(SAVE_MAP_SERVICE_NAME,
                                             boost::bind(&TangoRosNode::SaveMapServiceCallback, this, _1, _2));
  load_occupancy_grid_service_ = node_handle_.advertiseService<tango_ros_messages::LoadOccupancyGrid::Request,
        tango_ros_messages::LoadOccupancyGrid::Response>(LOAD_OCCUPANCY_GRID_SERVICE_NAME,
                                               boost::bind(&TangoRosNode::LoadOccupancyGridServiceCallback, this, _1, _2));

  tango_connect_service_ = node_handle_.advertiseService<tango_ros_messages::TangoConnect::Request,
          tango_ros_messages::TangoConnect::Response>(
              CONNECT_SERVICE_NAME, boost::bind(
                  &TangoRosNode::TangoConnectServiceCallback, this, _1, _2));

  tango_status_ = TangoStatus::UNKNOWN;

  SetDefaultValueIfParamDoesNotExist(
      node_handle_, CREATE_NEW_MAP_PARAM_NAME, false);
  SetDefaultValueIfParamDoesNotExist(
      node_handle_, LOCALIZATION_MODE_PARAM_NAME, 2);
  SetDefaultValueIfParamDoesNotExist(
      node_handle_, LOCALIZATION_MAP_UUID_PARAM_NAME, "");
  SetDefaultValueIfParamDoesNotExist(
       node_handle_, OCCUPANCY_GRID_DIRECTORY_PARAM_NAME,
       OCCUPANCY_GRID_DEFAULT_DIRECTORY);
  SetDefaultValueIfParamDoesNotExist(
      node_handle_, DATASET_DIRECTORY_PARAM_NAME, DATASET_DEFAULT_DIRECTORY);
  SetDefaultValueIfParamDoesNotExist(
      node_handle_, DATASET_UUID_PARAM_NAME, "");
  SetDefaultValueIfParamDoesNotExist(node_handle_,
      tango_3d_reconstruction_helper::TANGO_3DR_RESOLUTION_PARAM_NAME,
      tango_3d_reconstruction_helper::TANGO_3DR_DEFAULT_RESOLUTION);
  SetDefaultValueIfParamDoesNotExist(node_handle_,
      tango_3d_reconstruction_helper::TANGO_3DR_USE_SPACE_CLEARING_PARAM_NAME,
      tango_3d_reconstruction_helper::TANGO_3DR_DEFAULT_USE_SPACE_CLEARING);
  SetDefaultValueIfParamDoesNotExist(node_handle_,
      tango_3d_reconstruction_helper::TANGO_3DR_MIN_NUM_VERTICES_PARAM_NAME,
      tango_3d_reconstruction_helper::TANGO_3DR_DEFAULT_MIN_NUM_VERTICES);
  SetDefaultValueIfParamDoesNotExist(node_handle_,
      tango_3d_reconstruction_helper::TANGO_3DR_UPDATE_METHOD_PARAM_NAME,
      tango_3d_reconstruction_helper::TANGO_3DR_DEFAULT_UPDATE_METHOD);
  SetDefaultValueIfParamDoesNotExist(node_handle_,
      tango_3d_reconstruction_helper::TANGO_3DR_MAX_VOXEL_WEIGHT_PARAM_NAME,
      tango_3d_reconstruction_helper::TANGO_3DR_DEFAULT_MAX_VOXEL_WEIGHT);
  SetDefaultValueIfParamDoesNotExist(node_handle_,
      tango_3d_reconstruction_helper::TANGO_3DR_FLOORPLAN_MAX_ERROR_PARAM_NAME,
      tango_3d_reconstruction_helper::TANGO_3DR_DEFAULT_FLOORPLAN_MAX_ERROR);
  SetDefaultValueIfParamDoesNotExist(
      node_handle_, USE_TF_STATIC_PARAM_NAME, true);
  GetParamValueAndSetDefaultValueIfParamDoesNotExist(
      node_handle_, PUBLISH_POSE_ON_TF_PARAM_NAME, true, publish_pose_on_tf_);
  GetParamValueAndSetDefaultValueIfParamDoesNotExist(
      node_handle_, ENABLE_DEPTH_PARAM_NAME, true, enable_depth_);
  GetParamValueAndSetDefaultValueIfParamDoesNotExist(
      node_handle_, ENABLE_COLOR_CAMERA_PARAM_NAME, true, enable_color_camera_);
  int t3dr_occupancy_grid_threshold =
      tango_3d_reconstruction_helper::TANGO_3DR_OCCUPANCY_GRID_DEFAULT_THRESHOLD;
  GetParamValueAndSetDefaultValueIfParamDoesNotExist(node_handle_,
      tango_3d_reconstruction_helper::TANGO_3DR_OCCUPANCY_GRID_THRESHOLD_PARAM_NAME,
      static_cast<int>(
          tango_3d_reconstruction_helper::TANGO_3DR_OCCUPANCY_GRID_DEFAULT_THRESHOLD),
      t3dr_occupancy_grid_threshold);
  t3dr_occupancy_grid_threshold_ = t3dr_occupancy_grid_threshold;
}

TangoRosNode::~TangoRosNode() {
  TangoDisconnect();
}

TangoErrorType TangoRosNode::OnTangoServiceConnected() {
  const  uint32_t queue_size = 1;
  const bool latching = true;
  // Advertise topics that need depth camera and/or color camera only if cameras are enable.
  if (enable_depth_) {
    point_cloud_publisher_ =
        node_handle_.advertise<sensor_msgs::PointCloud2>(
            POINT_CLOUD_TOPIC_NAME, queue_size, latching);
    laser_scan_publisher_ =
        node_handle_.advertise<sensor_msgs::LaserScan>(
            LASER_SCAN_TOPIC_NAME, queue_size, latching);
  } else {
    point_cloud_publisher_.shutdown();
    laser_scan_publisher_.shutdown();
  }
  if (enable_color_camera_) {
    try {
      color_camera_publisher_ =
          image_transport_->advertiseCamera(COLOR_IMAGE_TOPIC_NAME,
                                            queue_size, latching);
      color_rectified_image_publisher_ =
          image_transport_->advertise(COLOR_RECTIFIED_IMAGE_TOPIC_NAME,
                                      queue_size, latching);
      } catch (const image_transport::Exception& e) {
        LOG(ERROR) << "Error while creating color image transport publishers" << e.what();
      }
  } else {
    color_camera_publisher_.shutdown();
    color_rectified_image_publisher_.shutdown();
  }
  if (enable_depth_ && enable_color_camera_) {
    mesh_marker_publisher_ =
        node_handle_.advertise<visualization_msgs::MarkerArray>(
            COLOR_MESH_TOPIC_NAME, queue_size, latching);
    occupancy_grid_publisher_ = node_handle_.advertise<nav_msgs::OccupancyGrid>(
        OCCUPANCY_GRID_TOPIC_NAME, queue_size, latching);
  } else {
    mesh_marker_publisher_.shutdown();
    occupancy_grid_publisher_.shutdown();
  }

  TangoCoordinateFramePair pair;
  pair.base = TANGO_COORDINATE_FRAME_START_OF_SERVICE;
  pair.target = TANGO_COORDINATE_FRAME_DEVICE;
  TangoPoseData pose;
  time_t current_time = time(NULL);
  time_t end = current_time + 10;
  while (current_time < end) {
    TangoService_getPoseAtTime(0.0, pair, &pose);
    if (pose.status_code == TANGO_POSE_VALID) {
      break;
    }
    sleep(1);
    current_time = time(NULL);
  }
  if (pose.status_code != TANGO_POSE_VALID) {
    LOG(ERROR) << "Error, could not get a first valid pose.";
    return TANGO_INVALID;
  }
  time_offset_ = ros::Time::now().toSec() - GetBootTimeInSecond();

  TangoCameraIntrinsics tango_camera_intrinsics;
  TangoService_getCameraIntrinsics(TANGO_CAMERA_FISHEYE, &tango_camera_intrinsics);
  tango_ros_conversions_helper::toCameraInfo(tango_camera_intrinsics, &fisheye_camera_info_);
  fisheye_camera_info_manager_.reset(new camera_info_manager::CameraInfoManager(node_handle_));
  fisheye_camera_info_manager_->setCameraName("fisheye_1");
  // Cache warp maps for more efficiency.
  cv_warp_map_x_.create(fisheye_camera_info_.height, fisheye_camera_info_.width, CV_32FC1);
  cv_warp_map_y_.create(fisheye_camera_info_.height, fisheye_camera_info_.width, CV_32FC1);
  ComputeWarpMapsToRectifyFisheyeImage(fisheye_camera_info_, &cv_warp_map_x_, &cv_warp_map_y_);
  fisheye_image_rect_.create(fisheye_camera_info_.height, fisheye_camera_info_.width, CV_8UC1);

  TangoService_getCameraIntrinsics(TANGO_CAMERA_COLOR, &tango_camera_intrinsics);
  tango_ros_conversions_helper::toCameraInfo(tango_camera_intrinsics, &color_camera_info_);
  color_camera_info_manager_.reset(new camera_info_manager::CameraInfoManager(node_handle_));
  color_camera_info_manager_->setCameraName("color_1");
  // Cache camera model for more efficiency.
  color_camera_model_.fromCameraInfo(color_camera_info_);

  tango_ros_conversions_helper::toTango3DR_CameraCalibration(
      tango_camera_intrinsics, &t3dr_color_camera_intrinsics_);
  tango_3d_reconstruction_helper::TangoSetup3DRConfig(
      node_handle_, &t3dr_resolution_, &t3dr_context_, &t3dr_color_camera_intrinsics_);
  return TANGO_SUCCESS;
}

TangoErrorType TangoRosNode::TangoSetupConfig() {
  const char* function_name = "TangoRosNode::TangoSetupConfig()";

  tango_config_ = TangoService_getConfig(TANGO_CONFIG_DEFAULT);
  if (tango_config_ == nullptr) {
    LOG(ERROR) << function_name << ", TangoService_getConfig error.";
    return TANGO_ERROR;
  }

  TangoErrorType result;
  const char* config_enable_motion_tracking = "config_enable_motion_tracking";
  result = TangoConfig_setBool(tango_config_, config_enable_motion_tracking, true);
  if(result != TANGO_SUCCESS) {
    LOG(ERROR) << function_name << ", TangoConfig_setBool "
        << config_enable_motion_tracking << " error: " << result;
    return result;
  }
  bool create_new_map;
  node_handle_.param(CREATE_NEW_MAP_PARAM_NAME, create_new_map, false);
  const char* config_enable_learning_mode = "config_enable_learning_mode";
  result = TangoConfig_setBool(tango_config_, config_enable_learning_mode, create_new_map);
  if (result != TANGO_SUCCESS) {
    LOG(ERROR) << function_name << ", TangoConfig_setBool "
        << config_enable_learning_mode << " error: " << result;
    return result;
  }
  if (!create_new_map) {
    bool enable_drift_correction = false;
    int localization_mode;
    node_handle_.param(LOCALIZATION_MODE_PARAM_NAME, localization_mode,
                       (int)LocalizationMode::ONLINE_SLAM);
    if (localization_mode == LocalizationMode::ONLINE_SLAM) {
      enable_drift_correction = true;
    }
    const char* config_enable_drift_correction = "config_enable_drift_correction";
    result = TangoConfig_setBool(tango_config_, config_enable_drift_correction, enable_drift_correction);
    if (result != TANGO_SUCCESS) {
      LOG(ERROR) << function_name << ", TangoConfig_setBool "
          << config_enable_drift_correction << " error: " << result;
      return result;
    }
    if (localization_mode == LocalizationMode::LOCALIZATION) {
      std::string map_uuid_to_load = "";
      node_handle_.param<std::string>(LOCALIZATION_MAP_UUID_PARAM_NAME, map_uuid_to_load, "");
      const char* config_load_area_description_UUID = "config_load_area_description_UUID";
      result = TangoConfig_setString(tango_config_, config_load_area_description_UUID, map_uuid_to_load.c_str());
      if (result != TANGO_SUCCESS) {
        LOG(ERROR) << function_name << ", TangoConfig_setString "
            << config_load_area_description_UUID << " error: " << result;
        return result;
      }
    }
  }
  const char* config_enable_auto_recovery = "config_enable_auto_recovery";
  result = TangoConfig_setBool(tango_config_, config_enable_auto_recovery, true);
  if (result != TANGO_SUCCESS) {
    LOG(ERROR) << function_name << ", TangoConfig_setBool "
        << config_enable_auto_recovery << " error: " << result;
    return result;
  }
  const char* config_enable_depth = "config_enable_depth";
  node_handle_.param<bool>(ENABLE_DEPTH_PARAM_NAME, enable_depth_, true);
  result = TangoConfig_setBool(tango_config_, config_enable_depth, enable_depth_);
  if (result != TANGO_SUCCESS) {
    LOG(ERROR) << function_name << ", TangoConfig_setBool "
        << config_enable_depth << " error: " << result;
    return result;
  }
  const char* config_depth_mode = "config_depth_mode";
  result = TangoConfig_setInt32(tango_config_, config_depth_mode, TANGO_POINTCLOUD_XYZC);
  if (result != TANGO_SUCCESS) {
    LOG(ERROR) << function_name << ", TangoConfig_setInt "
        << config_depth_mode << " error: " << result;
    return result;
  }
  const char* config_enable_color_camera = "config_enable_color_camera";
  node_handle_.param<bool>(ENABLE_COLOR_CAMERA_PARAM_NAME, enable_color_camera_, true);
  result = TangoConfig_setBool(tango_config_, config_enable_color_camera, enable_color_camera_);
  if (result != TANGO_SUCCESS) {
    LOG(ERROR) << function_name << ", TangoConfig_setBool "
        << config_enable_color_camera << " error: " << result;
    return result;
  }
  std::string datasets_path;
  node_handle_.param(DATASET_DIRECTORY_PARAM_NAME, datasets_path, DATASET_DEFAULT_DIRECTORY);
  const char* config_datasets_path = "config_datasets_path";
  result = TangoConfig_setString(tango_config_, config_datasets_path, datasets_path.c_str());
  if (result != TANGO_SUCCESS) {
    LOG(ERROR) << function_name << ", TangoConfig_setString "
               << config_datasets_path << " error: " << result;
    return result;
  }
  std::string dataset_uuid;
  node_handle_.param(DATASET_UUID_PARAM_NAME, dataset_uuid, std::string(""));
  const char* config_experimental_load_dataset_UUID = "config_experimental_load_dataset_UUID";
  result = TangoConfig_setString(tango_config_, config_experimental_load_dataset_UUID, dataset_uuid.c_str());
  if (result != TANGO_SUCCESS) {
    LOG(ERROR) << function_name << ", TangoConfig_setString "
               << config_experimental_load_dataset_UUID << " error: " << result;
    return result;
  }
  if (point_cloud_manager_ == nullptr) {
    int32_t max_point_cloud_elements;
    const char* config_max_point_cloud_elements = "max_point_cloud_elements";
    result = TangoConfig_getInt32(tango_config_, config_max_point_cloud_elements,
                               &max_point_cloud_elements);
    if (result != TANGO_SUCCESS) {
      LOG(ERROR) << function_name << ", Failed to query maximum number of point cloud elements.";
      return result;
    }
    result = TangoSupport_createPointCloudManager(max_point_cloud_elements, &point_cloud_manager_);
    if (result != TANGO_SUCCESS) {
      LOG(ERROR) << function_name << ", Failed to create point cloud manager.";
      return result;
    }
  }
  return TANGO_SUCCESS;
}

TangoErrorType TangoRosNode::TangoConnect() {
  const char* function_name = "TangoRosNode::TangoConnect()";

  TangoCoordinateFramePair pairs[2] = {
         {TANGO_COORDINATE_FRAME_START_OF_SERVICE,
          TANGO_COORDINATE_FRAME_DEVICE},
         {TANGO_COORDINATE_FRAME_AREA_DESCRIPTION,
          TANGO_COORDINATE_FRAME_START_OF_SERVICE}};
  TangoErrorType result =
      TangoService_connectOnPoseAvailable(2, pairs, OnPoseAvailableRouter);
  if (result != TANGO_SUCCESS) {
    LOG(ERROR) << function_name
        << ", TangoService_connectOnPoseAvailable error: " << result;
    return result;
  }

  result = TangoService_connectOnPointCloudAvailable(OnPointCloudAvailableRouter);
  if (result != TANGO_SUCCESS) {
    LOG(ERROR) << function_name
        << ", TangoService_connectOnPointCloudAvailable error: " << result;
    return result;
  }

  result = TangoService_connectOnFrameAvailable(
      TANGO_CAMERA_FISHEYE, this, OnFrameAvailableRouter);
  if (result != TANGO_SUCCESS) {
    LOG(ERROR) << function_name
        << ", TangoService_connectOnFrameAvailable TANGO_CAMERA_FISHEYE error: " << result;
    return result;
  }

  result = TangoService_connectOnFrameAvailable(
      TANGO_CAMERA_COLOR, this, OnFrameAvailableRouter);
  if (result != TANGO_SUCCESS) {
    LOG(ERROR) << function_name
        << ", TangoService_connectOnFrameAvailable TANGO_CAMERA_COLOR error: " << result;
    return result;
  }

  result = TangoService_connect(this, tango_config_);
  if (result != TANGO_SUCCESS) {
    LOG(ERROR) << function_name << ", TangoService_connect error: " << result;
    return result;
  }
  return TANGO_SUCCESS;
}

void TangoRosNode::UpdateAndPublishTangoStatus(const TangoStatus& status) {
  tango_status_ = status;
  std_msgs::Int8 tango_status_msg;
  tango_status_msg.data = static_cast<int>(tango_status_);
  tango_status_publisher_.publish(tango_status_msg);
}

TangoErrorType TangoRosNode::ConnectToTangoAndSetUpNode() {
  if (tango_status_ == TangoStatus::SERVICE_CONNECTED) {
    // Connecting twice to Tango results in TANGO_ERROR. Early return to avoid
    // this.
    LOG(WARNING) << "Already connected to Tango service.";
    UpdateAndPublishTangoStatus(TangoStatus::SERVICE_CONNECTED);
    return TANGO_SUCCESS;
  }
  UpdateAndPublishTangoStatus(TangoStatus::UNKNOWN);

  TangoErrorType success;
  // Setup config.
  success = TangoSetupConfig();
  // Early return if config setup failed.
  if (success != TANGO_SUCCESS) {
    UpdateAndPublishTangoStatus(TangoStatus::SERVICE_NOT_CONNECTED);
    return success;
  }
  // Connect to Tango.
  success = TangoConnect();
  // Early return if Tango connect call failed.
  if (success != TANGO_SUCCESS) {
    UpdateAndPublishTangoStatus(TangoStatus::SERVICE_NOT_CONNECTED);
    return success;
  }
  // Publish static transforms.
  node_handle_.param(USE_TF_STATIC_PARAM_NAME, use_tf_static_, true);
  PublishStaticTransforms();
  success = OnTangoServiceConnected();
  if (success != TANGO_SUCCESS) {
    UpdateAndPublishTangoStatus(TangoStatus::NO_FIRST_VALID_POSE);
    return success;
  }
  area_description_T_start_of_service_.child_frame_id = "";
  tango_data_available_ = true;
  // Create publishing threads.
  StartPublishing();
  UpdateAndPublishTangoStatus(TangoStatus::SERVICE_CONNECTED);
  return success;
}

void TangoRosNode::TangoDisconnect() {
  StopPublishing();
  if (tango_config_ != nullptr) {
    TangoConfig_free(tango_config_);
    tango_config_ = nullptr;
  }
  if (point_cloud_manager_ != nullptr) {
    TangoSupport_freePointCloudManager(point_cloud_manager_);
    point_cloud_manager_ = nullptr;
  }
  if (image_buffer_manager_ != nullptr) {
    TangoSupport_freeImageBufferManager(image_buffer_manager_);
    image_buffer_manager_ = nullptr;
  }
  if (t3dr_context_ != nullptr) {
    Tango3DR_clear(t3dr_context_);
    Tango3DR_ReconstructionContext_destroy(t3dr_context_);
    t3dr_context_ = nullptr;
  }
  TangoService_disconnect();
  UpdateAndPublishTangoStatus(TangoStatus::SERVICE_NOT_CONNECTED);
}

void TangoRosNode::PublishStaticTransforms() {
  std::vector<geometry_msgs::TransformStamped> tf_transforms;
  tf_transforms.reserve(NUMBER_OF_STATIC_TRANSFORMS);
  TangoCoordinateFramePair pair;
  TangoPoseData pose;

  pair.base = TANGO_COORDINATE_FRAME_DEVICE;
  pair.target = TANGO_COORDINATE_FRAME_IMU;
  TangoService_getPoseAtTime(0.0, pair, &pose);
  geometry_msgs::TransformStamped device_T_imu;
  tango_ros_conversions_helper::toTransformStamped(pose, time_offset_, &device_T_imu);
  tf_transforms.push_back(device_T_imu);

  pair.base = TANGO_COORDINATE_FRAME_DEVICE;
  pair.target = TANGO_COORDINATE_FRAME_CAMERA_DEPTH;
  TangoService_getPoseAtTime(0.0, pair, &pose);
  tango_ros_conversions_helper::toTransformStamped(pose, time_offset_, &device_T_camera_depth_);
  tf_transforms.push_back(device_T_camera_depth_);

  // According to the ROS documentation, laser scan angles are measured around
  // the Z-axis in the laser scan frame. To follow this convention the laser
  // scan frame has to be rotated of 90 degrees around x axis with respect to
  // the Tango point cloud frame.
  camera_depth_T_laser_ = tf::StampedTransform(
      tf::Transform(tf::Quaternion(1 / sqrt(2), 0, 0, 1 / sqrt(2))), ros::Time::now(),
      tango_ros_conversions_helper::toFrameId(TANGO_COORDINATE_FRAME_CAMERA_DEPTH),
      LASER_SCAN_FRAME_ID);
  geometry_msgs::TransformStamped camera_depth_T_laser_message;
  tf::transformStampedTFToMsg(camera_depth_T_laser_, camera_depth_T_laser_message);
  tf_transforms.push_back(camera_depth_T_laser_message);

  pair.base = TANGO_COORDINATE_FRAME_DEVICE;
  pair.target = TANGO_COORDINATE_FRAME_CAMERA_FISHEYE;
  TangoService_getPoseAtTime(0.0, pair, &pose);
  tango_ros_conversions_helper::toTransformStamped(pose, time_offset_,
                                           &device_T_camera_fisheye_);
  tf_transforms.push_back(device_T_camera_fisheye_);

  pair.base = TANGO_COORDINATE_FRAME_DEVICE;
  pair.target = TANGO_COORDINATE_FRAME_CAMERA_COLOR;
  TangoService_getPoseAtTime(0.0, pair, &pose);
  tango_ros_conversions_helper::toTransformStamped(pose, time_offset_,
                                           &device_T_camera_color_);
  tf_transforms.push_back(device_T_camera_color_);

  if (use_tf_static_) {
    tf_static_broadcaster_.sendTransform(tf_transforms);
  } else {
    tf_broadcaster_.sendTransform(tf_transforms);
  }
}

void TangoRosNode::OnPoseAvailable(const TangoPoseData* pose) {
  if (publish_pose_on_tf_ ||
      start_of_service_T_device_publisher_.getNumSubscribers() > 0 ||
      area_description_T_start_of_service_publisher_.getNumSubscribers() > 0) {
    if (pose->frame.base == TANGO_COORDINATE_FRAME_START_OF_SERVICE &&
        pose->frame.target == TANGO_COORDINATE_FRAME_DEVICE) {
      if (pose->status_code == TANGO_POSE_VALID &&
          device_pose_thread_.data_available_mutex.try_lock()) {
        tango_ros_conversions_helper::toTransformStamped(
            *pose, time_offset_, &start_of_service_T_device_);
        device_pose_thread_.data_available_mutex.unlock();
        device_pose_thread_.data_available.notify_all();
      }
    }
    if (pose->frame.base == TANGO_COORDINATE_FRAME_AREA_DESCRIPTION &&
        pose->frame.target == TANGO_COORDINATE_FRAME_START_OF_SERVICE) {
      if (pose->status_code == TANGO_POSE_VALID &&
          device_pose_thread_.data_available_mutex.try_lock()) {
        tango_ros_conversions_helper::toTransformStamped(
            *pose, time_offset_, &area_description_T_start_of_service_);
        device_pose_thread_.data_available_mutex.unlock();
        device_pose_thread_.data_available.notify_all();
      }
    }
  }
}

void TangoRosNode::OnPointCloudAvailable(const TangoPointCloud* point_cloud) {
  if (point_cloud->num_points > 0) {
    if (point_cloud_publisher_.getNumSubscribers() > 0 &&
        point_cloud_thread_.data_available_mutex.try_lock()) {
      tango_ros_conversions_helper::toPointCloud2(*point_cloud, time_offset_,
                                                  &point_cloud_);
      point_cloud_.header.frame_id =
          tango_ros_conversions_helper::toFrameId(TANGO_COORDINATE_FRAME_CAMERA_DEPTH);
      point_cloud_thread_.data_available_mutex.unlock();
      point_cloud_thread_.data_available.notify_all();
    }
    if (laser_scan_publisher_.getNumSubscribers() > 0 &&
        laser_scan_thread_.data_available_mutex.try_lock()) {
      laser_scan_.angle_min = LASER_SCAN_ANGLE_MIN;
      laser_scan_.angle_max = LASER_SCAN_ANGLE_MAX;
      laser_scan_.angle_increment = LASER_SCAN_ANGLE_INCREMENT;
      laser_scan_.time_increment = LASER_SCAN_TIME_INCREMENT;
      laser_scan_.scan_time = LASER_SCAN_SCAN_TIME;
      laser_scan_.range_min = LASER_SCAN_RANGE_MIN;
      laser_scan_.range_max = LASER_SCAN_RANGE_MAX;
      // Determine amount of rays to create.
      uint32_t ranges_size = std::ceil((laser_scan_.angle_max - laser_scan_.angle_min)
                                       / laser_scan_.angle_increment);
      // Laser scan rays with no obstacle data will evaluate to infinity.
      laser_scan_.ranges.assign(ranges_size, std::numeric_limits<double>::infinity());
      tango_ros_conversions_helper::toLaserScan(
          *point_cloud, time_offset_, laser_scan_min_height_,
                  laser_scan_max_height_, camera_depth_T_laser_, &laser_scan_);
      laser_scan_.header.frame_id = LASER_SCAN_FRAME_ID;
      laser_scan_thread_.data_available_mutex.unlock();
      laser_scan_thread_.data_available.notify_all();
    }

    if (mesh_marker_publisher_.getNumSubscribers() > 0 ||
        occupancy_grid_publisher_.getNumSubscribers() > 0) {
      TangoCoordinateFramePair pair;
      pair.base = TANGO_COORDINATE_FRAME_START_OF_SERVICE;
      pair.target = TANGO_COORDINATE_FRAME_CAMERA_DEPTH;
      TangoPoseData start_of_service_T_camera_depth;
      TangoService_getPoseAtTime(point_cloud->timestamp, pair, &start_of_service_T_camera_depth);
      if (start_of_service_T_camera_depth.status_code != TANGO_POSE_VALID) {
        LOG(WARNING) << "Could not find a valid pose at time "
            << point_cloud->timestamp << " for the depth camera.";
        return;
      }
      tango_ros_conversions_helper::toTango3DR_Pose(start_of_service_T_camera_depth,
                                            &last_camera_depth_pose_);
      TangoSupport_updatePointCloud(point_cloud_manager_, point_cloud);
      new_point_cloud_available_for_t3dr_ = true;
    }
  }
}

void TangoRosNode::OnFrameAvailable(TangoCameraId camera_id, const TangoImageBuffer* buffer) {
  if (fisheye_camera_publisher_.getNumSubscribers() > 0 &&
       camera_id == TangoCameraId::TANGO_CAMERA_FISHEYE &&
       fisheye_image_thread_.data_available_mutex.try_lock()) {
    fisheye_image_ = cv::Mat(buffer->height + buffer->height / 2, buffer->width,
                             CV_8UC1, buffer->data, buffer->stride); // No deep copy.
    fisheye_image_header_.stamp.fromSec(buffer->timestamp + time_offset_);
    fisheye_image_header_.seq = buffer->frame_number;
    fisheye_image_header_.frame_id =
        tango_ros_conversions_helper::toFrameId(TANGO_COORDINATE_FRAME_CAMERA_FISHEYE);
    fisheye_image_thread_.data_available_mutex.unlock();
    fisheye_image_thread_.data_available.notify_all();
  }
  if (color_camera_publisher_.getNumSubscribers() > 0 &&
       camera_id == TangoCameraId::TANGO_CAMERA_COLOR &&
       color_image_thread_.data_available_mutex.try_lock()) {
    color_image_ = cv::Mat(buffer->height + buffer->height / 2, buffer->width,
                           CV_8UC1, buffer->data, buffer->stride); // No deep copy.
    color_image_header_.stamp.fromSec(buffer->timestamp + time_offset_);
    color_image_header_.seq = buffer->frame_number;
    color_image_header_.frame_id =
        tango_ros_conversions_helper::toFrameId(TANGO_COORDINATE_FRAME_CAMERA_COLOR);
    color_image_thread_.data_available_mutex.unlock();
    color_image_thread_.data_available.notify_all();
  }

  if ((mesh_marker_publisher_.getNumSubscribers() > 0 ||
      occupancy_grid_publisher_.getNumSubscribers() > 0) &&
      camera_id == TangoCameraId::TANGO_CAMERA_COLOR &&
      new_point_cloud_available_for_t3dr_ &&
      mesh_thread_.data_available_mutex.try_lock()) {
    if (image_buffer_manager_ == nullptr) {
      TangoErrorType result = TangoSupport_createImageBufferManager(
          buffer->format, buffer->width, buffer->height, &image_buffer_manager_);
      if (result != TANGO_SUCCESS) {
        LOG(ERROR) << "Failed to create image buffer manager.";
        return;
      }
    }
    TangoCoordinateFramePair pair;
    pair.base = TANGO_COORDINATE_FRAME_START_OF_SERVICE;
    pair.target = TANGO_COORDINATE_FRAME_CAMERA_COLOR;
    TangoPoseData start_of_service_T_camera_color;
    TangoService_getPoseAtTime(buffer->timestamp, pair, &start_of_service_T_camera_color);
    if (start_of_service_T_camera_color.status_code != TANGO_POSE_VALID) {
      LOG(WARNING) << "Could not find a valid pose at time "
          << buffer->timestamp << " for the color camera.";
      return;
    }
    tango_ros_conversions_helper::toTango3DR_Pose(start_of_service_T_camera_color,
                                          &last_camera_color_pose_);
    TangoSupport_updateImageBuffer(image_buffer_manager_, buffer);
    new_point_cloud_available_for_t3dr_ = false;
    mesh_thread_.data_available_mutex.unlock();
    mesh_thread_.data_available.notify_all();
  }
}

void TangoRosNode::StartPublishing() {
  run_threads_ = true;
  device_pose_thread_.publish_thread =
      std::thread(&TangoRosNode::PublishDevicePose, this);
  point_cloud_thread_.publish_thread =
      std::thread(&TangoRosNode::PublishPointCloud, this);
  laser_scan_thread_.publish_thread =
      std::thread(&TangoRosNode::PublishLaserScan, this);
  fisheye_image_thread_.publish_thread =
      std::thread(&TangoRosNode::PublishFisheyeImage, this);
  color_image_thread_.publish_thread =
      std::thread(&TangoRosNode::PublishColorImage, this);
  mesh_thread_.publish_thread =
      std::thread(&TangoRosNode::PublishMesh, this);
  ros_spin_thread_ = std::thread(&TangoRosNode::RunRosSpin, this);
}

void TangoRosNode::StopPublishing() {
  if (run_threads_) {
    run_threads_ = false;
    if (device_pose_thread_.publish_thread.joinable()) {
      if (!tango_data_available_ || (!publish_pose_on_tf_ &&
          start_of_service_T_device_publisher_.getNumSubscribers() <= 0 &&
          area_description_T_start_of_service_publisher_.getNumSubscribers() <= 0)) {
        device_pose_thread_.data_available.notify_all();
      }
      device_pose_thread_.publish_thread.join();
    }
    if (point_cloud_thread_.publish_thread.joinable()) {
      if (!tango_data_available_ || !enable_depth_ ||
          point_cloud_publisher_.getNumSubscribers() <= 0) {
        point_cloud_thread_.data_available.notify_all();
      }
      point_cloud_thread_.publish_thread.join();
    }
    if (laser_scan_thread_.publish_thread.joinable()) {
      if (!tango_data_available_ || !enable_depth_ ||
          laser_scan_publisher_.getNumSubscribers() <= 0) {
        laser_scan_thread_.data_available.notify_all();
      }
      laser_scan_thread_.publish_thread.join();
    }
    if (fisheye_image_thread_.publish_thread.joinable()) {
      if (!tango_data_available_ ||
          fisheye_camera_publisher_.getNumSubscribers() <= 0) {
        fisheye_image_thread_.data_available.notify_all();
      }
      fisheye_image_thread_.publish_thread.join();
    }
    if (color_image_thread_.publish_thread.joinable()) {
      if (!tango_data_available_ || !enable_color_camera_ ||
          color_camera_publisher_.getNumSubscribers() <= 0) {
        color_image_thread_.data_available.notify_all();
      }
      color_image_thread_.publish_thread.join();
    }
    if (mesh_thread_.publish_thread.joinable()) {
      if (!tango_data_available_ || !enable_depth_ || !enable_color_camera_ ||
          (mesh_marker_publisher_.getNumSubscribers() <= 0 &&
              occupancy_grid_publisher_.getNumSubscribers() <= 0)) {
        mesh_thread_.data_available.notify_all();
      }
      mesh_thread_.publish_thread.join();
    }
    ros_spin_thread_.join();
  }
}

void TangoRosNode::PublishDevicePose() {
  while(ros::ok()) {
    if (!run_threads_) {
      break;
    }
    {
      std::unique_lock<std::mutex> lock(device_pose_thread_.data_available_mutex);
      device_pose_thread_.data_available.wait(lock);
      if (!use_tf_static_) {
        PublishStaticTransforms();
      }
      if (publish_pose_on_tf_) {
        tf_broadcaster_.sendTransform(start_of_service_T_device_);
        if (area_description_T_start_of_service_.child_frame_id != "") {
          // This transform can be empty. Don't publish it in this case.
          tf_broadcaster_.sendTransform(area_description_T_start_of_service_);
        }
      }
      if (start_of_service_T_device_publisher_.getNumSubscribers() > 0) {
        start_of_service_T_device_publisher_.publish(start_of_service_T_device_);
      }
      if (area_description_T_start_of_service_publisher_.getNumSubscribers() > 0 &&
          area_description_T_start_of_service_.child_frame_id != "") {
        // This transform can be empty. Don't publish it in this case.
        area_description_T_start_of_service_publisher_.publish(area_description_T_start_of_service_);
      }
    }
  }
}

void TangoRosNode::PublishPointCloud() {
  while(ros::ok()) {
    if (!run_threads_) {
      break;
    }
    {
      std::unique_lock<std::mutex> lock(point_cloud_thread_.data_available_mutex);
      point_cloud_thread_.data_available.wait(lock);
      if (point_cloud_publisher_.getNumSubscribers() > 0) {
        point_cloud_publisher_.publish(point_cloud_);
      }
    }
  }
}

void TangoRosNode::PublishLaserScan() {
  while(ros::ok()) {
    if (!run_threads_) {
      break;
    }
    {
      std::unique_lock<std::mutex> lock(laser_scan_thread_.data_available_mutex);
      laser_scan_thread_.data_available.wait(lock);
      if (laser_scan_publisher_.getNumSubscribers() > 0) {
        laser_scan_publisher_.publish(laser_scan_);
      }
    }
  }
}

void TangoRosNode::PublishFisheyeImage() {
  while(ros::ok()) {
    if (!run_threads_) {
      break;
    }
    {
      std::unique_lock<std::mutex> lock(fisheye_image_thread_.data_available_mutex);
      fisheye_image_thread_.data_available.wait(lock);
      if (fisheye_camera_publisher_.getNumSubscribers() > 0 ||
          fisheye_rectified_image_publisher_.getNumSubscribers() > 0) {
        // The Tango image encoding is not supported by ROS.
        // We need to convert it to gray.
        cv::Mat fisheye_image_gray;
        cv::cvtColor(fisheye_image_, fisheye_image_gray, cv::COLOR_YUV420sp2GRAY);
        cv_bridge::CvImage cv_bridge_fisheye_image;
        cv_bridge_fisheye_image.header = fisheye_image_header_;
        cv_bridge_fisheye_image.encoding = sensor_msgs::image_encodings::MONO8;
        cv_bridge_fisheye_image.image = fisheye_image_gray;
        fisheye_camera_info_.header = fisheye_image_header_;
        fisheye_camera_info_manager_->setCameraInfo(fisheye_camera_info_);
        sensor_msgs::Image fisheye_image_msg;
        cv_bridge_fisheye_image.toImageMsg(fisheye_image_msg);
        fisheye_camera_publisher_.publish(fisheye_image_msg, fisheye_camera_info_);

        if (fisheye_rectified_image_publisher_.getNumSubscribers() > 0) {
          cv::remap(fisheye_image_gray, fisheye_image_rect_, cv_warp_map_x_,
                    cv_warp_map_y_, cv::INTER_LINEAR, cv::BORDER_CONSTANT, 0);
          sensor_msgs::ImagePtr image_rect = cv_bridge::CvImage(
              cv_bridge_fisheye_image.header, cv_bridge_fisheye_image.encoding,
              fisheye_image_rect_).toImageMsg();
          fisheye_rectified_image_publisher_.publish(image_rect);
        }
      }
    }
  }
}

void TangoRosNode::PublishColorImage() {
  while(ros::ok()) {
    if (!run_threads_) {
      break;
    }
    {
      std::unique_lock<std::mutex> lock(color_image_thread_.data_available_mutex);
      color_image_thread_.data_available.wait(lock);
      if (color_camera_publisher_.getNumSubscribers() > 0 ||
          color_rectified_image_publisher_.getNumSubscribers() > 0) {
        // The Tango image encoding is not supported by ROS.
        // We need to convert it to RGB.
        cv::Mat color_image_rgb;
        cv::cvtColor(color_image_, color_image_rgb, cv::COLOR_YUV420sp2RGBA);
        cv_bridge::CvImage cv_bridge_color_image;
        cv_bridge_color_image.header = color_image_header_;
        cv_bridge_color_image.encoding = sensor_msgs::image_encodings::RGBA8;
        cv_bridge_color_image.image = color_image_rgb;
        color_camera_info_.header = color_image_header_;
        color_camera_info_manager_->setCameraInfo(color_camera_info_);
        sensor_msgs::Image color_image_msg;
        cv_bridge_color_image.toImageMsg(color_image_msg);
        color_camera_publisher_.publish(color_image_msg, color_camera_info_);

        if (color_rectified_image_publisher_.getNumSubscribers() > 0) {
          color_camera_model_.rectifyImage(color_image_rgb, color_image_rect_);
          sensor_msgs::ImagePtr image_rect = cv_bridge::CvImage(
              cv_bridge_color_image.header, cv_bridge_color_image.encoding,
              color_image_rect_).toImageMsg();
          color_rectified_image_publisher_.publish(image_rect);
        }
      }
    }
  }
}

void TangoRosNode::PublishMesh() {
  while(ros::ok()) {
    if (!run_threads_) {
      break;
    }
    if (mesh_marker_publisher_.getNumSubscribers() > 0 ||
        occupancy_grid_publisher_.getNumSubscribers() > 0) {
      Tango3DR_GridIndexArray t3dr_updated_indices;
      // Update Tango mesh with latest point cloud and color image.
      {
        std::unique_lock<std::mutex> lock(mesh_thread_.data_available_mutex);
        mesh_thread_.data_available.wait(lock);
        tango_3d_reconstruction_helper::UpdateMesh(
            t3dr_context_, point_cloud_manager_, image_buffer_manager_,
            &last_camera_depth_pose_, &last_camera_color_pose_,
            &t3dr_updated_indices);
      }
      // Publish Tango mesh as visualization marker.
      if (mesh_marker_publisher_.getNumSubscribers() > 0) {
        visualization_msgs::MarkerArray mesh_marker_array;
        tango_3d_reconstruction_helper::ExtractMeshAndConvertToMarkerArray(
            t3dr_context_, t3dr_updated_indices, time_offset_,
            &mesh_marker_array);
        mesh_marker_publisher_.publish(mesh_marker_array);
        Tango3DR_Status result = Tango3DR_GridIndexArray_destroy(
            &t3dr_updated_indices);
        if (result != TANGO_3DR_SUCCESS) {
          LOG(ERROR) << "Tango3DR_GridIndexArray_destroy failed with error code: "
              << result;
        }
        if (mesh_marker_array.markers.empty()) {
          LOG(INFO) << "Empty mesh array!";
        }
      }
      // Publish Tango mesh as occupancy grid.
      if (occupancy_grid_publisher_.getNumSubscribers() > 0) {
        occupancy_grid_.data.clear();
        if (tango_3d_reconstruction_helper::ExtractFloorPlanImageAndConvertToOccupancyGrid(
            t3dr_context_, time_offset_, t3dr_resolution_,
            t3dr_occupancy_grid_threshold_, &occupancy_grid_))
          occupancy_grid_publisher_.publish(occupancy_grid_);
      }
    }
  }
}

void TangoRosNode::DynamicReconfigureCallback(PublisherConfig &config, uint32_t level) {
  laser_scan_max_height_ = config.laser_scan_max_height;
  laser_scan_min_height_ = config.laser_scan_min_height;
}

void TangoRosNode::RunRosSpin() {
  dynamic_reconfigure::Server<tango_ros_native::PublisherConfig> server;
  dynamic_reconfigure::Server<tango_ros_native::PublisherConfig>::CallbackType callback =
      boost::bind(&TangoRosNode::DynamicReconfigureCallback, this, _1, _2);
  server.setCallback(callback);
  while(ros::ok()) {
    if (!run_threads_) {
      break;
    }
    ros::spinOnce();
    std::this_thread::sleep_for(std::chrono::milliseconds(100));
  }
}

bool TangoRosNode::TangoConnectServiceCallback(
    const tango_ros_messages::TangoConnect::Request& request,
    tango_ros_messages::TangoConnect::Response& response) {
  switch (request.request) {
    case tango_ros_messages::TangoConnect::Request::CONNECT:
      // Connect to Tango Service.
      response.response = ConnectToTangoAndSetUpNode();
      break;
    case tango_ros_messages::TangoConnect::Request::DISCONNECT:
      // Disconnect from Tango Service.
      TangoDisconnect();
      response.response = tango_ros_messages::TangoConnect::Response::TANGO_SUCCESS;
      break;
    case tango_ros_messages::TangoConnect::Request::RECONNECT:
      // Disconnect and reconnect to Tango Service.
      TangoDisconnect();
      response.response = ConnectToTangoAndSetUpNode();
      break;
    default:
      LOG(ERROR) << "Did not understand request " << static_cast<int>(request.request)
                 << ", valid requests are (CONNECT: "
                 << tango_ros_messages::TangoConnect::Request::CONNECT
                 << ", DISCONNECT: "
                 << tango_ros_messages::TangoConnect::Request::DISCONNECT
                 << ", RECONNECT: "
                 << tango_ros_messages::TangoConnect::Request::RECONNECT
                 << ")";
      response.message = "Did not understand request.";
      return true;
    }
    return true;
}

bool TangoRosNode::GetMapNameServiceCallback(
    const tango_ros_messages::GetMapName::Request &req,
    tango_ros_messages::GetMapName::Response &res) {
  return GetMapNameFromUuid(req.map_uuid, res.map_name);
}

bool TangoRosNode::GetMapUuidsServiceCallback(
    const tango_ros_messages::GetMapUuids::Request& req,
    tango_ros_messages::GetMapUuids::Response& res) {
  if (!GetAvailableMapUuidsList(res.map_uuids) ) return false;

  res.map_names.resize(res.map_uuids.size());
  auto map_uuids_it = res.map_uuids.begin();
  auto map_names_it = res.map_names.begin();
  for (; map_uuids_it != res.map_uuids.end() && map_names_it != res.map_names.end();
       ++map_uuids_it, ++map_names_it) {
    if (!GetMapNameFromUuid(*map_uuids_it, *map_names_it)) return false;
  }
  return true;
}

bool TangoRosNode::SaveMapServiceCallback(
    const tango_ros_messages::SaveMap::Request& req,
    tango_ros_messages::SaveMap::Response& res) {
  bool save_localization_map = req.request & tango_ros_messages::SaveMap::Request::SAVE_LOCALIZATION_MAP;
  bool save_occupancy_grid = req.request & tango_ros_messages::SaveMap::Request::SAVE_OCCUPANCY_GRID;
  res.message = "";
  if (save_localization_map) {
    res.localization_map_name = req.map_name;
    if (!SaveTangoAreaDescription(res.localization_map_name, res.localization_map_uuid, res.message)) {
      res.success = false;
      return true;
    }
    tango_data_available_ = false;
    res.message += "\nLocalization map " + res.localization_map_uuid +
        " successfully saved with name " + res.localization_map_name;
  } else if (save_occupancy_grid) {
    if (!GetCurrentADFUuid(tango_config_, res.localization_map_uuid)) {
      res.message += "\nCould not get current localization map uuid.";
      res.success = false;
      return true;
    }
  }
<<<<<<< HEAD
  tango_data_available_ = false;
  TangoAreaDescriptionMetadata metadata;
  result = TangoService_getAreaDescriptionMetadata(map_uuid, &metadata);
  if (result != TANGO_SUCCESS) {
    LOG(ERROR) << "Error while trying to access area description metadata, error: " << result;
    res.message =  "Could not access map metadata";
    res.success = false;
    return true;
=======

  if (save_occupancy_grid) {
    std::string occupancy_grid_directory;
    node_handle_.param(OCCUPANCY_GRID_DIRECTORY_PARAM_NAME,
                       occupancy_grid_directory, OCCUPANCY_GRID_DEFAULT_DIRECTORY);
    res.occupancy_grid_name = req.map_name;
    if (!occupancy_grid_file_io::SaveOccupancyGridToFiles(
        res.occupancy_grid_name, res.localization_map_uuid, occupancy_grid_directory, occupancy_grid_)) {
      res.message += "\nCould not save occupancy grid " + res.occupancy_grid_name
          + " in directory " + occupancy_grid_directory;
      res.success = false;
      return true;
    }
    res.message += "\nOccupancy grid successfully saved with name "
        + res.occupancy_grid_name + " in  directory " + occupancy_grid_directory;
    if (res.localization_map_uuid.empty()) {
      res.message += "\nThe occupancy grid has been saved without localization map uuid. "
          "This means it will not be aligned when loaded later.";
    }
>>>>>>> 52a47c13
  }
  res.success = true;
  return true;
}

bool TangoRosNode::LoadOccupancyGridServiceCallback(const tango_ros_messages::LoadOccupancyGrid::Request& req,
                           tango_ros_messages::LoadOccupancyGrid::Response& res) {
  nav_msgs::OccupancyGrid occupancy_grid;
  std::string occupancy_grid_directory;
  node_handle_.param(OCCUPANCY_GRID_DIRECTORY_PARAM_NAME,
                     occupancy_grid_directory, OCCUPANCY_GRID_DEFAULT_DIRECTORY);

  std::string map_uuid;
  res.aligned = true;
  if(!occupancy_grid_file_io::LoadOccupancyGridFromFiles(
      req.name, occupancy_grid_directory, &occupancy_grid, &map_uuid)) {
    LOG(ERROR) << "Error while loading occupancy grid from file.";
    res.message =  "Could not load occupancy grid from file " + req.name
              + " in directory " + occupancy_grid_directory;
    res.aligned = false;
    res.success = false;
    return true;
  }
  res.message = "Occupancy grid " + req.name + " successfully loaded from " + occupancy_grid_directory;

  std::string current_map_uuid;
  if (!GetCurrentADFUuid(tango_config_, current_map_uuid)) {
    res.message += "\nCould not get current localization map uuid.";
    res.aligned = false;
    res.success = false;
    return true;
  }
  if (current_map_uuid.empty()) {
    res.message += "\nThe occupancy grid is not aligned because "
        "no localization map is currently used.";
    res.aligned = false;
  }
  if (map_uuid.empty()) {
    res.message += "\nThe occupancy grid is not aligned because "
        "its localization map uuid is empty.";
    res.aligned = false;
  }
  if (map_uuid.compare(current_map_uuid) != 0) {
    res.message += "\nThe occupancy grid is not aligned because "
        "it does not correspond to the localization map currently used.";
    res.aligned = false;
  }
  res.success = true;
<<<<<<< HEAD
=======

  occupancy_grid.header.frame_id = tango_ros_conversions_helper::toFrameId(TANGO_COORDINATE_FRAME_START_OF_SERVICE);
  occupancy_grid.header.stamp = ros::Time::now();
  occupancy_grid.info.map_load_time = occupancy_grid.header.stamp;
  static_occupancy_grid_publisher_.publish(occupancy_grid);
>>>>>>> 52a47c13
  return true;
}

bool TangoRosNode::GetAvailableMapUuidsList(std::vector<std::string>& uuid_list) {
  char* c_uuid_list;
  TangoErrorType result = TangoService_getAreaDescriptionUUIDList(&c_uuid_list);
  if (result != TANGO_SUCCESS) {
    LOG(ERROR) << "Error while retrieving all available map UUIDs, error: " << result;
    return false;
  }
  if (c_uuid_list == NULL || c_uuid_list[0] == '\0') {
    LOG(WARNING) << "No area description file available.";
    return false;
  }
  LOG(INFO) << "UUID list: " << c_uuid_list;
  uuid_list = SplitCommaSeparatedString(std::string(c_uuid_list));
  return true;
}

bool TangoRosNode::GetMapNameFromUuid(const std::string& map_uuid, std::string& map_name) {
  size_t size = 0;
  char* value;
  TangoAreaDescriptionMetadata metadata;
  TangoErrorType result = TangoService_getAreaDescriptionMetadata(map_uuid.c_str(), &metadata);
  if (result != TANGO_SUCCESS) {
    LOG(ERROR) << "Error while trying to access area description metadata, error: " << result;
    return false;
  }
  result = TangoAreaDescriptionMetadata_get(metadata, "name", &size, &value);
  if (result != TANGO_SUCCESS) {
    LOG(ERROR) << "Error while trying to get area description metadata, error: " << result;
    return false;
  }
  map_name = std::string(value);
  result = TangoAreaDescriptionMetadata_free(metadata);
  if (result != TANGO_SUCCESS) {
    LOG(ERROR) << "Error while trying to free area description metadata, error: " << result;
  }
  LOG(INFO) << "Successfully retrieved map name: " << map_name << " from uuid " << map_uuid;
  return true;
}
} // namespace tango_ros_native<|MERGE_RESOLUTION|>--- conflicted
+++ resolved
@@ -1202,17 +1202,6 @@
       return true;
     }
   }
-<<<<<<< HEAD
-  tango_data_available_ = false;
-  TangoAreaDescriptionMetadata metadata;
-  result = TangoService_getAreaDescriptionMetadata(map_uuid, &metadata);
-  if (result != TANGO_SUCCESS) {
-    LOG(ERROR) << "Error while trying to access area description metadata, error: " << result;
-    res.message =  "Could not access map metadata";
-    res.success = false;
-    return true;
-=======
-
   if (save_occupancy_grid) {
     std::string occupancy_grid_directory;
     node_handle_.param(OCCUPANCY_GRID_DIRECTORY_PARAM_NAME,
@@ -1231,7 +1220,6 @@
       res.message += "\nThe occupancy grid has been saved without localization map uuid. "
           "This means it will not be aligned when loaded later.";
     }
->>>>>>> 52a47c13
   }
   res.success = true;
   return true;
@@ -1279,15 +1267,12 @@
         "it does not correspond to the localization map currently used.";
     res.aligned = false;
   }
+
   res.success = true;
-<<<<<<< HEAD
-=======
-
   occupancy_grid.header.frame_id = tango_ros_conversions_helper::toFrameId(TANGO_COORDINATE_FRAME_START_OF_SERVICE);
   occupancy_grid.header.stamp = ros::Time::now();
   occupancy_grid.info.map_load_time = occupancy_grid.header.stamp;
   static_occupancy_grid_publisher_.publish(occupancy_grid);
->>>>>>> 52a47c13
   return true;
 }
 
