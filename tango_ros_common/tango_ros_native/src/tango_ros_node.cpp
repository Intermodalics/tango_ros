// Copyright 2016 Intermodalics All Rights Reserved.
//
// Licensed under the Apache License, Version 2.0 (the "License");
// you may not use this file except in compliance with the License.
// You may obtain a copy of the License at
//
//      http://www.apache.org/licenses/LICENSE-2.0
//
// Unless required by applicable law or agreed to in writing, software
// distributed under the License is distributed on an "AS IS" BASIS,
// WITHOUT WARRANTIES OR CONDITIONS OF ANY KIND, either express or implied.
// See the License for the specific language governing permissions and
// limitations under the License.
#include "tango_ros_native/tango_ros_node.h"

#include <cmath>

#include <glog/logging.h>

#include <dynamic_reconfigure/config_tools.h>
#include <dynamic_reconfigure/server.h>
#include <sensor_msgs/distortion_models.h>
#include <sensor_msgs/image_encodings.h>
#include <sensor_msgs/PointField.h>
#include <sensor_msgs/point_cloud2_iterator.h>

namespace {
// This function routes onPoseAvailable callback to the application object for
// handling.
// @param context, context will be a pointer to a TangoRosNode
//        instance on which to call the callback.
// @param pose, pose data to route to onPoseAvailable function.
void onPoseAvailableRouter(void* context, const TangoPoseData* pose) {
  tango_ros_native::TangoRosNode* app =
      static_cast<tango_ros_native::TangoRosNode*>(context);
  app->OnPoseAvailable(pose);
}
// This function routes onPointCloudAvailable callback to the application
// object for handling.
// @param context, context will be a pointer to a TangoRosNode
//        instance on which to call the callback.
// @param point_cloud, point cloud data to route to OnPointCloudAvailable
//        function.
void onPointCloudAvailableRouter(void* context,
                                 const TangoPointCloud* point_cloud) {
  tango_ros_native::TangoRosNode* app =
      static_cast<tango_ros_native::TangoRosNode*>(context);
  app->OnPointCloudAvailable(point_cloud);
}
// This function routes OnFrameAvailable callback to the application
// object for handling.
// @param context, context will be a pointer to a TangoRosNode
//        instance on which to call the callback.
// @param camera_id, the ID of the camera. Only TANGO_CAMERA_COLOR and
//        TANGO_CAMERA_FISHEYE are supported.
// @param buffer, image data to route to OnFrameAvailable function.
void onFrameAvailableRouter(void* context, TangoCameraId camera_id,
                            const TangoImageBuffer* buffer) {
  tango_ros_native::TangoRosNode* app =
      static_cast<tango_ros_native::TangoRosNode*>(context);
  app->OnFrameAvailable(camera_id, buffer);
}
// Converts a TangoPoseData to a geometry_msgs::TransformStamped.
// @param pose, TangoPoseData to convert.
// @param time_offset, offset in s between pose (tango time) and
//        transform (ros time).
// @param transform, the output TransformStamped.
void toTransformStamped(const TangoPoseData& pose,
                        double time_offset,
                        geometry_msgs::TransformStamped* transform) {
  transform->transform.translation.x = pose.translation[0];
  transform->transform.translation.y = pose.translation[1];
  transform->transform.translation.z = pose.translation[2];
  transform->transform.rotation.x = pose.orientation[0];
  transform->transform.rotation.y = pose.orientation[1];
  transform->transform.rotation.z = pose.orientation[2];
  transform->transform.rotation.w = pose.orientation[3];
  transform->header.stamp.fromSec(pose.timestamp + time_offset);
}
// Converts a TangoPointCloud to a sensor_msgs::PointCloud2.
// @param tango_point_cloud, TangoPointCloud to convert.
// @param time_offset, offset in s between tango_point_cloud (tango time) and
//        point_cloud (ros time).
// @param point_cloud, the output PointCloud2.
void toPointCloud2(const TangoPointCloud& tango_point_cloud,
                   double time_offset,
                   sensor_msgs::PointCloud2* point_cloud) {
  point_cloud->width = tango_point_cloud.num_points;
  point_cloud->height = 1;
  point_cloud->point_step = (sizeof(float) * tango_ros_native::NUMBER_OF_FIELDS_IN_POINT_CLOUD);
  point_cloud->is_dense = true;
  point_cloud->row_step = point_cloud->width;
  point_cloud->is_bigendian = false;
  point_cloud->data.resize(tango_point_cloud.num_points);
  sensor_msgs::PointCloud2Modifier modifier(*point_cloud);
  modifier.setPointCloud2Fields(tango_ros_native::NUMBER_OF_FIELDS_IN_POINT_CLOUD,
                                "x", 1, sensor_msgs::PointField::FLOAT32,
                                "y", 1, sensor_msgs::PointField::FLOAT32,
                                "z", 1, sensor_msgs::PointField::FLOAT32,
                                "c", 1, sensor_msgs::PointField::FLOAT32);
  modifier.resize(tango_point_cloud.num_points);
  sensor_msgs::PointCloud2Iterator<float> iter_x(*point_cloud, "x");
  sensor_msgs::PointCloud2Iterator<float> iter_y(*point_cloud, "y");
  sensor_msgs::PointCloud2Iterator<float> iter_z(*point_cloud, "z");
  sensor_msgs::PointCloud2Iterator<float> iter_c(*point_cloud, "c");
  for (size_t i = 0; i < tango_point_cloud.num_points;
      ++i, ++iter_x, ++iter_y, ++iter_z, ++iter_c) {
    *iter_x = tango_point_cloud.points[i][0];
    *iter_y = tango_point_cloud.points[i][1];
    *iter_z = tango_point_cloud.points[i][2];
    *iter_c = tango_point_cloud.points[i][3];
  }
  point_cloud->header.stamp.fromSec(tango_point_cloud.timestamp + time_offset);
}
// Convert a point to a laser scan range.
// Method taken from the ros package 'pointcloud_to_laserscan':
// http://wiki.ros.org/pointcloud_to_laserscan
// @param x x coordinate of the point in the laser scan frame.
// @param y y coordinate of the point in the laser scan frame.
// @param z z coordinate of the point in the laser scan frame.
// @param min_height minimum height for a point of the point cloud to be
// included in laser scan.
// @param max_height maximum height for a point of the point cloud to be
// included in laser scan.
// @param laser_scan, the output LaserScan containing the range data.
void toLaserScanRange(double x, double y, double z, double min_height,
                      double max_height, sensor_msgs::LaserScan* laser_scan) {
  if (std::isnan(x) || std::isnan(y) || std::isnan(z)) {
    // NAN point.
    return;
  }
  if (z > max_height || z < min_height) {
    // Z not in height range.
    return;
  }
  double range = hypot(x, y);
  if (range < laser_scan->range_min) {
    // Point not in distance range.
    return;
  }
  double angle = atan2(y, x);
  if (angle < laser_scan->angle_min || angle > laser_scan->angle_max) {
    // Point not in angle range.
    return;
  }

  if (range > laser_scan->range_max) {
    laser_scan->range_max = range;
  }
  // Overwrite range at laser scan ray if new range is smaller.
  int index = (angle - laser_scan->angle_min) / laser_scan->angle_increment;
  if (range < laser_scan->ranges[index]) {
    laser_scan->ranges[index] = range;
  }
}
// Converts a TangoPointCloud to a sensor_msgs::LaserScan.
// @param tango_point_cloud, TangoPointCloud to convert.
// @param time_offset, offset in s between tango_point_cloud (tango time) and
//        laser_scan (ros time).
// @param min_height minimum height for a point of the point cloud to be
// included in laser scan.
// @param max_height maximum height for a point of the point cloud to be
// included in laser scan.
// @param point_cloud_T_laser transformation from point cloud to
// laser scan frame.
// @param laser_scan, the output LaserScan.
void toLaserScan(const TangoPointCloud& tango_point_cloud,
                 double time_offset,
                 double min_height,
                 double max_height,
                 const tf::Transform& point_cloud_T_laser,
                 sensor_msgs::LaserScan* laser_scan) {
  for (size_t i = 0; i < tango_point_cloud.num_points; ++i) {
    const tf::Vector3 point_cloud_p(tango_point_cloud.points[i][0],
                                    tango_point_cloud.points[i][1],
                                    tango_point_cloud.points[i][2]);
    tf::Vector3 laser_scan_p  = point_cloud_T_laser.inverse() * point_cloud_p;
    toLaserScanRange(laser_scan_p.getX(), laser_scan_p.getY(), laser_scan_p.getZ(),
                     min_height, max_height, laser_scan);
  }
  laser_scan->header.stamp.fromSec(tango_point_cloud.timestamp + time_offset);
}
// Converts a TangoCoordinateFrameType to a ros frame ID i.e. a string.
// @param tango_frame_type, TangoCoordinateFrameType to convert.
// @return returns the corresponding frame id.
std::string toFrameId(const TangoCoordinateFrameType& tango_frame_type) {
  std::string string_frame_type;
  switch(tango_frame_type) {
    case TANGO_COORDINATE_FRAME_AREA_DESCRIPTION:
      string_frame_type = "area_description";
      break;
    case TANGO_COORDINATE_FRAME_CAMERA_COLOR:
      string_frame_type = "camera_color";
      break;
    case TANGO_COORDINATE_FRAME_CAMERA_DEPTH:
      string_frame_type = "camera_depth";
      break;
    case TANGO_COORDINATE_FRAME_CAMERA_FISHEYE:
      string_frame_type = "camera_fisheye";
      break;
    case TANGO_COORDINATE_FRAME_DEVICE:
      string_frame_type = "device";
      break;
    case TANGO_COORDINATE_FRAME_DISPLAY:
      string_frame_type = "display";
      break;
    case TANGO_COORDINATE_FRAME_GLOBAL_WGS84:
      string_frame_type = "global_wgs84";
      break;
    case TANGO_COORDINATE_FRAME_IMU:
      string_frame_type = "imu";
      break;
    case TANGO_COORDINATE_FRAME_PREVIOUS_DEVICE_POSE:
      string_frame_type = "previous_device_pose";
      break;
    case TANGO_COORDINATE_FRAME_START_OF_SERVICE:
      string_frame_type = "start_of_service";
      break;
    case TANGO_COORDINATE_FRAME_UUID:
      string_frame_type = "uuid";
      break;
    default:
      LOG(ERROR) << "Unknown TangoCoordinateFrameType: " << tango_frame_type;
      string_frame_type = "unknown";
      break;
  }
  return string_frame_type;
}
// Check that the base and target frames of a TangoCoordinateFramePair match
// the given base and target frames.
// @param frame_pair TangoCoordinateFramePair to check.
// @param base the expected base frame
// @param target the expected target frame
bool framePairMatches(TangoCoordinateFramePair frame_pair,
                      TangoCoordinateFrameType base,
                      TangoCoordinateFrameType target) {
  return (frame_pair.base == base && frame_pair.target == target);
}
// Converts TangoCameraIntrinsics to sensor_msgs::CameraInfo.
// See Tango documentation:
// http://developers.google.com/tango/apis/unity/reference/class/tango/tango-camera-intrinsics
// And ROS documentation:
// http://docs.ros.org/api/sensor_msgs/html/msg/CameraInfo.html
// @param camera_intrinsics, TangoCameraIntrinsics to convert.
// @param camera_info, the output CameraInfo.
void toCameraInfo(const TangoCameraIntrinsics& camera_intrinsics,
                  sensor_msgs::CameraInfo* camera_info) {
  camera_info->height = camera_intrinsics.height;
  camera_info->width = camera_intrinsics.width;
  camera_info->K = {camera_intrinsics.fx, 0., camera_intrinsics.cx,
                    0., camera_intrinsics.fy, camera_intrinsics.cy,
                    0., 0., 1.};
  camera_info->R = {1., 0., 0., 0., 1., 0., 0., 0., 1.};
  camera_info->P = {camera_intrinsics.fx, 0., camera_intrinsics.cx, 0.,
                    0., camera_intrinsics.fy, camera_intrinsics.cy, 0.,
                    0., 0., 1., 0.};
  if (camera_intrinsics.camera_id == TangoCameraId::TANGO_CAMERA_FISHEYE) {
    camera_info->distortion_model = sensor_msgs::distortion_models::PLUMB_BOB;
    camera_info->D = {camera_intrinsics.distortion[0],
        camera_intrinsics.distortion[1], camera_intrinsics.distortion[2],
        camera_intrinsics.distortion[3], camera_intrinsics.distortion[4]};
  } else if (camera_intrinsics.camera_id == TangoCameraId::TANGO_CAMERA_COLOR) {
    camera_info->distortion_model = sensor_msgs::distortion_models::RATIONAL_POLYNOMIAL;
    camera_info->D = {camera_intrinsics.distortion[0],
        camera_intrinsics.distortion[1], 0., 0., camera_intrinsics.distortion[2]};
  } else {
    LOG(ERROR) << "Unknown camera ID: " << camera_intrinsics.camera_id;
  }
}
// Compute fisheye distorted coordinates from undistorted coordinates.
// The distortion model used by the Tango fisheye camera is called FOV and is
// described in 'Straight lines have to be straight' by Frederic Devernay and
// Olivier Faugeras. See https://hal.inria.fr/inria-00267247/document.
void ApplyFovModel(
    double xu, double yu, double w, double w_inverse, double two_tan_w_div_two,
    double* xd, double* yd) {
  double ru = sqrt(xu * xu + yu * yu);
  constexpr double epsilon = 1e-7;
  if (w < epsilon || ru < epsilon) {
    *xd = xu;
    *yd = yu ;
  } else {
    double rd_div_ru = std::atan(ru * two_tan_w_div_two) * w_inverse / ru;
    *xd = xu * rd_div_ru;
    *yd = yu * rd_div_ru;
  }
}
// Compute the warp maps to undistort the Tango fisheye image using the FOV
// model. See OpenCV documentation for more information on warp maps:
// http://docs.opencv.org/2.4/modules/imgproc/doc/geometric_transformations.html
// @param fisheye_camera_info the fisheye camera intrinsics.
// @param cv_warp_map_x the output map for the x direction.
// @param cv_warp_map_y the output map for the y direction.
void ComputeWarpMapsToRectifyFisheyeImage(
    const sensor_msgs::CameraInfo& fisheye_camera_info,
    cv::Mat* cv_warp_map_x, cv::Mat* cv_warp_map_y) {
  const double fx = fisheye_camera_info.K[0];
  const double fy = fisheye_camera_info.K[4];
  const double cx = fisheye_camera_info.K[2];
  const double cy = fisheye_camera_info.K[5];
  const double w = fisheye_camera_info.D[0];
  // Pre-computed variables for more efficiency.
  const double fy_inverse = 1.0 / fy;
  const double fx_inverse = 1.0 / fx;
  const double w_inverse = 1 / w;
  const double two_tan_w_div_two = 2.0 * std::tan(w * 0.5);
  // Compute warp maps in x and y directions.
  // OpenCV expects maps from dest to src, i.e. from undistorted to distorted
  // pixel coordinates.
  for(int iu = 0; iu < fisheye_camera_info.height; ++iu) {
    for (int ju = 0; ju < fisheye_camera_info.width; ++ju) {
      double xu = (ju - cx) * fx_inverse;
      double yu = (iu - cy) * fy_inverse;
      double xd, yd;
      ApplyFovModel(xu, yu, w, w_inverse, two_tan_w_div_two, &xd, &yd);
      double jd = cx + xd * fx;
      double id = cy + yd * fy;
      cv_warp_map_x->at<float>(iu, ju) = jd;
      cv_warp_map_y->at<float>(iu, ju) = id;
    }
  }
}
}  // namespace

namespace tango_ros_native {
TangoRosNode::TangoRosNode() : run_threads_(false) {
  const  uint32_t queue_size = 1;
  const bool latching = true;
  point_cloud_publisher_ =
      node_handle_.advertise<sensor_msgs::PointCloud2>(
          POINT_CLOUD_TOPIC_NAME, queue_size, latching);
  laser_scan_publisher_ =
      node_handle_.advertise<sensor_msgs::LaserScan>(
          LASER_SCAN_TOPIC_NAME, queue_size, latching);

  image_transport_.reset(new image_transport::ImageTransport(node_handle_));
  try {
    fisheye_camera_publisher_ =
        image_transport_->advertiseCamera(FISHEYE_IMAGE_TOPIC_NAME,
                                          queue_size, latching);
    fisheye_rectified_image_publisher_ =
        image_transport_->advertise(FISHEYE_RECTIFIED_IMAGE_TOPIC_NAME,
                                   queue_size, latching);
    color_camera_publisher_ =
        image_transport_->advertiseCamera(COLOR_IMAGE_TOPIC_NAME,
                                          queue_size, latching);
    color_rectified_image_publisher_ =
        image_transport_->advertise(COLOR_RECTIFIED_IMAGE_TOPIC_NAME,
                                   queue_size, latching);
  } catch (const image_transport::Exception& e) {
    LOG(ERROR) << "Error while creating image transport publishers" << e.what();
  }
  if (localization_mode_ != (int) LocalizationMode::ODOMETRY) {
    // Initialize start_of_service_T_area_description as identity.
    tf::StampedTransform start_of_service_T_area_description =
        tf::StampedTransform(tf::Transform(tf::Quaternion(0, 0, 0, 1)),
                             ros::Time::now(),
                             toFrameId(TANGO_COORDINATE_FRAME_START_OF_SERVICE),
                             toFrameId(TANGO_COORDINATE_FRAME_AREA_DESCRIPTION));
    tf::transformStampedTFToMsg(start_of_service_T_area_description, start_of_service_T_area_description_);
  }
}

TangoRosNode::~TangoRosNode() {
  StopPublishing();
  if (tango_config_ != nullptr) {
    TangoConfig_free(tango_config_);
  }
}

TangoErrorType TangoRosNode::OnTangoServiceConnected() {
  TangoErrorType result = TangoSetupConfig();
  if (result != TANGO_SUCCESS) {
      LOG(ERROR) << "Error while setting up Tango config.";
      return result;
  }
  result = TangoConnect();
  if (result != TANGO_SUCCESS) {
    LOG(ERROR) << "Error while connecting to Tango Service.";
    return result;
  }

  PublishStaticTransforms();
  TangoCoordinateFramePair pair;
  pair.base = TANGO_COORDINATE_FRAME_START_OF_SERVICE;
  pair.target = TANGO_COORDINATE_FRAME_DEVICE;
  TangoPoseData pose;
  time_t current_time = time(NULL);
  time_t end = current_time + 10;
  while (current_time < end) {
    TangoService_getPoseAtTime(0.0, pair, &pose);
    if (pose.status_code == TANGO_POSE_VALID) {
      break;
    }
    sleep(1);
    current_time = time(NULL);
  }
  if (pose.status_code != TANGO_POSE_VALID) {
    LOG(ERROR) << "Error, could not get a first valid pose.";
    return TANGO_INVALID;
  }
  time_offset_ =  ros::Time::now().toSec() - pose.timestamp;

  TangoCameraIntrinsics tango_camera_intrinsics;
  TangoService_getCameraIntrinsics(TANGO_CAMERA_FISHEYE, &tango_camera_intrinsics);
  toCameraInfo(tango_camera_intrinsics, &fisheye_camera_info_);
  fisheye_camera_info_manager_.reset(new camera_info_manager::CameraInfoManager(node_handle_));
  fisheye_camera_info_manager_->setCameraName("fisheye_1");
  // Cache warp maps for more efficiency.
  cv_warp_map_x_.create(fisheye_camera_info_.height, fisheye_camera_info_.width, CV_32FC1);
  cv_warp_map_y_.create(fisheye_camera_info_.height, fisheye_camera_info_.width, CV_32FC1);
  ComputeWarpMapsToRectifyFisheyeImage(fisheye_camera_info_, &cv_warp_map_x_, &cv_warp_map_y_);
  fisheye_image_rect_.create(fisheye_camera_info_.height, fisheye_camera_info_.width, CV_8UC1);

  TangoService_getCameraIntrinsics(TANGO_CAMERA_COLOR, &tango_camera_intrinsics);
  toCameraInfo(tango_camera_intrinsics, &color_camera_info_);
  color_camera_info_manager_.reset(new camera_info_manager::CameraInfoManager(node_handle_));
  color_camera_info_manager_->setCameraName("color_1");
  // Cache camera model for more efficiency.
  color_camera_model_.fromCameraInfo(color_camera_info_);

  return TANGO_SUCCESS;
}

TangoErrorType TangoRosNode::TangoSetupConfig() {
  const char* function_name = "TangoRosNode::TangoSetupConfig()";

  tango_config_ = TangoService_getConfig(TANGO_CONFIG_DEFAULT);
  if (tango_config_ == nullptr) {
    LOG(ERROR) << function_name << ", TangoService_getConfig error.";
    return TANGO_ERROR;
  }

  TangoErrorType result;
  const char* config_enable_motion_tracking = "config_enable_motion_tracking";
  result = TangoConfig_setBool(tango_config_, config_enable_motion_tracking, true);
  if(result != TANGO_SUCCESS) {
    LOG(ERROR) << function_name << ", TangoConfig_setBool "
        << config_enable_motion_tracking << " error: " << result;
    return result;
  }

  bool enable_drift_correction = false;
<<<<<<< HEAD
  node_handle_.param(publisher_config_.localization_mode_param, localization_mode_,
		  (int) LocalizationMode::ODOMETRY);
  if (localization_mode_ == LocalizationMode::ONLINE_SLAM) {
=======
  int localization_mode;
  node_handle_.param(LOCALIZATION_MODE_PARAM_NAME, localization_mode, (int) LocalizationMode::ODOMETRY);
  if (localization_mode == LocalizationMode::ONLINE_SLAM) {
>>>>>>> 8873469f
    enable_drift_correction = true;
  }
  const char* config_enable_drift_correction = "config_enable_drift_correction";
  result = TangoConfig_setBool(tango_config_, config_enable_drift_correction, enable_drift_correction);
  if(result != TANGO_SUCCESS) {
    LOG(ERROR) << function_name << ", TangoConfig_setBool "
        << config_enable_drift_correction << " error: " << result;
    return result;
  }
  const char* config_enable_auto_recovery = "config_enable_auto_recovery";
  result = TangoConfig_setBool(tango_config_, config_enable_auto_recovery, true);
  if(result != TANGO_SUCCESS) {
    LOG(ERROR) << function_name << ", TangoConfig_setBool "
        << config_enable_auto_recovery << " error: " << result;
    return result;
  }
  const char* config_enable_depth = "config_enable_depth";
  result = TangoConfig_setBool(tango_config_, config_enable_depth, true);
  if(result != TANGO_SUCCESS) {
    LOG(ERROR) << function_name << ", TangoConfig_setBool "
        << config_enable_depth << " error: " << result;
    return result;
  }
  const char* config_depth_mode = "config_depth_mode";
  result = TangoConfig_setInt32(tango_config_, config_depth_mode, TANGO_POINTCLOUD_XYZC);
  if(result != TANGO_SUCCESS) {
    LOG(ERROR) << function_name << ", TangoConfig_setInt "
        << config_depth_mode << " error: " << result;
    return result;
  }
  const char* config_enable_color_camera = "config_enable_color_camera";
  result = TangoConfig_setBool(tango_config_, config_enable_color_camera, true);
  if(result != TANGO_SUCCESS) {
    LOG(ERROR) << function_name << ", TangoConfig_setBool "
        << config_enable_color_camera << " error: " << result;
    return result;
  }

  std::string datasets_path;
  node_handle_.param(DATASET_PATH_PARAM_NAME, datasets_path, DATASETS_PATH);
  const char* config_datasets_path = "config_datasets_path";
  result = TangoConfig_setString(tango_config_, config_datasets_path, datasets_path.c_str());
  if (result != TANGO_SUCCESS) {
    LOG(ERROR) << function_name << ", TangoConfig_setString "
               << config_datasets_path << " error: " << result;
    return result;
  }
  std::string dataset_uuid;
  node_handle_.param(DATASET_UUID_PARAM_NAME, dataset_uuid, std::string(""));
  const char* config_experimental_load_dataset_UUID = "config_experimental_load_dataset_UUID";
  result = TangoConfig_setString(tango_config_, config_experimental_load_dataset_UUID, dataset_uuid.c_str());
  if (result != TANGO_SUCCESS) {
    LOG(ERROR) << function_name << ", TangoConfig_setString "
               << config_experimental_load_dataset_UUID << " error: " << result;
    return result;
  }
  return TANGO_SUCCESS;
}

TangoErrorType TangoRosNode::TangoConnect() {
  const char* function_name = "TangoRosNode::TangoConnect()";

  const uint32_t num_frame_pairs_to_listen = 2;
  TangoCoordinateFramePair pairs[num_frame_pairs_to_listen] = {
      { TANGO_COORDINATE_FRAME_START_OF_SERVICE,
        TANGO_COORDINATE_FRAME_DEVICE }, {
        TANGO_COORDINATE_FRAME_AREA_DESCRIPTION,
        TANGO_COORDINATE_FRAME_DEVICE }
  };
  TangoErrorType result;
  result = TangoService_connectOnPoseAvailable(num_frame_pairs_to_listen, pairs, onPoseAvailableRouter);
  if (result != TANGO_SUCCESS) {
    LOG(ERROR) << function_name
        << ", TangoService_connectOnPoseAvailable error: " << result;
    return result;
  }

  result = TangoService_connectOnPointCloudAvailable(onPointCloudAvailableRouter);
  if (result != TANGO_SUCCESS) {
    LOG(ERROR) << function_name
        << ", TangoService_connectOnPointCloudAvailable error: " << result;
    return result;
  }

  result = TangoService_connectOnFrameAvailable(
      TANGO_CAMERA_FISHEYE, this, onFrameAvailableRouter);
  if (result != TANGO_SUCCESS) {
    LOG(ERROR) << function_name
        << ", TangoService_connectOnFrameAvailable TANGO_CAMERA_FISHEYE error: " << result;
    return result;
  }

  result = TangoService_connectOnFrameAvailable(
      TANGO_CAMERA_COLOR, this, onFrameAvailableRouter);
  if (result != TANGO_SUCCESS) {
    LOG(ERROR) << function_name
        << ", TangoService_connectOnFrameAvailable TANGO_CAMERA_COLOR error: " << result;
    return result;
  }

  result = TangoService_connect(this, tango_config_);
  if (result != TANGO_SUCCESS) {
    LOG(ERROR) << function_name << ", TangoService_connect error: " << result;
    return result;
  }
  return TANGO_SUCCESS;
}

void TangoRosNode::TangoDisconnect() {
  TangoConfig_free(tango_config_);
  tango_config_ = nullptr;
  TangoService_disconnect();
}

void TangoRosNode::PublishStaticTransforms() {
  TangoCoordinateFramePair pair;
  TangoPoseData pose;

  pair.base = TANGO_COORDINATE_FRAME_DEVICE;
  pair.target = TANGO_COORDINATE_FRAME_IMU;
  TangoService_getPoseAtTime(0.0, pair, &pose);
  geometry_msgs::TransformStamped device_T_imu;
  toTransformStamped(pose, time_offset_, &device_T_imu);
  device_T_imu.header.frame_id = toFrameId(TANGO_COORDINATE_FRAME_DEVICE);
  device_T_imu.child_frame_id = toFrameId(TANGO_COORDINATE_FRAME_IMU);
  device_T_imu.header.stamp = ros::Time::now();
  tf_static_broadcaster_.sendTransform(device_T_imu);

  pair.base = TANGO_COORDINATE_FRAME_DEVICE;
  pair.target = TANGO_COORDINATE_FRAME_CAMERA_DEPTH;
  TangoService_getPoseAtTime(0.0, pair, &pose);
  toTransformStamped(pose, time_offset_, &device_T_camera_depth_);
  device_T_camera_depth_.header.frame_id = toFrameId(TANGO_COORDINATE_FRAME_DEVICE);
  device_T_camera_depth_.child_frame_id = toFrameId(TANGO_COORDINATE_FRAME_CAMERA_DEPTH);
  device_T_camera_depth_.header.stamp = ros::Time::now();
  tf_static_broadcaster_.sendTransform(device_T_camera_depth_);

  // According to the ROS documentation, laser scan angles are measured around
  // the Z-axis in the laser scan frame. To follow this convention the laser
  // scan frame has to be rotated of 90 degrees around x axis with respect to
  // the Tango point cloud frame.
  camera_depth_T_laser_ = tf::StampedTransform(
      tf::Transform(tf::Quaternion(1 / sqrt(2), 0, 0, 1 / sqrt(2))), ros::Time::now(),
                    toFrameId(TANGO_COORDINATE_FRAME_CAMERA_DEPTH), LASER_SCAN_FRAME_ID);
  geometry_msgs::TransformStamped camera_depth_T_laser_message;
  tf::transformStampedTFToMsg(camera_depth_T_laser_, camera_depth_T_laser_message);
  tf_static_broadcaster_.sendTransform(camera_depth_T_laser_message);

  pair.base = TANGO_COORDINATE_FRAME_DEVICE;
  pair.target = TANGO_COORDINATE_FRAME_CAMERA_FISHEYE;
  TangoService_getPoseAtTime(0.0, pair, &pose);
  toTransformStamped(pose, time_offset_, &device_T_camera_fisheye_);
  device_T_camera_fisheye_.header.frame_id = toFrameId(TANGO_COORDINATE_FRAME_DEVICE);
  device_T_camera_fisheye_.child_frame_id = toFrameId(TANGO_COORDINATE_FRAME_CAMERA_FISHEYE);
  device_T_camera_fisheye_.header.stamp = ros::Time::now();
  tf_static_broadcaster_.sendTransform(device_T_camera_fisheye_);

  pair.base = TANGO_COORDINATE_FRAME_DEVICE;
  pair.target = TANGO_COORDINATE_FRAME_CAMERA_COLOR;
  TangoService_getPoseAtTime(0.0, pair, &pose);
  toTransformStamped(pose, time_offset_, &device_T_camera_color_);
  device_T_camera_color_.header.frame_id = toFrameId(TANGO_COORDINATE_FRAME_DEVICE);
  device_T_camera_color_.child_frame_id = toFrameId(TANGO_COORDINATE_FRAME_CAMERA_COLOR);
  device_T_camera_color_.header.stamp = ros::Time::now();
  tf_static_broadcaster_.sendTransform(device_T_camera_color_);
}

void TangoRosNode::OnPoseAvailable(const TangoPoseData* pose) {
<<<<<<< HEAD
  if (publisher_config_.publish_device_pose) {
    if (framePairMatches(pose->frame, TANGO_COORDINATE_FRAME_START_OF_SERVICE,
                         TANGO_COORDINATE_FRAME_DEVICE)) {
      if (pose->status_code == TANGO_POSE_VALID && pose_available_mutex_.try_lock()) {
        if (localization_mode_ == (int) LocalizationMode::ODOMETRY) {
          // Localization is not used, publish device wrt. start_of_service.
          toTransformStamped(*pose, time_offset_, &start_of_service_T_device_);
          start_of_service_T_device_.header.frame_id =
              toFrameId(TANGO_COORDINATE_FRAME_START_OF_SERVICE);
          start_of_service_T_device_.child_frame_id =
              toFrameId(TANGO_COORDINATE_FRAME_DEVICE);
        } else if (localization_status_ == LocalizationStatus::LOCALIZING) {
          // We are not localized yet, start_of_service_T_area_description is
          // the identity.
          toTransformStamped(*pose, time_offset_, &area_description_T_device_);
          area_description_T_device_.header.frame_id =
              toFrameId(TANGO_COORDINATE_FRAME_AREA_DESCRIPTION);
          area_description_T_device_.child_frame_id =
              toFrameId(TANGO_COORDINATE_FRAME_DEVICE);
          start_of_service_T_area_description_.header.stamp = ros::Time::now();
        } else if (localization_status_ == LocalizationStatus::LOCALIZATION_LOST) {
          LOG(WARNING) << "Recovering tracking...";
          // Localization was lost, use old start_of_service_T_area_description
          // to compute area_description_T_device.
          geometry_msgs::TransformStamped start_of_service_T_device;
          toTransformStamped(*pose, time_offset_, &start_of_service_T_device);
          start_of_service_T_device.header.frame_id =
              toFrameId(TANGO_COORDINATE_FRAME_START_OF_SERVICE);
          start_of_service_T_device.child_frame_id =
              toFrameId(TANGO_COORDINATE_FRAME_DEVICE);

          start_of_service_T_area_description_.header.stamp = ros::Time::now();

          tf::StampedTransform start_of_service_T_device_tf;
          tf::StampedTransform start_of_service_T_area_description_tf;
          tf::transformStampedMsgToTF(start_of_service_T_device,
                                      start_of_service_T_device_tf);
          tf::transformStampedMsgToTF(start_of_service_T_area_description_,
                                      start_of_service_T_area_description_tf);
          tf::Transform area_description_T_device_tf =
              start_of_service_T_area_description_tf.inverse() * start_of_service_T_device_tf;
          tf::transformStampedTFToMsg(tf::StampedTransform(
              area_description_T_device_tf, start_of_service_T_device.header.stamp,
              toFrameId(TANGO_COORDINATE_FRAME_AREA_DESCRIPTION),
              toFrameId(TANGO_COORDINATE_FRAME_DEVICE)), area_description_T_device_);
        }
        pose_available_.notify_all();
        pose_available_mutex_.unlock();
      }
    } else if (framePairMatches(pose->frame, TANGO_COORDINATE_FRAME_AREA_DESCRIPTION,
                                TANGO_COORDINATE_FRAME_DEVICE)) {
      if (pose->status_code == TANGO_POSE_VALID && pose_available_mutex_.try_lock()) {
        // We are localized, update area_description_T_device and
        // start_of_service_T_area_description transforms.
        toTransformStamped(*pose, time_offset_, &area_description_T_device_);
        area_description_T_device_.header.frame_id =
            toFrameId(TANGO_COORDINATE_FRAME_AREA_DESCRIPTION);
        area_description_T_device_.child_frame_id =
            toFrameId(TANGO_COORDINATE_FRAME_DEVICE);

        TangoCoordinateFramePair pair;
        pair.base = TANGO_COORDINATE_FRAME_START_OF_SERVICE;
        pair.target = TANGO_COORDINATE_FRAME_AREA_DESCRIPTION;
        TangoPoseData start_of_service_T_area_description;
        TangoService_getPoseAtTime(0.0, pair, &start_of_service_T_area_description);
        if (start_of_service_T_area_description.status_code == TANGO_POSE_VALID) {
          toTransformStamped(start_of_service_T_area_description,
                             time_offset_, &start_of_service_T_area_description_);
          start_of_service_T_area_description_.header.frame_id =
              toFrameId(TANGO_COORDINATE_FRAME_START_OF_SERVICE);
          start_of_service_T_area_description_.child_frame_id =
              toFrameId(TANGO_COORDINATE_FRAME_AREA_DESCRIPTION);
        }
        localization_status_ = LocalizationStatus::LOCALIZED;

        pose_available_.notify_all();
        pose_available_mutex_.unlock();
      } else if (pose->status_code == TANGO_POSE_INVALID) {
        // We've just lost localization.
        LOG(WARNING) << "Tracking has been lost, please walk around to recover tracking";
        localization_status_ = LocalizationStatus::LOCALIZATION_LOST;
=======
  if (pose->frame.base == TANGO_COORDINATE_FRAME_START_OF_SERVICE
      && pose->frame.target == TANGO_COORDINATE_FRAME_DEVICE) {
    if (pose->status_code == TANGO_POSE_VALID && pose_available_mutex_.try_lock()) {
      toTransformStamped(*pose, time_offset_, &start_of_service_T_device_);
      start_of_service_T_device_.header.frame_id =
        toFrameId(TANGO_COORDINATE_FRAME_START_OF_SERVICE);
      start_of_service_T_device_.child_frame_id =
        toFrameId(TANGO_COORDINATE_FRAME_DEVICE);
      TangoCoordinateFramePair pair;
      pair.base = TANGO_COORDINATE_FRAME_AREA_DESCRIPTION;
      pair.target = TANGO_COORDINATE_FRAME_START_OF_SERVICE;
      TangoPoseData area_description_T_start_of_service;
      TangoService_getPoseAtTime(0.0, pair, &area_description_T_start_of_service);
      if (area_description_T_start_of_service.status_code == TANGO_POSE_VALID) {
        toTransformStamped(area_description_T_start_of_service,
                           time_offset_, &area_description_T_start_of_service_);
        area_description_T_start_of_service_.header.frame_id =
            toFrameId(TANGO_COORDINATE_FRAME_AREA_DESCRIPTION);
        area_description_T_start_of_service_.child_frame_id =
            toFrameId(TANGO_COORDINATE_FRAME_START_OF_SERVICE);
>>>>>>> 8873469f
      }
      pose_available_.notify_all();
      pose_available_mutex_.unlock();
    }
  }
}

void TangoRosNode::OnPointCloudAvailable(const TangoPointCloud* point_cloud) {
  if (point_cloud->num_points > 0) {
    if (point_cloud_publisher_.getNumSubscribers() > 0 &&
        point_cloud_available_mutex_.try_lock()) {
      toPointCloud2(*point_cloud, time_offset_, &point_cloud_);
      point_cloud_.header.frame_id = toFrameId(TANGO_COORDINATE_FRAME_CAMERA_DEPTH);
      point_cloud_available_.notify_all();
      point_cloud_available_mutex_.unlock();
    }
    if (laser_scan_publisher_.getNumSubscribers() > 0 &&
        laser_scan_available_mutex_.try_lock()) {
      laser_scan_.angle_min = LASER_SCAN_ANGLE_MIN;
      laser_scan_.angle_max = LASER_SCAN_ANGLE_MAX;
      laser_scan_.angle_increment = LASER_SCAN_ANGLE_INCREMENT;
      laser_scan_.time_increment = LASER_SCAN_TIME_INCREMENT;
      laser_scan_.scan_time = LASER_SCAN_SCAN_TIME;
      laser_scan_.range_min = LASER_SCAN_RANGE_MIN;
      laser_scan_.range_max = LASER_SCAN_RANGE_MAX;
      // Determine amount of rays to create.
      uint32_t ranges_size = std::ceil((laser_scan_.angle_max - laser_scan_.angle_min)
                                       / laser_scan_.angle_increment);
      // Laser scan rays with no obstacle data will evaluate to infinity.
      laser_scan_.ranges.assign(ranges_size, std::numeric_limits<double>::infinity());
      toLaserScan(*point_cloud, time_offset_, laser_scan_min_height_,
                  laser_scan_max_height_, camera_depth_T_laser_, &laser_scan_);
      laser_scan_.header.frame_id = LASER_SCAN_FRAME_ID;
      laser_scan_available_.notify_all();
      laser_scan_available_mutex_.unlock();
    }
  }
}

void TangoRosNode::OnFrameAvailable(TangoCameraId camera_id, const TangoImageBuffer* buffer) {
  if (fisheye_camera_publisher_.getNumSubscribers() > 0 &&
       camera_id == TangoCameraId::TANGO_CAMERA_FISHEYE &&
       fisheye_image_available_mutex_.try_lock()) {
    fisheye_image_ = cv::Mat(buffer->height + buffer->height / 2, buffer->width,
                             CV_8UC1, buffer->data, buffer->stride); // No deep copy.
    fisheye_image_header_.stamp.fromSec(buffer->timestamp + time_offset_);
    fisheye_image_header_.seq = buffer->frame_number;
    fisheye_image_header_.frame_id = toFrameId(TANGO_COORDINATE_FRAME_CAMERA_FISHEYE);
    fisheye_image_available_.notify_all();
    fisheye_image_available_mutex_.unlock();
  }
  if (color_camera_publisher_.getNumSubscribers() > 0 &&
       camera_id == TangoCameraId::TANGO_CAMERA_COLOR &&
       color_image_available_mutex_.try_lock()) {
    color_image_ = cv::Mat(buffer->height + buffer->height / 2, buffer->width,
                           CV_8UC1, buffer->data, buffer->stride); // No deep copy.
    color_image_header_.stamp.fromSec(buffer->timestamp + time_offset_);
    color_image_header_.seq = buffer->frame_number;
    color_image_header_.frame_id = toFrameId(TANGO_COORDINATE_FRAME_CAMERA_COLOR);
    color_image_available_.notify_all();
    color_image_available_mutex_.unlock();
  }
}

void TangoRosNode::StartPublishing() {
  run_threads_ = true;
  publish_device_pose_thread_ = std::thread(&TangoRosNode::PublishDevicePose, this);
  publish_pointcloud_thread_ = std::thread(&TangoRosNode::PublishPointCloud, this);
  publish_laserscan_thread_ = std::thread(&TangoRosNode::PublishLaserScan, this);
  publish_fisheye_image_thread_ = std::thread(&TangoRosNode::PublishFisheyeImage, this);
  publish_color_image_thread_ = std::thread(&TangoRosNode::PublishColorImage, this);
  ros_spin_thread_ = std::thread(&TangoRosNode::RunRosSpin, this);
}

void TangoRosNode::StopPublishing() {
  if (run_threads_) {
    run_threads_ = false;
    publish_device_pose_thread_.join();
    if (point_cloud_publisher_.getNumSubscribers() > 0)
      publish_pointcloud_thread_.join();
    if (laser_scan_publisher_.getNumSubscribers() > 0)
      publish_laserscan_thread_.join();
    if (fisheye_camera_publisher_.getNumSubscribers() > 0)
      publish_fisheye_image_thread_.join();
    if (color_camera_publisher_.getNumSubscribers() > 0)
      publish_color_image_thread_.join();
    ros_spin_thread_.join();
  }
}

void TangoRosNode::PublishDevicePose() {
  while(ros::ok()) {
    if (!run_threads_) {
      break;
    }
    {
      std::unique_lock<std::mutex> lock(pose_available_mutex_);
      pose_available_.wait(lock);
<<<<<<< HEAD
      if (publisher_config_.publish_device_pose) {
        if (localization_mode_ == (int) LocalizationMode::ODOMETRY) {
          tf_broadcaster_.sendTransform(start_of_service_T_device_);
        } else {
          tf_broadcaster_.sendTransform(start_of_service_T_area_description_);
          tf_broadcaster_.sendTransform(area_description_T_device_);
        }
=======
      tf_broadcaster_.sendTransform(start_of_service_T_device_);
      if (area_description_T_start_of_service_.child_frame_id != "") {
        // This transform can be empty. Don't publish it in this case.
        tf_broadcaster_.sendTransform(area_description_T_start_of_service_);
>>>>>>> 8873469f
      }
    }
  }
}

void TangoRosNode::PublishPointCloud() {
  while(ros::ok()) {
    if (!run_threads_) {
      break;
    }
    {
      std::unique_lock<std::mutex> lock(point_cloud_available_mutex_);
      point_cloud_available_.wait(lock);
      if (point_cloud_publisher_.getNumSubscribers() > 0) {
        point_cloud_publisher_.publish(point_cloud_);
      }
    }
  }
}

void TangoRosNode::PublishLaserScan() {
  while(ros::ok()) {
    if (!run_threads_) {
      break;
    }
    {
      std::unique_lock<std::mutex> lock(laser_scan_available_mutex_);
      laser_scan_available_.wait(lock);
      if (laser_scan_publisher_.getNumSubscribers() > 0) {
        laser_scan_publisher_.publish(laser_scan_);
      }
    }
  }
}

void TangoRosNode::PublishFisheyeImage() {
  while(ros::ok()) {
    if (!run_threads_) {
      break;
    }
    {
      std::unique_lock<std::mutex> lock(fisheye_image_available_mutex_);
      fisheye_image_available_.wait(lock);
      if (fisheye_camera_publisher_.getNumSubscribers() > 0 ||
          fisheye_rectified_image_publisher_.getNumSubscribers() > 0) {
        // The Tango image encoding is not supported by ROS.
        // We need to convert it to gray.
        cv::Mat fisheye_image_gray;
        cv::cvtColor(fisheye_image_, fisheye_image_gray, cv::COLOR_YUV420sp2GRAY);
        cv_bridge::CvImage cv_bridge_fisheye_image;
        cv_bridge_fisheye_image.header = fisheye_image_header_;
        cv_bridge_fisheye_image.encoding = sensor_msgs::image_encodings::MONO8;
        cv_bridge_fisheye_image.image = fisheye_image_gray;
        fisheye_camera_info_.header = fisheye_image_header_;
        fisheye_camera_info_manager_->setCameraInfo(fisheye_camera_info_);
        sensor_msgs::Image fisheye_image_msg;
        cv_bridge_fisheye_image.toImageMsg(fisheye_image_msg);
        fisheye_camera_publisher_.publish(fisheye_image_msg, fisheye_camera_info_);

        if (fisheye_rectified_image_publisher_.getNumSubscribers() > 0) {
          cv::remap(fisheye_image_gray, fisheye_image_rect_, cv_warp_map_x_,
                    cv_warp_map_y_, cv::INTER_LINEAR, cv::BORDER_CONSTANT, 0);
          sensor_msgs::ImagePtr image_rect = cv_bridge::CvImage(
              cv_bridge_fisheye_image.header, cv_bridge_fisheye_image.encoding,
              fisheye_image_rect_).toImageMsg();
          fisheye_rectified_image_publisher_.publish(image_rect);
        }
      }
    }
  }
}

void TangoRosNode::PublishColorImage() {
  while(ros::ok()) {
    if (!run_threads_) {
      break;
    }
    {
      std::unique_lock<std::mutex> lock(color_image_available_mutex_);
      color_image_available_.wait(lock);
      if (color_camera_publisher_.getNumSubscribers() > 0 ||
          color_rectified_image_publisher_.getNumSubscribers() > 0) {
        // The Tango image encoding is not supported by ROS.
        // We need to convert it to RGB.
        cv::Mat color_image_rgb;
        cv::cvtColor(color_image_, color_image_rgb, cv::COLOR_YUV420sp2BGRA);
        cv_bridge::CvImage cv_bridge_color_image;
        cv_bridge_color_image.header = color_image_header_;
        cv_bridge_color_image.encoding = sensor_msgs::image_encodings::BGRA8;
        cv_bridge_color_image.image = color_image_rgb;
        color_camera_info_.header = color_image_header_;
        color_camera_info_manager_->setCameraInfo(color_camera_info_);
        sensor_msgs::Image color_image_msg;
        cv_bridge_color_image.toImageMsg(color_image_msg);
        color_camera_publisher_.publish(color_image_msg, color_camera_info_);

        if (color_rectified_image_publisher_.getNumSubscribers() > 0) {
          color_camera_model_.rectifyImage(color_image_rgb, color_image_rect_);
          sensor_msgs::ImagePtr image_rect = cv_bridge::CvImage(
              cv_bridge_color_image.header, cv_bridge_color_image.encoding,
              color_image_rect_).toImageMsg();
          color_rectified_image_publisher_.publish(image_rect);
        }
      }
    }
  }
}

void TangoRosNode::DynamicReconfigureCallback(PublisherConfig &config, uint32_t level) {
  laser_scan_max_height_ = config.laser_scan_max_height;
  laser_scan_min_height_ = config.laser_scan_min_height;
}

void TangoRosNode::RunRosSpin() {
  dynamic_reconfigure::Server<tango_ros_native::PublisherConfig> server;
  dynamic_reconfigure::Server<tango_ros_native::PublisherConfig>::CallbackType callback =
      boost::bind(&TangoRosNode::DynamicReconfigureCallback, this, _1, _2);
  server.setCallback(callback);
  while(ros::ok()) {
    if (!run_threads_) {
      break;
    }
    ros::spinOnce();
    std::this_thread::sleep_for(std::chrono::milliseconds(100));
  }
}
} // namespace tango_ros_native<|MERGE_RESOLUTION|>--- conflicted
+++ resolved
@@ -441,15 +441,9 @@
   }
 
   bool enable_drift_correction = false;
-<<<<<<< HEAD
-  node_handle_.param(publisher_config_.localization_mode_param, localization_mode_,
+  node_handle_.param(LOCALIZATION_MODE_PARAM_NAME, localization_mode_,
 		  (int) LocalizationMode::ODOMETRY);
   if (localization_mode_ == LocalizationMode::ONLINE_SLAM) {
-=======
-  int localization_mode;
-  node_handle_.param(LOCALIZATION_MODE_PARAM_NAME, localization_mode, (int) LocalizationMode::ODOMETRY);
-  if (localization_mode == LocalizationMode::ONLINE_SLAM) {
->>>>>>> 8873469f
     enable_drift_correction = true;
   }
   const char* config_enable_drift_correction = "config_enable_drift_correction";
@@ -618,114 +612,89 @@
 }
 
 void TangoRosNode::OnPoseAvailable(const TangoPoseData* pose) {
-<<<<<<< HEAD
-  if (publisher_config_.publish_device_pose) {
-    if (framePairMatches(pose->frame, TANGO_COORDINATE_FRAME_START_OF_SERVICE,
-                         TANGO_COORDINATE_FRAME_DEVICE)) {
-      if (pose->status_code == TANGO_POSE_VALID && pose_available_mutex_.try_lock()) {
-        if (localization_mode_ == (int) LocalizationMode::ODOMETRY) {
-          // Localization is not used, publish device wrt. start_of_service.
-          toTransformStamped(*pose, time_offset_, &start_of_service_T_device_);
-          start_of_service_T_device_.header.frame_id =
-              toFrameId(TANGO_COORDINATE_FRAME_START_OF_SERVICE);
-          start_of_service_T_device_.child_frame_id =
-              toFrameId(TANGO_COORDINATE_FRAME_DEVICE);
-        } else if (localization_status_ == LocalizationStatus::LOCALIZING) {
-          // We are not localized yet, start_of_service_T_area_description is
-          // the identity.
-          toTransformStamped(*pose, time_offset_, &area_description_T_device_);
-          area_description_T_device_.header.frame_id =
-              toFrameId(TANGO_COORDINATE_FRAME_AREA_DESCRIPTION);
-          area_description_T_device_.child_frame_id =
-              toFrameId(TANGO_COORDINATE_FRAME_DEVICE);
-          start_of_service_T_area_description_.header.stamp = ros::Time::now();
-        } else if (localization_status_ == LocalizationStatus::LOCALIZATION_LOST) {
-          LOG(WARNING) << "Recovering tracking...";
-          // Localization was lost, use old start_of_service_T_area_description
-          // to compute area_description_T_device.
-          geometry_msgs::TransformStamped start_of_service_T_device;
-          toTransformStamped(*pose, time_offset_, &start_of_service_T_device);
-          start_of_service_T_device.header.frame_id =
-              toFrameId(TANGO_COORDINATE_FRAME_START_OF_SERVICE);
-          start_of_service_T_device.child_frame_id =
-              toFrameId(TANGO_COORDINATE_FRAME_DEVICE);
-
-          start_of_service_T_area_description_.header.stamp = ros::Time::now();
-
-          tf::StampedTransform start_of_service_T_device_tf;
-          tf::StampedTransform start_of_service_T_area_description_tf;
-          tf::transformStampedMsgToTF(start_of_service_T_device,
-                                      start_of_service_T_device_tf);
-          tf::transformStampedMsgToTF(start_of_service_T_area_description_,
-                                      start_of_service_T_area_description_tf);
-          tf::Transform area_description_T_device_tf =
-              start_of_service_T_area_description_tf.inverse() * start_of_service_T_device_tf;
-          tf::transformStampedTFToMsg(tf::StampedTransform(
-              area_description_T_device_tf, start_of_service_T_device.header.stamp,
-              toFrameId(TANGO_COORDINATE_FRAME_AREA_DESCRIPTION),
-              toFrameId(TANGO_COORDINATE_FRAME_DEVICE)), area_description_T_device_);
-        }
-        pose_available_.notify_all();
-        pose_available_mutex_.unlock();
-      }
-    } else if (framePairMatches(pose->frame, TANGO_COORDINATE_FRAME_AREA_DESCRIPTION,
-                                TANGO_COORDINATE_FRAME_DEVICE)) {
-      if (pose->status_code == TANGO_POSE_VALID && pose_available_mutex_.try_lock()) {
-        // We are localized, update area_description_T_device and
-        // start_of_service_T_area_description transforms.
+  if (framePairMatches(pose->frame, TANGO_COORDINATE_FRAME_START_OF_SERVICE,
+                       TANGO_COORDINATE_FRAME_DEVICE)) {
+    if (pose->status_code == TANGO_POSE_VALID && pose_available_mutex_.try_lock()) {
+      if (localization_mode_ == (int) LocalizationMode::ODOMETRY) {
+        // Localization is not used, publish device wrt. start_of_service.
+        toTransformStamped(*pose, time_offset_, &start_of_service_T_device_);
+        start_of_service_T_device_.header.frame_id =
+            toFrameId(TANGO_COORDINATE_FRAME_START_OF_SERVICE);
+        start_of_service_T_device_.child_frame_id =
+            toFrameId(TANGO_COORDINATE_FRAME_DEVICE);
+      } else if (localization_status_ == LocalizationStatus::LOCALIZING) {
+        // We are not localized yet, start_of_service_T_area_description is
+        // the identity.
         toTransformStamped(*pose, time_offset_, &area_description_T_device_);
         area_description_T_device_.header.frame_id =
             toFrameId(TANGO_COORDINATE_FRAME_AREA_DESCRIPTION);
         area_description_T_device_.child_frame_id =
             toFrameId(TANGO_COORDINATE_FRAME_DEVICE);
-
-        TangoCoordinateFramePair pair;
-        pair.base = TANGO_COORDINATE_FRAME_START_OF_SERVICE;
-        pair.target = TANGO_COORDINATE_FRAME_AREA_DESCRIPTION;
-        TangoPoseData start_of_service_T_area_description;
-        TangoService_getPoseAtTime(0.0, pair, &start_of_service_T_area_description);
-        if (start_of_service_T_area_description.status_code == TANGO_POSE_VALID) {
-          toTransformStamped(start_of_service_T_area_description,
-                             time_offset_, &start_of_service_T_area_description_);
-          start_of_service_T_area_description_.header.frame_id =
-              toFrameId(TANGO_COORDINATE_FRAME_START_OF_SERVICE);
-          start_of_service_T_area_description_.child_frame_id =
-              toFrameId(TANGO_COORDINATE_FRAME_AREA_DESCRIPTION);
-        }
-        localization_status_ = LocalizationStatus::LOCALIZED;
-
-        pose_available_.notify_all();
-        pose_available_mutex_.unlock();
-      } else if (pose->status_code == TANGO_POSE_INVALID) {
-        // We've just lost localization.
-        LOG(WARNING) << "Tracking has been lost, please walk around to recover tracking";
-        localization_status_ = LocalizationStatus::LOCALIZATION_LOST;
-=======
-  if (pose->frame.base == TANGO_COORDINATE_FRAME_START_OF_SERVICE
-      && pose->frame.target == TANGO_COORDINATE_FRAME_DEVICE) {
-    if (pose->status_code == TANGO_POSE_VALID && pose_available_mutex_.try_lock()) {
-      toTransformStamped(*pose, time_offset_, &start_of_service_T_device_);
-      start_of_service_T_device_.header.frame_id =
-        toFrameId(TANGO_COORDINATE_FRAME_START_OF_SERVICE);
-      start_of_service_T_device_.child_frame_id =
-        toFrameId(TANGO_COORDINATE_FRAME_DEVICE);
-      TangoCoordinateFramePair pair;
-      pair.base = TANGO_COORDINATE_FRAME_AREA_DESCRIPTION;
-      pair.target = TANGO_COORDINATE_FRAME_START_OF_SERVICE;
-      TangoPoseData area_description_T_start_of_service;
-      TangoService_getPoseAtTime(0.0, pair, &area_description_T_start_of_service);
-      if (area_description_T_start_of_service.status_code == TANGO_POSE_VALID) {
-        toTransformStamped(area_description_T_start_of_service,
-                           time_offset_, &area_description_T_start_of_service_);
-        area_description_T_start_of_service_.header.frame_id =
-            toFrameId(TANGO_COORDINATE_FRAME_AREA_DESCRIPTION);
-        area_description_T_start_of_service_.child_frame_id =
+        start_of_service_T_area_description_.header.stamp = ros::Time::now();
+      } else if (localization_status_ == LocalizationStatus::LOCALIZATION_LOST) {
+        LOG(WARNING) << "Recovering tracking...";
+        // Localization was lost, use old start_of_service_T_area_description
+        // to compute area_description_T_device.
+        geometry_msgs::TransformStamped start_of_service_T_device;
+        toTransformStamped(*pose, time_offset_, &start_of_service_T_device);
+        start_of_service_T_device.header.frame_id =
             toFrameId(TANGO_COORDINATE_FRAME_START_OF_SERVICE);
->>>>>>> 8873469f
+        start_of_service_T_device.child_frame_id =
+            toFrameId(TANGO_COORDINATE_FRAME_DEVICE);
+
+        start_of_service_T_area_description_.header.stamp = ros::Time::now();
+
+        tf::StampedTransform start_of_service_T_device_tf;
+        tf::StampedTransform start_of_service_T_area_description_tf;
+        tf::transformStampedMsgToTF(start_of_service_T_device,
+                                    start_of_service_T_device_tf);
+        tf::transformStampedMsgToTF(start_of_service_T_area_description_,
+                                    start_of_service_T_area_description_tf);
+        tf::Transform area_description_T_device_tf =
+            start_of_service_T_area_description_tf.inverse() * start_of_service_T_device_tf;
+        tf::transformStampedTFToMsg(tf::StampedTransform(
+            area_description_T_device_tf, start_of_service_T_device.header.stamp,
+            toFrameId(TANGO_COORDINATE_FRAME_AREA_DESCRIPTION),
+            toFrameId(TANGO_COORDINATE_FRAME_DEVICE)), area_description_T_device_);
       }
       pose_available_.notify_all();
       pose_available_mutex_.unlock();
     }
+  } else if (framePairMatches(pose->frame, TANGO_COORDINATE_FRAME_AREA_DESCRIPTION,
+                              TANGO_COORDINATE_FRAME_DEVICE)) {
+    if (pose->status_code == TANGO_POSE_VALID && pose_available_mutex_.try_lock()) {
+      // We are localized, update area_description_T_device and
+      // start_of_service_T_area_description transforms.
+      toTransformStamped(*pose, time_offset_, &area_description_T_device_);
+      area_description_T_device_.header.frame_id =
+          toFrameId(TANGO_COORDINATE_FRAME_AREA_DESCRIPTION);
+      area_description_T_device_.child_frame_id =
+          toFrameId(TANGO_COORDINATE_FRAME_DEVICE);
+
+      TangoCoordinateFramePair pair;
+      pair.base = TANGO_COORDINATE_FRAME_START_OF_SERVICE;
+      pair.target = TANGO_COORDINATE_FRAME_AREA_DESCRIPTION;
+      TangoPoseData start_of_service_T_area_description;
+      TangoService_getPoseAtTime(0.0, pair, &start_of_service_T_area_description);
+      if (start_of_service_T_area_description.status_code == TANGO_POSE_VALID) {
+        toTransformStamped(start_of_service_T_area_description,
+                           time_offset_, &start_of_service_T_area_description_);
+        start_of_service_T_area_description_.header.frame_id =
+            toFrameId(TANGO_COORDINATE_FRAME_START_OF_SERVICE);
+        start_of_service_T_area_description_.child_frame_id =
+            toFrameId(TANGO_COORDINATE_FRAME_AREA_DESCRIPTION);
+      }
+      localization_status_ = LocalizationStatus::LOCALIZED;
+
+      pose_available_.notify_all();
+      pose_available_mutex_.unlock();
+    } else if (pose->status_code == TANGO_POSE_INVALID) {
+      // We've just lost localization.
+      LOG(WARNING) << "Tracking has been lost, please walk around to recover tracking";
+      localization_status_ = LocalizationStatus::LOCALIZATION_LOST;
+    }
+    pose_available_.notify_all();
+    pose_available_mutex_.unlock();
   }
 }
 
@@ -820,20 +789,11 @@
     {
       std::unique_lock<std::mutex> lock(pose_available_mutex_);
       pose_available_.wait(lock);
-<<<<<<< HEAD
-      if (publisher_config_.publish_device_pose) {
-        if (localization_mode_ == (int) LocalizationMode::ODOMETRY) {
-          tf_broadcaster_.sendTransform(start_of_service_T_device_);
-        } else {
-          tf_broadcaster_.sendTransform(start_of_service_T_area_description_);
-          tf_broadcaster_.sendTransform(area_description_T_device_);
-        }
-=======
-      tf_broadcaster_.sendTransform(start_of_service_T_device_);
-      if (area_description_T_start_of_service_.child_frame_id != "") {
-        // This transform can be empty. Don't publish it in this case.
-        tf_broadcaster_.sendTransform(area_description_T_start_of_service_);
->>>>>>> 8873469f
+      if (localization_mode_ == (int) LocalizationMode::ODOMETRY) {
+        tf_broadcaster_.sendTransform(start_of_service_T_device_);
+      } else {
+        tf_broadcaster_.sendTransform(start_of_service_T_area_description_);
+        tf_broadcaster_.sendTransform(area_description_T_device_);
       }
     }
   }
