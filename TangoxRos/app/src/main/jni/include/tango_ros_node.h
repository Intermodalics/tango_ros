--- conflicted
+++ resolved
@@ -32,18 +32,8 @@
   bool publish_color_camera = false;
 
   std::string point_cloud_topic = "tango/point_cloud";
-<<<<<<< HEAD
   std::string fisheye_camera_topic = "tango/fisheye_camera/image_raw/compressed";
   std::string color_camera_topic = "tango/color_camera/image_raw/compressed";
-
-  std::string parent_frame_id = "start_of_service";
-  std::string device_frame_id = "device";
-  std::string point_cloud_frame_id = "camera_depth";
-  std::string fisheye_camera_frame_id = "camera_fisheye";
-  std::string color_camera_frame_id = "camera_color";
-=======
-  std::string camera_topic = "tango/image_raw/compressed";
->>>>>>> 4baab207
 };
 
 class TangoRosNode {
@@ -66,34 +56,30 @@
   TangoConfig tango_config_;
   ros::NodeHandle node_handle_;
   PublisherConfiguration publisher_config_;
+
   bool pose_lock_ = false;
   bool point_cloud_lock_ = false;
   bool fisheye_image_lock_ = false;
   bool color_image_lock_ = false;
+
   bool new_pose_available_ = false;
   bool new_point_cloud_available_ = false;
-<<<<<<< HEAD
   bool new_fisheye_image_available_ = false;
   bool new_color_image_available_ = false;
 
-  tf::TransformBroadcaster tf_broadcaster_;
-  geometry_msgs::TransformStamped device_frame_;
-  geometry_msgs::TransformStamped point_cloud_frame_;
-  geometry_msgs::TransformStamped fisheye_camera_frame_;
-  geometry_msgs::TransformStamped color_camera_frame_;
-=======
-  bool new_image_available_ = false;
   bool is_device_T_camera_depth_set_ = false;
-  bool is_device_T_camera_set_ = false;
+  bool is_device_T_fisheye_camera_set_ = false;
+  bool is_device_T_color_camera_set_ = false;
   double time_offset_ = 0.; // Offset between tango time and ros time in ms.
 
   tf::TransformBroadcaster tf_broadcaster_;
   geometry_msgs::TransformStamped start_of_service_T_device_;
   geometry_msgs::TransformStamped start_of_service_T_camera_depth_;
   geometry_msgs::TransformStamped device_T_camera_depth_;
-  geometry_msgs::TransformStamped start_of_service_T_camera_;
-  geometry_msgs::TransformStamped device_T_camera_;
->>>>>>> 4baab207
+  geometry_msgs::TransformStamped start_of_service_T_fisheye_camera_;
+  geometry_msgs::TransformStamped device_T_fisheye_camera_;
+  geometry_msgs::TransformStamped start_of_service_T_color_camera_;
+  geometry_msgs::TransformStamped device_T_color_camera_;
 
   ros::Publisher point_cloud_publisher_;
   sensor_msgs::PointCloud2 point_cloud_;
