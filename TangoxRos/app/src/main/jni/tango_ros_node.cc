#include "tango_ros_node.h"

#include <math.h>

#include <Eigen/Geometry>

#include <opencv2/highgui/highgui.hpp>
#include <opencv2/imgproc/imgproc.hpp>

#include <sensor_msgs/PointField.h>
#include <sensor_msgs/point_cloud2_iterator.h>

#include "tango_ros_util.h"


namespace {
// The minimum Tango Core version required from this application.
constexpr int kTangoCoreMinimumVersion = 9377;
// This function routes onPoseAvailable callbacks to the application object for
// handling.
//
// @param context, context will be a pointer to a AreaLearningApp
//        instance on which to call callbacks.
// @param pose, pose data to route to onPoseAvailable function.
void onPoseAvailableRouter(void* context, const TangoPoseData* pose) {
  tango_ros_node::TangoRosNode* app =
      static_cast<tango_ros_node::TangoRosNode*>(context);
  app->OnPoseAvailable(pose);
}

void onPointCloudAvailableRouter(void* context, const TangoPointCloud* point_cloud) {
  tango_ros_node::TangoRosNode* app =
      static_cast<tango_ros_node::TangoRosNode*>(context);
  app->OnPointCloudAvailable(point_cloud);
}

void onFrameAvailableRouter(void* context, TangoCameraId camera_id,
                            const TangoImageBuffer* buffer) {
  tango_ros_node::TangoRosNode* app =
      static_cast<tango_ros_node::TangoRosNode*>(context);
  app->OnFrameAvailable(camera_id, buffer);
}

void TangoPoseDataToTransformStamped(const TangoPoseData& pose,
                                     double time_offset,
                                     geometry_msgs::TransformStamped* transform) {
  transform->transform.translation.x = pose.translation[0];
  transform->transform.translation.y = pose.translation[1];
  transform->transform.translation.z = pose.translation[2];
  transform->transform.rotation.x = pose.orientation[0];
  transform->transform.rotation.y = pose.orientation[1];
  transform->transform.rotation.z = pose.orientation[2];
  transform->transform.rotation.w = pose.orientation[3];
  transform->header.stamp.fromSec((pose.timestamp + time_offset) / 1e3);
}

Eigen::Affine3d TransformStampedToEigenAffine(const geometry_msgs::TransformStamped& t) {
  return Eigen::Affine3d(Eigen::Translation3d(t.transform.translation.x, t.transform.translation.y, t.transform.translation.z)
                         * Eigen::Quaterniond(t.transform.rotation.w,
                                              t.transform.rotation.x, t.transform.rotation.y, t.transform.rotation.z));
}

geometry_msgs::TransformStamped EigenAffineToTransformStamped(const Eigen::Affine3d& T)
{
  geometry_msgs::TransformStamped t;
  t.transform.translation.x = T.translation().x();
  t.transform.translation.y = T.translation().y();
  t.transform.translation.z = T.translation().z();

  Eigen::Quaterniond q(T.rotation());
  t.transform.rotation.x = q.x();
  t.transform.rotation.y = q.y();
  t.transform.rotation.z = q.z();
  t.transform.rotation.w = q.w();

  return t;
}

void TangoPointCloudToPointCloud2(const TangoPointCloud& tango_point_cloud,
                                  double time_offset,
                                  sensor_msgs::PointCloud2* point_cloud) {
  point_cloud->width = tango_point_cloud.num_points;
  point_cloud->height = 1;
  point_cloud->point_step = (sizeof(float) * tango_ros_node::kNumberOfFieldsInPointCloud);
  point_cloud->is_dense = true;
  point_cloud->row_step = point_cloud->width;
  point_cloud->is_bigendian = false;
  point_cloud->data.resize(tango_point_cloud.num_points);
  sensor_msgs::PointCloud2Modifier modifier(*point_cloud);
  modifier.setPointCloud2Fields(tango_ros_node::kNumberOfFieldsInPointCloud,
                                "x", 1, sensor_msgs::PointField::FLOAT32,
                                "y", 1, sensor_msgs::PointField::FLOAT32,
                                "z", 1, sensor_msgs::PointField::FLOAT32,
                                "c", 1, sensor_msgs::PointField::FLOAT32);
  modifier.resize(tango_point_cloud.num_points);
  sensor_msgs::PointCloud2Iterator<float> iter_x(*point_cloud, "x");
  sensor_msgs::PointCloud2Iterator<float> iter_y(*point_cloud, "y");
  sensor_msgs::PointCloud2Iterator<float> iter_z(*point_cloud, "z");
  sensor_msgs::PointCloud2Iterator<float> iter_c(*point_cloud, "c");
  for (size_t i = 0; i < tango_point_cloud.num_points;
      ++i, ++iter_x, ++iter_y, ++iter_z, ++iter_c) {
    *iter_x = tango_point_cloud.points[i][0];
    *iter_y = tango_point_cloud.points[i][1];
    *iter_z = tango_point_cloud.points[i][2];
    *iter_c = tango_point_cloud.points[i][3];
  }
  point_cloud->header.stamp.fromSec((tango_point_cloud.timestamp + time_offset) / 1e3);
}

std::string TangoCoordinateFrameTypeToFrameId(const TangoCoordinateFrameType& tango_frame_type) {
  std::string string_frame_type;
  switch(tango_frame_type) {
    case TANGO_COORDINATE_FRAME_AREA_DESCRIPTION:
      string_frame_type = "area_description";
      break;
    case TANGO_COORDINATE_FRAME_CAMERA_COLOR:
      string_frame_type = "camera_color";
      break;
    case TANGO_COORDINATE_FRAME_CAMERA_DEPTH:
      string_frame_type = "camera_depth";
      break;
    case TANGO_COORDINATE_FRAME_CAMERA_FISHEYE:
      string_frame_type = "camera_fisheye";
      break;
    case TANGO_COORDINATE_FRAME_DEVICE:
      string_frame_type = "device";
      break;
    case TANGO_COORDINATE_FRAME_DISPLAY:
      string_frame_type = "display";
      break;
    case TANGO_COORDINATE_FRAME_GLOBAL_WGS84:
      string_frame_type = "global_wgs84";
      break;
    case TANGO_COORDINATE_FRAME_IMU:
      string_frame_type = "imu";
      break;
    case TANGO_COORDINATE_FRAME_PREVIOUS_DEVICE_POSE:
      string_frame_type = "previous_device_pose";
      break;
    case TANGO_COORDINATE_FRAME_START_OF_SERVICE:
      string_frame_type = "start_of_service";
      break;
    case TANGO_COORDINATE_FRAME_UUID:
      string_frame_type = "uuid";
      break;
    default:
      tango_ros_util::LOGW("Unknown TangoCoordinateFrameType: %d", tango_frame_type);
      string_frame_type = "unknown";
      break;
  }
  return string_frame_type;
}
}  // namespace

namespace tango_ros_node {
TangoRosNode::TangoRosNode(PublisherConfiguration publisher_config) :
    publisher_config_(publisher_config) {
  point_cloud_publisher_ =
      node_handle_.advertise<sensor_msgs::PointCloud2>(publisher_config_.point_cloud_topic, 1, true);
<<<<<<< HEAD
  point_cloud_.header.frame_id = point_cloud_frame_.child_frame_id;

  fisheye_camera_frame_.header.frame_id = publisher_config_.parent_frame_id;
  fisheye_camera_frame_.child_frame_id = publisher_config_.fisheye_camera_frame_id;
  fisheye_image_publisher_ =
        node_handle_.advertise<sensor_msgs::CompressedImage>(publisher_config_.fisheye_camera_topic, 1, true);
  fisheye_compressed_image_.header.frame_id = fisheye_camera_frame_.child_frame_id;

  color_camera_frame_.header.frame_id = publisher_config_.parent_frame_id;
  color_camera_frame_.child_frame_id = publisher_config_.color_camera_frame_id;
  color_image_publisher_ =
      node_handle_.advertise<sensor_msgs::CompressedImage>(publisher_config_.color_camera_topic, 1, true);
  color_compressed_image_.header.frame_id = color_camera_frame_.child_frame_id;
=======
  image_publisher_ =
      node_handle_.advertise<sensor_msgs::CompressedImage>(publisher_config_.camera_topic, 1, true);
>>>>>>> 4baab207
}

TangoRosNode::~TangoRosNode() {
  if (tango_config_ != nullptr) {
    TangoConfig_free(tango_config_);
  }
}

void TangoRosNode::CheckTangoVersion(JNIEnv* env, jobject activity) {
  // Check the installed version of the TangoCore.  If it is too old, then
  // it will not support the most up to date features.
  int version;
  TangoErrorType err = TangoSupport_GetTangoVersion(env, activity, &version);
  if (err != TANGO_SUCCESS || version < kTangoCoreMinimumVersion) {
    tango_ros_util::LOGE("TangoRosNode::CheckTangoVersion, Tango Core version is out of date.");
    std::exit(EXIT_SUCCESS);
  }
}

void TangoRosNode::OnTangoServiceConnected(JNIEnv* env, jobject binder) {
  TangoErrorType ret = TangoService_setBinder(env, binder);
  if (ret != TANGO_SUCCESS) {
    tango_ros_util::LOGE(
        "TangoRosNode: Failed to bind Tango service with"
        "error code: %d",
        ret);
  }

  if (!TangoSetupConfig()) {
      std::exit(EXIT_SUCCESS);
  }
  TangoConnect();

  TangoCoordinateFramePair pair;
  pair.base = TANGO_COORDINATE_FRAME_START_OF_SERVICE;
  pair.target = TANGO_COORDINATE_FRAME_DEVICE;
  TangoPoseData pose;
  do {
    TangoService_getPoseAtTime(0.0, pair, &pose);
  } while (pose.status_code != TANGO_POSE_VALID);
  time_offset_ =  ros::Time::now().toSec() * 1e3 - pose.timestamp;
}

bool TangoRosNode::TangoSetupConfig() {
  const char* function_name = "TangoRosNode::TangoSetupConfig()";

  tango_config_ = TangoService_getConfig(TANGO_CONFIG_DEFAULT);
  if (tango_config_ == nullptr) {
    tango_ros_util::LOGE("%s, TangoService_getConfig error.", function_name);
    return false;
  }

  const char* config_enable_motion_tracking = "config_enable_motion_tracking";
  if(TangoConfig_setBool(tango_config_, config_enable_motion_tracking, true)
      != TANGO_SUCCESS) {
    tango_ros_util::LOGE("%s, TangoConfig_setBool error: %s", function_name, config_enable_motion_tracking);
    return false;
  }
  const char* config_enable_drift_correction = "config_enable_drift_correction";
  if(TangoConfig_setBool(tango_config_, config_enable_drift_correction, true)
      != TANGO_SUCCESS) {
    tango_ros_util::LOGE("%s, TangoConfig_setBool error: %s", function_name, config_enable_drift_correction);
    return false;
  }
  const char* config_enable_auto_recovery = "config_enable_auto_recovery";
  if(TangoConfig_setBool(tango_config_, config_enable_auto_recovery, true)
      != TANGO_SUCCESS) {
    tango_ros_util::LOGE("%s, TangoConfig_setBool error: %s", function_name, config_enable_auto_recovery);
    return false;
  }
  const char* config_enable_depth = "config_enable_depth";
  if(TangoConfig_setBool(tango_config_, config_enable_depth, true)
      != TANGO_SUCCESS) {
    tango_ros_util::LOGE("%s, TangoConfig_setBool error: %s", function_name, config_enable_depth);
    return false;
  }
  const char* config_depth_mode = "config_depth_mode";
  if(TangoConfig_setInt32(tango_config_, config_depth_mode, TANGO_POINTCLOUD_XYZC)
      != TANGO_SUCCESS) {
    tango_ros_util::LOGE("%s, TangoConfig_setInt error: %s", function_name, config_depth_mode);
    return false;
  }
  const char* config_enable_color_camera = "config_enable_color_camera";
  if(TangoConfig_setBool(tango_config_, config_enable_color_camera, true)
      != TANGO_SUCCESS) {
    tango_ros_util::LOGE("%s, TangoConfig_setBool error: %s", function_name, config_enable_color_camera);
    return false;
  }
  return true;
}

void TangoRosNode::TangoConnect() {
  const char* function_name = "TangoRosNode::ConnectToTango()";

  TangoCoordinateFramePair pair;
  pair.base = TANGO_COORDINATE_FRAME_START_OF_SERVICE;
  pair.target = TANGO_COORDINATE_FRAME_DEVICE;

  if (publisher_config_.publish_device_pose) {
    if (TangoService_connectOnPoseAvailable(1, &pair, onPoseAvailableRouter) !=
      TANGO_SUCCESS) {
      tango_ros_util::LOGE("%s, TangoService_connectOnPoseAvailable error.", function_name);
      std::exit(EXIT_SUCCESS);
    }
  }

  if (publisher_config_.publish_point_cloud) {
    if (TangoService_connectOnPointCloudAvailable(onPointCloudAvailableRouter) !=
        TANGO_SUCCESS) {
      tango_ros_util::LOGE("%s, TangoService_connectOnPointCloudAvailable error.", function_name);
      std::exit(EXIT_SUCCESS);
    }
  }

  if (publisher_config_.publish_fisheye_camera) {
    if (TangoService_connectOnFrameAvailable(
        TANGO_CAMERA_FISHEYE, this, onFrameAvailableRouter) != TANGO_SUCCESS) {
      tango_ros_util::LOGE("%s, TangoService_connectOnFrameAvailable error.", function_name);
      std::exit(EXIT_SUCCESS);
    }
  }

  if (publisher_config_.publish_color_camera) {
    if (TangoService_connectOnFrameAvailable(
        TANGO_CAMERA_COLOR, this, onFrameAvailableRouter) != TANGO_SUCCESS) {
      tango_ros_util::LOGE("%s, TangoService_connectOnFrameAvailable error.", function_name);
      std::exit(EXIT_SUCCESS);
    }
  }

  if (TangoService_connect(this, tango_config_) != TANGO_SUCCESS) {
    tango_ros_util::LOGE("%s, TangoService_connect error.", function_name);
    std::exit(EXIT_SUCCESS);
  }
}

void TangoRosNode::TangoDisconnect() {
  TangoConfig_free(tango_config_);
  tango_config_ = nullptr;
  TangoService_disconnect();
}

void TangoRosNode::Publish() {
  if (new_pose_available_ && !pose_lock_ &&
      publisher_config_.publish_device_pose) {
    pose_lock_ = true;
    tf_broadcaster_.sendTransform(start_of_service_T_device_);
    new_pose_available_ = false;
    pose_lock_ = false;
  }

  if (new_point_cloud_available_ && !point_cloud_lock_ &&
      publisher_config_.publish_point_cloud) {
    point_cloud_lock_ = true;
    point_cloud_publisher_.publish(point_cloud_);
    tf_broadcaster_.sendTransform(start_of_service_T_camera_depth_);
    new_point_cloud_available_ = false;
    point_cloud_lock_ = false;
  }

  if (new_fisheye_image_available_ && !fisheye_image_lock_ &&
      publisher_config_.publish_fisheye_camera && !fisheye_image_.empty()) {
    fisheye_image_lock_ = true;
    cv::Mat image_good_endcoding = cv::Mat();
    cv::cvtColor(fisheye_image_, image_good_endcoding, cv::COLOR_YUV420sp2RGBA);
    std::vector<int> params;
    params.resize(2, 0);
    params[0] = CV_IMWRITE_JPEG_QUALITY;
    params[1] = kImageCompressingQuality;
    cv::imencode(".jpg", image_good_endcoding, fisheye_compressed_image_.data, params);
    fisheye_image_publisher_.publish(fisheye_compressed_image_);
    tf_broadcaster_.sendTransform(fisheye_camera_frame_);
    new_fisheye_image_available_ = false;
    fisheye_image_lock_ = false;
  }

  if (new_color_image_available_ && !color_image_lock_ &&
      publisher_config_.publish_color_camera && !color_image_.empty()) {
    color_image_lock_ = true;
    cv::Mat image_good_endcoding = cv::Mat();
<<<<<<< HEAD
    cv::cvtColor(color_image_, image_good_endcoding, cv::COLOR_YUV420sp2RGBA);
    std::vector<int> params;
    params.resize(2, 0);
    params[0] = CV_IMWRITE_JPEG_QUALITY;
    params[1] = kImageCompressingQuality;
    cv::imencode(".jpg", image_good_endcoding, color_compressed_image_.data, params);
    color_image_publisher_.publish(color_compressed_image_);
    tf_broadcaster_.sendTransform(color_camera_frame_);
    new_color_image_available_ = false;
    color_image_lock_ = false;
=======
    cv::cvtColor(image_, image_good_endcoding, cv::COLOR_YUV420sp2RGBA);
    std::vector<int> params {CV_IMWRITE_JPEG_QUALITY, kImageCompressingQuality};
    cv::imencode(".jpg", image_good_endcoding, compressed_image_.data, params);
    image_publisher_.publish(compressed_image_);
    tf_broadcaster_.sendTransform(start_of_service_T_camera_);
    new_image_available_ = false;
    image_lock_ = false;
>>>>>>> 4baab207
  }
}

void TangoRosNode::OnPoseAvailable(const TangoPoseData* pose) {
  if (pose->frame.base == TANGO_COORDINATE_FRAME_START_OF_SERVICE
      && pose->frame.target == TANGO_COORDINATE_FRAME_DEVICE) {
    if (pose->status_code == TANGO_POSE_VALID) {
      if (!pose_lock_) {
        pose_lock_ = true;
        TangoPoseDataToTransformStamped(*pose, time_offset_, &start_of_service_T_device_);
        start_of_service_T_device_.header.frame_id =
          TangoCoordinateFrameTypeToFrameId(TANGO_COORDINATE_FRAME_START_OF_SERVICE);
        start_of_service_T_device_.child_frame_id =
          TangoCoordinateFrameTypeToFrameId(TANGO_COORDINATE_FRAME_DEVICE);
        new_pose_available_ = true;
        pose_lock_ = false;
      }
    }
  }
}

void TangoRosNode::OnPointCloudAvailable(const TangoPointCloud* point_cloud) {
  if (publisher_config_.publish_point_cloud && point_cloud->num_points > 0) {
    if (!point_cloud_lock_) {
      point_cloud_lock_= true;
      TangoPointCloudToPointCloud2(*point_cloud, time_offset_, &point_cloud_);
      if (!is_device_T_camera_depth_set_) {
        TangoCoordinateFramePair pair;
        pair.base = TANGO_COORDINATE_FRAME_DEVICE;
        pair.target = TANGO_COORDINATE_FRAME_CAMERA_DEPTH;
        TangoPoseData pose;
        TangoService_getPoseAtTime(0.0, pair, &pose);
        if (pose.status_code == TANGO_POSE_VALID) {
          TangoPoseDataToTransformStamped(pose, time_offset_, &device_T_camera_depth_);
          is_device_T_camera_depth_set_ = true;
        }
      }
      if (is_device_T_camera_depth_set_) {
        Eigen::Affine3d device_T_camera_depth_eigen = TransformStampedToEigenAffine(device_T_camera_depth_);
        Eigen::Affine3d start_of_service_T_device_eigen = TransformStampedToEigenAffine(start_of_service_T_device_);
        Eigen::Affine3d start_of_service_T_camera_depth_eigen = start_of_service_T_device_eigen * device_T_camera_depth_eigen;
        start_of_service_T_camera_depth_ = EigenAffineToTransformStamped(start_of_service_T_camera_depth_eigen);
        start_of_service_T_camera_depth_.header.frame_id =
          TangoCoordinateFrameTypeToFrameId(TANGO_COORDINATE_FRAME_START_OF_SERVICE);
        start_of_service_T_camera_depth_.child_frame_id =
          TangoCoordinateFrameTypeToFrameId(TANGO_COORDINATE_FRAME_CAMERA_DEPTH);
        start_of_service_T_camera_depth_.header.stamp = point_cloud_.header.stamp;
        point_cloud_.header.frame_id = start_of_service_T_camera_depth_.child_frame_id;
      }
      new_point_cloud_available_ = true;
      point_cloud_lock_ = false;
    }
  }
}

void TangoRosNode::OnFrameAvailable(TangoCameraId camera_id, const TangoImageBuffer* buffer) {
  if (publisher_config_.publish_fisheye_camera && camera_id == TangoCameraId::TANGO_CAMERA_FISHEYE) {
    if (!fisheye_image_lock_) {
      fisheye_image_lock_ = true;
      fisheye_image_ = cv::Mat(buffer->height + buffer->height / 2, buffer->width,
                       CV_8UC1, buffer->data, buffer->stride);
<<<<<<< HEAD
      fisheye_compressed_image_.header.stamp.fromNSec(buffer->timestamp);
      fisheye_compressed_image_.header.seq = buffer->frame_number;
      fisheye_compressed_image_.format = "jpeg";
      TangoCoordinateFramePair pair;
      pair.base = TANGO_COORDINATE_FRAME_START_OF_SERVICE;
      pair.target = TANGO_COORDINATE_FRAME_CAMERA_FISHEYE;
      TangoPoseData pose;
      TangoService_getPoseAtTime(0.0, pair, &pose);
      if (pose.status_code == TANGO_POSE_VALID) {
        TangoPoseDataToRosTransform(pose, &fisheye_camera_frame_);
      }
      new_fisheye_image_available_ = true;
      fisheye_image_lock_ = false;
    }
  }
  if (publisher_config_.publish_color_camera && camera_id == TangoCameraId::TANGO_CAMERA_COLOR) {
    if (!color_image_lock_) {
      color_image_lock_ = true;
      color_image_ = cv::Mat(buffer->height + buffer->height / 2, buffer->width,
                       CV_8UC1, buffer->data, buffer->stride);
      color_compressed_image_.header.stamp.fromNSec(buffer->timestamp);
      color_compressed_image_.header.seq = buffer->frame_number;
      color_compressed_image_.format = "jpeg";
      TangoCoordinateFramePair pair;
      pair.base = TANGO_COORDINATE_FRAME_START_OF_SERVICE;
      pair.target = TANGO_COORDINATE_FRAME_CAMERA_COLOR;
      TangoPoseData pose;
      TangoService_getPoseAtTime(0.0, pair, &pose);
      if (pose.status_code == TANGO_POSE_VALID) {
        TangoPoseDataToRosTransform(pose, &color_camera_frame_);
=======
      compressed_image_.header.stamp.fromSec((buffer->timestamp + time_offset_) / 1e3);
      compressed_image_.header.seq = buffer->frame_number;
      compressed_image_.format = "jpeg";
      if (!is_device_T_camera_set_) {
        TangoCoordinateFramePair pair;
        pair.base = TANGO_COORDINATE_FRAME_DEVICE;
        if (publisher_config_.publish_camera == CameraType::FISHEYE)
          pair.target = TANGO_COORDINATE_FRAME_CAMERA_FISHEYE;
        if (publisher_config_.publish_camera == CameraType::COLOR)
          pair.target = TANGO_COORDINATE_FRAME_CAMERA_COLOR;
        TangoPoseData pose;
        TangoService_getPoseAtTime(0.0, pair, &pose);
        if (pose.status_code == TANGO_POSE_VALID) {
          TangoPoseDataToTransformStamped(pose, time_offset_, &device_T_camera_);
          is_device_T_camera_set_ = true;
        }
      }
      if (is_device_T_camera_set_) {
        Eigen::Affine3d device_T_camera_eigen = TransformStampedToEigenAffine(device_T_camera_);
        Eigen::Affine3d start_of_service_T_device_eigen = TransformStampedToEigenAffine(start_of_service_T_device_);
        Eigen::Affine3d start_of_service_T_camera_eigen = start_of_service_T_device_eigen * device_T_camera_eigen;
        start_of_service_T_camera_ = EigenAffineToTransformStamped(start_of_service_T_camera_eigen);
        start_of_service_T_camera_.header.frame_id =
          TangoCoordinateFrameTypeToFrameId(TANGO_COORDINATE_FRAME_START_OF_SERVICE);
        if (publisher_config_.publish_camera == CameraType::FISHEYE)
          start_of_service_T_camera_.child_frame_id =
            TangoCoordinateFrameTypeToFrameId(TANGO_COORDINATE_FRAME_CAMERA_FISHEYE);
        if (publisher_config_.publish_camera == CameraType::COLOR)
          start_of_service_T_camera_.child_frame_id =
            TangoCoordinateFrameTypeToFrameId(TANGO_COORDINATE_FRAME_CAMERA_COLOR);
        start_of_service_T_camera_.header.stamp = compressed_image_.header.stamp;
        compressed_image_.header.frame_id = start_of_service_T_camera_.child_frame_id;
>>>>>>> 4baab207
      }
      new_color_image_available_ = true;
      color_image_lock_ = false;
    }
  }
}
}<|MERGE_RESOLUTION|>--- conflicted
+++ resolved
@@ -157,24 +157,12 @@
     publisher_config_(publisher_config) {
   point_cloud_publisher_ =
       node_handle_.advertise<sensor_msgs::PointCloud2>(publisher_config_.point_cloud_topic, 1, true);
-<<<<<<< HEAD
-  point_cloud_.header.frame_id = point_cloud_frame_.child_frame_id;
-
-  fisheye_camera_frame_.header.frame_id = publisher_config_.parent_frame_id;
-  fisheye_camera_frame_.child_frame_id = publisher_config_.fisheye_camera_frame_id;
+
   fisheye_image_publisher_ =
         node_handle_.advertise<sensor_msgs::CompressedImage>(publisher_config_.fisheye_camera_topic, 1, true);
-  fisheye_compressed_image_.header.frame_id = fisheye_camera_frame_.child_frame_id;
-
-  color_camera_frame_.header.frame_id = publisher_config_.parent_frame_id;
-  color_camera_frame_.child_frame_id = publisher_config_.color_camera_frame_id;
+
   color_image_publisher_ =
       node_handle_.advertise<sensor_msgs::CompressedImage>(publisher_config_.color_camera_topic, 1, true);
-  color_compressed_image_.header.frame_id = color_camera_frame_.child_frame_id;
-=======
-  image_publisher_ =
-      node_handle_.advertise<sensor_msgs::CompressedImage>(publisher_config_.camera_topic, 1, true);
->>>>>>> 4baab207
 }
 
 TangoRosNode::~TangoRosNode() {
@@ -273,12 +261,11 @@
   pair.base = TANGO_COORDINATE_FRAME_START_OF_SERVICE;
   pair.target = TANGO_COORDINATE_FRAME_DEVICE;
 
-  if (publisher_config_.publish_device_pose) {
-    if (TangoService_connectOnPoseAvailable(1, &pair, onPoseAvailableRouter) !=
-      TANGO_SUCCESS) {
-      tango_ros_util::LOGE("%s, TangoService_connectOnPoseAvailable error.", function_name);
-      std::exit(EXIT_SUCCESS);
-    }
+
+  if (TangoService_connectOnPoseAvailable(1, &pair, onPoseAvailableRouter) !=
+    TANGO_SUCCESS) {
+    tango_ros_util::LOGE("%s, TangoService_connectOnPoseAvailable error.", function_name);
+    std::exit(EXIT_SUCCESS);
   }
 
   if (publisher_config_.publish_point_cloud) {
@@ -340,13 +327,10 @@
     fisheye_image_lock_ = true;
     cv::Mat image_good_endcoding = cv::Mat();
     cv::cvtColor(fisheye_image_, image_good_endcoding, cv::COLOR_YUV420sp2RGBA);
-    std::vector<int> params;
-    params.resize(2, 0);
-    params[0] = CV_IMWRITE_JPEG_QUALITY;
-    params[1] = kImageCompressingQuality;
+    std::vector<int> params {CV_IMWRITE_JPEG_QUALITY, kImageCompressingQuality};
     cv::imencode(".jpg", image_good_endcoding, fisheye_compressed_image_.data, params);
     fisheye_image_publisher_.publish(fisheye_compressed_image_);
-    tf_broadcaster_.sendTransform(fisheye_camera_frame_);
+    tf_broadcaster_.sendTransform(start_of_service_T_fisheye_camera_);
     new_fisheye_image_available_ = false;
     fisheye_image_lock_ = false;
   }
@@ -355,26 +339,13 @@
       publisher_config_.publish_color_camera && !color_image_.empty()) {
     color_image_lock_ = true;
     cv::Mat image_good_endcoding = cv::Mat();
-<<<<<<< HEAD
     cv::cvtColor(color_image_, image_good_endcoding, cv::COLOR_YUV420sp2RGBA);
-    std::vector<int> params;
-    params.resize(2, 0);
-    params[0] = CV_IMWRITE_JPEG_QUALITY;
-    params[1] = kImageCompressingQuality;
+    std::vector<int> params {CV_IMWRITE_JPEG_QUALITY, kImageCompressingQuality};
     cv::imencode(".jpg", image_good_endcoding, color_compressed_image_.data, params);
     color_image_publisher_.publish(color_compressed_image_);
-    tf_broadcaster_.sendTransform(color_camera_frame_);
+    tf_broadcaster_.sendTransform(start_of_service_T_color_camera_);
     new_color_image_available_ = false;
     color_image_lock_ = false;
-=======
-    cv::cvtColor(image_, image_good_endcoding, cv::COLOR_YUV420sp2RGBA);
-    std::vector<int> params {CV_IMWRITE_JPEG_QUALITY, kImageCompressingQuality};
-    cv::imencode(".jpg", image_good_endcoding, compressed_image_.data, params);
-    image_publisher_.publish(compressed_image_);
-    tf_broadcaster_.sendTransform(start_of_service_T_camera_);
-    new_image_available_ = false;
-    image_lock_ = false;
->>>>>>> 4baab207
   }
 }
 
@@ -436,17 +407,31 @@
       fisheye_image_lock_ = true;
       fisheye_image_ = cv::Mat(buffer->height + buffer->height / 2, buffer->width,
                        CV_8UC1, buffer->data, buffer->stride);
-<<<<<<< HEAD
-      fisheye_compressed_image_.header.stamp.fromNSec(buffer->timestamp);
+      fisheye_compressed_image_.header.stamp.fromSec((buffer->timestamp + time_offset_) / 1e3);
       fisheye_compressed_image_.header.seq = buffer->frame_number;
       fisheye_compressed_image_.format = "jpeg";
-      TangoCoordinateFramePair pair;
-      pair.base = TANGO_COORDINATE_FRAME_START_OF_SERVICE;
-      pair.target = TANGO_COORDINATE_FRAME_CAMERA_FISHEYE;
-      TangoPoseData pose;
-      TangoService_getPoseAtTime(0.0, pair, &pose);
-      if (pose.status_code == TANGO_POSE_VALID) {
-        TangoPoseDataToRosTransform(pose, &fisheye_camera_frame_);
+      if (!is_device_T_fisheye_camera_set_) {
+        TangoCoordinateFramePair pair;
+        pair.base = TANGO_COORDINATE_FRAME_DEVICE;
+        pair.target = TANGO_COORDINATE_FRAME_CAMERA_FISHEYE;
+        TangoPoseData pose;
+        TangoService_getPoseAtTime(0.0, pair, &pose);
+        if (pose.status_code == TANGO_POSE_VALID) {
+          TangoPoseDataToTransformStamped(pose, time_offset_, &device_T_fisheye_camera_);
+          is_device_T_fisheye_camera_set_ = true;
+        }
+      }
+      if (is_device_T_fisheye_camera_set_) {
+        Eigen::Affine3d device_T_fisheye_camera_eigen = TransformStampedToEigenAffine(device_T_fisheye_camera_);
+        Eigen::Affine3d start_of_service_T_device_eigen = TransformStampedToEigenAffine(start_of_service_T_device_);
+        Eigen::Affine3d start_of_service_T_fisheye_camera_eigen = start_of_service_T_device_eigen * device_T_fisheye_camera_eigen;
+        start_of_service_T_fisheye_camera_ = EigenAffineToTransformStamped(start_of_service_T_fisheye_camera_eigen);
+        start_of_service_T_fisheye_camera_.header.frame_id =
+          TangoCoordinateFrameTypeToFrameId(TANGO_COORDINATE_FRAME_START_OF_SERVICE);
+        start_of_service_T_fisheye_camera_.child_frame_id =
+          TangoCoordinateFrameTypeToFrameId(TANGO_COORDINATE_FRAME_CAMERA_FISHEYE);
+        start_of_service_T_fisheye_camera_.header.stamp = fisheye_compressed_image_.header.stamp;
+        fisheye_compressed_image_.header.frame_id = start_of_service_T_fisheye_camera_.child_frame_id;
       }
       new_fisheye_image_available_ = true;
       fisheye_image_lock_ = false;
@@ -457,50 +442,31 @@
       color_image_lock_ = true;
       color_image_ = cv::Mat(buffer->height + buffer->height / 2, buffer->width,
                        CV_8UC1, buffer->data, buffer->stride);
-      color_compressed_image_.header.stamp.fromNSec(buffer->timestamp);
+      color_compressed_image_.header.stamp.fromSec((buffer->timestamp + time_offset_) / 1e3);
       color_compressed_image_.header.seq = buffer->frame_number;
       color_compressed_image_.format = "jpeg";
-      TangoCoordinateFramePair pair;
-      pair.base = TANGO_COORDINATE_FRAME_START_OF_SERVICE;
-      pair.target = TANGO_COORDINATE_FRAME_CAMERA_COLOR;
-      TangoPoseData pose;
-      TangoService_getPoseAtTime(0.0, pair, &pose);
-      if (pose.status_code == TANGO_POSE_VALID) {
-        TangoPoseDataToRosTransform(pose, &color_camera_frame_);
-=======
-      compressed_image_.header.stamp.fromSec((buffer->timestamp + time_offset_) / 1e3);
-      compressed_image_.header.seq = buffer->frame_number;
-      compressed_image_.format = "jpeg";
-      if (!is_device_T_camera_set_) {
+      if (!is_device_T_color_camera_set_) {
         TangoCoordinateFramePair pair;
         pair.base = TANGO_COORDINATE_FRAME_DEVICE;
-        if (publisher_config_.publish_camera == CameraType::FISHEYE)
-          pair.target = TANGO_COORDINATE_FRAME_CAMERA_FISHEYE;
-        if (publisher_config_.publish_camera == CameraType::COLOR)
-          pair.target = TANGO_COORDINATE_FRAME_CAMERA_COLOR;
+        pair.target = TANGO_COORDINATE_FRAME_CAMERA_COLOR;
         TangoPoseData pose;
         TangoService_getPoseAtTime(0.0, pair, &pose);
         if (pose.status_code == TANGO_POSE_VALID) {
-          TangoPoseDataToTransformStamped(pose, time_offset_, &device_T_camera_);
-          is_device_T_camera_set_ = true;
+          TangoPoseDataToTransformStamped(pose, time_offset_, &device_T_color_camera_);
+          is_device_T_color_camera_set_ = true;
         }
       }
-      if (is_device_T_camera_set_) {
-        Eigen::Affine3d device_T_camera_eigen = TransformStampedToEigenAffine(device_T_camera_);
+      if (is_device_T_color_camera_set_) {
+        Eigen::Affine3d device_T_color_camera_eigen = TransformStampedToEigenAffine(device_T_color_camera_);
         Eigen::Affine3d start_of_service_T_device_eigen = TransformStampedToEigenAffine(start_of_service_T_device_);
-        Eigen::Affine3d start_of_service_T_camera_eigen = start_of_service_T_device_eigen * device_T_camera_eigen;
-        start_of_service_T_camera_ = EigenAffineToTransformStamped(start_of_service_T_camera_eigen);
-        start_of_service_T_camera_.header.frame_id =
+        Eigen::Affine3d start_of_service_T_color_camera_eigen = start_of_service_T_device_eigen * device_T_color_camera_eigen;
+        start_of_service_T_color_camera_ = EigenAffineToTransformStamped(start_of_service_T_color_camera_eigen);
+        start_of_service_T_color_camera_.header.frame_id =
           TangoCoordinateFrameTypeToFrameId(TANGO_COORDINATE_FRAME_START_OF_SERVICE);
-        if (publisher_config_.publish_camera == CameraType::FISHEYE)
-          start_of_service_T_camera_.child_frame_id =
-            TangoCoordinateFrameTypeToFrameId(TANGO_COORDINATE_FRAME_CAMERA_FISHEYE);
-        if (publisher_config_.publish_camera == CameraType::COLOR)
-          start_of_service_T_camera_.child_frame_id =
-            TangoCoordinateFrameTypeToFrameId(TANGO_COORDINATE_FRAME_CAMERA_COLOR);
-        start_of_service_T_camera_.header.stamp = compressed_image_.header.stamp;
-        compressed_image_.header.frame_id = start_of_service_T_camera_.child_frame_id;
->>>>>>> 4baab207
+        start_of_service_T_color_camera_.child_frame_id =
+          TangoCoordinateFrameTypeToFrameId(TANGO_COORDINATE_FRAME_CAMERA_COLOR);
+        start_of_service_T_color_camera_.header.stamp = color_compressed_image_.header.stamp;
+        color_compressed_image_.header.frame_id = start_of_service_T_color_camera_.child_frame_id;
       }
       new_color_image_available_ = true;
       color_image_lock_ = false;
