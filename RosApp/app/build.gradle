apply plugin: 'com.android.application'

android {
    compileSdkVersion 22
    buildToolsVersion "21.1.2"

    defaultConfig {
        applicationId "eu.intermodalics.tangoxros"
        minSdkVersion 14
        targetSdkVersion 22
    }

    lintOptions {
        abortOnError false
    }
}

dependencies {
    compile fileTree(dir: 'libs', include: ['*.jar'])

    compile('org.ros.android_core:android_10:[0.3,)') {
        exclude group: 'junit'
        exclude group: 'xml-apis'
    }
    // e.g. official msgs
    compile 'org.ros.rosjava_messages:std_msgs:[0.3,)'
    compile 'org.ros.rosjava_messages:sensor_msgs:[0.3,)'
    compile 'org.ros.rosjava_messages:geometry_msgs:[0.3,)'
    compile 'org.ros.rosjava_messages:dynamic_reconfigure:[0.3,)'
<<<<<<< HEAD
    compile 'com.android.support:support-v4:19.1.0'
    compile project(':tango_ros_node')
=======
    compile 'com.android.support:support-v4:22.2.1'
    compile 'com.android.support:design:22.2.1'
}

repositories {
    maven {
        url 'https://github.com/rosjava/rosjava_mvn_repo/raw/master'
    }
    mavenCentral()
}

android.packagingOptions {
    exclude 'META-INF/LICENSE.txt'
    exclude 'META-INF/NOTICE.txt'
>>>>>>> 76bcd472
}<|MERGE_RESOLUTION|>--- conflicted
+++ resolved
@@ -27,23 +27,7 @@
     compile 'org.ros.rosjava_messages:sensor_msgs:[0.3,)'
     compile 'org.ros.rosjava_messages:geometry_msgs:[0.3,)'
     compile 'org.ros.rosjava_messages:dynamic_reconfigure:[0.3,)'
-<<<<<<< HEAD
-    compile 'com.android.support:support-v4:19.1.0'
-    compile project(':tango_ros_node')
-=======
     compile 'com.android.support:support-v4:22.2.1'
     compile 'com.android.support:design:22.2.1'
-}
-
-repositories {
-    maven {
-        url 'https://github.com/rosjava/rosjava_mvn_repo/raw/master'
-    }
-    mavenCentral()
-}
-
-android.packagingOptions {
-    exclude 'META-INF/LICENSE.txt'
-    exclude 'META-INF/NOTICE.txt'
->>>>>>> 76bcd472
+    compile project(':tango_ros_node')
 }