apply plugin: 'com.android.application'

android {
    compileSdkVersion 19
    buildToolsVersion "21.1.2"

    defaultConfig {
        applicationId "eu.intermodalics.tangoxros"
        minSdkVersion 14
        targetSdkVersion 19
    }

    sourceSets.main {
        jniLibs.srcDir 'src/main/libs'
        jni.srcDirs = [];
    }

    buildTypes {
        debug {
            minifyEnabled false
            proguardFiles getDefaultProguardFile('proguard-android.txt'), 'proguard-rules.pro'
            debuggable true
            jniDebuggable true
        }
    }

    lintOptions {
        abortOnError false
    }
}

tasks.withType(JavaCompile) {
    compileTask -> compileTask.dependsOn ndkBuild
}
task ndkBuild(type: Exec) {
    Properties properties = new Properties()
    properties.load(project.rootProject.file('local.properties').newDataInputStream())
    def ndkbuild = properties.getProperty('ndk.dir', null) + "/ndk-build"
    commandLine ndkbuild, '-C', file('src/main/jni').absolutePath
}

dependencies {
    compile fileTree(dir: 'libs', include: ['*.jar'])

    compile('org.ros.android_core:android_honeycomb_mr2:[0.1,0.2)') {
        exclude group: 'junit'
        exclude group: 'xml-apis'
    }
    // e.g. official msgs
    compile 'org.ros.rosjava_messages:std_msgs:[0.1,)'
    compile 'org.ros.rosjava_messages:sensor_msgs:[0.1,)'
    compile 'org.ros.rosjava_messages:geometry_msgs:[0.1,)'
<<<<<<< HEAD
    compile 'com.android.support:support-v4:19.1.0'
=======
    compile 'org.ros.rosjava_messages:dynamic_reconfigure:[0.1,)'
>>>>>>> aca4a8d7
}

repositories {
    maven {
        url 'https://github.com/rosjava/rosjava_mvn_repo/raw/master'
    }
    mavenCentral()
}

android.packagingOptions {
    exclude 'META-INF/LICENSE.txt'
    exclude 'META-INF/NOTICE.txt'
}<|MERGE_RESOLUTION|>--- conflicted
+++ resolved
@@ -50,11 +50,8 @@
     compile 'org.ros.rosjava_messages:std_msgs:[0.1,)'
     compile 'org.ros.rosjava_messages:sensor_msgs:[0.1,)'
     compile 'org.ros.rosjava_messages:geometry_msgs:[0.1,)'
-<<<<<<< HEAD
+    compile 'org.ros.rosjava_messages:dynamic_reconfigure:[0.1,)'
     compile 'com.android.support:support-v4:19.1.0'
-=======
-    compile 'org.ros.rosjava_messages:dynamic_reconfigure:[0.1,)'
->>>>>>> aca4a8d7
 }
 
 repositories {
