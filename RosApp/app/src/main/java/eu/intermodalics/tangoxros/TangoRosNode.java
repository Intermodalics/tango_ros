/*
 * Copyright 2016 Intermodalics All Rights Reserved.
 *
 * Licensed under the Apache License, Version 2.0 (the "License");
 * you may not use this file except in compliance with the License.
 * You may obtain a copy of the License at
 *
 *      http://www.apache.org/licenses/LICENSE-2.0
 *
 * Unless required by applicable law or agreed to in writing, software
 * distributed under the License is distributed on an "AS IS" BASIS,
 * WITHOUT WARRANTIES OR CONDITIONS OF ANY KIND, either express or implied.
 * See the License for the specific language governing permissions and
 * limitations under the License.
 */

package eu.intermodalics.tangoxros;

import org.ros.namespace.GraphName;
import org.ros.node.NativeNodeMain;

public class TangoRosNode extends NativeNodeMain {

<<<<<<< HEAD
    public static final String NODE_NAME = "tango_x_ros";
    public static final String DEFAULT_LIB_NAME = "tango_ros_android_lib";
=======
    public static final String NODE_NAME = "tango";
>>>>>>> 8a7304f5

    public TangoRosNode() {
        super(DEFAULT_LIB_NAME);
    }

    public TangoRosNode(String libName) {
        super(libName);
    }

    @Override
    public native void execute(String rosMasterUri, String rosHostName, String rosNodeName, String[] remappingArguments);

    @Override
    public native void shutdown();

    @Override
    public GraphName getDefaultNodeName() {
        return GraphName.of(NODE_NAME);
    }
}<|MERGE_RESOLUTION|>--- conflicted
+++ resolved
@@ -20,13 +20,8 @@
 import org.ros.node.NativeNodeMain;
 
 public class TangoRosNode extends NativeNodeMain {
-
-<<<<<<< HEAD
-    public static final String NODE_NAME = "tango_x_ros";
+    public static final String NODE_NAME = "tango";
     public static final String DEFAULT_LIB_NAME = "tango_ros_android_lib";
-=======
-    public static final String NODE_NAME = "tango";
->>>>>>> 8a7304f5
 
     public TangoRosNode() {
         super(DEFAULT_LIB_NAME);
