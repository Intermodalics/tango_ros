/*
 * Copyright 2016 Intermodalics All Rights Reserved.
 *
 * Licensed under the Apache License, Version 2.0 (the "License");
 * you may not use this file except in compliance with the License.
 * You may obtain a copy of the License at
 *
 *      http://www.apache.org/licenses/LICENSE-2.0
 *
 * Unless required by applicable law or agreed to in writing, software
 * distributed under the License is distributed on an "AS IS" BASIS,
 * WITHOUT WARRANTIES OR CONDITIONS OF ANY KIND, either express or implied.
 * See the License for the specific language governing permissions and
 * limitations under the License.
 */

package eu.intermodalics.tangoxros;

import android.app.FragmentManager;
import android.content.ComponentName;
import android.content.Context;
import android.content.ServiceConnection;
import android.content.SharedPreferences;
import android.net.wifi.WifiManager;
import android.os.AsyncTask;
import android.os.Bundle;
import android.os.IBinder;
import android.text.format.Formatter;
import android.util.Log;
import android.view.View;
import android.widget.Button;
import android.widget.TextView;
import android.widget.Toast;

import org.ros.address.InetAddressFactory;
import org.ros.android.RosActivity;
import org.ros.node.NodeConfiguration;
import org.ros.node.NodeMainExecutor;

import java.net.URI;

public class MainActivity extends RosActivity implements SetMasterUriDialog.CallbackListener,
        TryToReconnectToRosDialog.CallbackListener {
    private static final String TAG = MainActivity.class.getSimpleName();
    private static final String MASTER_URI_PREFIX = "__master:=";
    private static final String IP_PREFIX = "__ip:=";
    // Fixed IP address created by USB tethering.
    private static final String USB_TETHERING_IP = "192.168.42.129";

    private JNIInterface mJniInterface;
    private String mMasterUri = "";
    private boolean mIsNodeInitialised = false;
<<<<<<< HEAD
    private PublisherConfiguration mPublishConfig;
    private boolean mIsUsbTetheringOn = false;
=======
    private PublisherConfiguration mPublishConfig = new PublisherConfiguration();;

    public MainActivity() {
        super("TangoxRos", "TangoxRos");
    }

    protected MainActivity(String notificationTicker, String notificationTitle) {
        super(notificationTicker, notificationTitle);
    }
>>>>>>> 42e65fa9

    /**
     * Implements SetMasterUriDialog.CallbackListener.
     */
    @Override
    public void onMasterUriConnect(String uri) {
        mMasterUri = uri;
        // Update view.
        TextView uriTextView;
        uriTextView = (TextView) findViewById(R.id.master_uri);
        uriTextView.setText(mMasterUri);
        // Save URI preference.
        SharedPreferences sharedPref = this.getPreferences(Context.MODE_PRIVATE);
        SharedPreferences.Editor editor = sharedPref.edit();
        editor.putString(getString(R.string.saved_uri_key), mMasterUri);
        editor.commit();

        // Start ROS and node.
        init();
        startNode();

        // Start sample node with RosJava interface.
        initAndStartRosJavaNode();
    }

    /**
     * Implements TryToReconnectToRosDialog.CallbackListener.
     */
    @Override
    public void onTryToReconnectToRos() {
        init();
        startNode();
    }

    /**
     * Shows a dialog to request master URI from user.
     */
    private void showSetMasterUriDialog() {
        // Get URI preference or default value if does not exist.
        SharedPreferences sharedPref = this.getPreferences(Context.MODE_PRIVATE);
        String uriValue = sharedPref.getString(getString(R.string.saved_uri_key),
                getResources().getString(R.string.saved_uri_default));
        Bundle bundle = new Bundle();
        bundle.putString(getString(R.string.saved_uri_key), uriValue);
        FragmentManager manager = getFragmentManager();
        SetMasterUriDialog setMasterUriDialog = new SetMasterUriDialog();
        setMasterUriDialog.setArguments(bundle);
        setMasterUriDialog.show(manager, "MasterUriDialog");
    }

    /**
     * Shows a dialog for trying to reconnect to ros master.
     */
    private void showTryToReconnectToRosDialog() {
        SharedPreferences sharedPref = this.getPreferences(Context.MODE_PRIVATE);
        String uriValue = sharedPref.getString(getString(R.string.saved_uri_key),
                getResources().getString(R.string.saved_uri_default));
        Bundle bundle = new Bundle();
        bundle.putString(getString(R.string.saved_uri_key), uriValue);
        FragmentManager manager = getFragmentManager();
        TryToReconnectToRosDialog setTryToReconnectToRosDialog = new TryToReconnectToRosDialog();
        setTryToReconnectToRosDialog.setArguments(bundle);
        setTryToReconnectToRosDialog.show(manager, "TryToReconnectToRosDialog");
    }

    /**
     * Tango Service connection.
     */
    ServiceConnection mTangoServiceConnection = new ServiceConnection() {
        public void onServiceConnected(ComponentName name, IBinder service) {
            // Synchronization around MainActivity object is to avoid
            // Tango disconnect in the middle of the connecting operation.
            if(!mJniInterface.onTangoServiceConnected(service)) {
                Log.e(TAG, getResources().getString(R.string.tango_service_error));
                Toast.makeText(getApplicationContext(), R.string.tango_service_error, Toast.LENGTH_SHORT).show();
                onDestroy();
            }
        }

        public void onServiceDisconnected(ComponentName name) {
            // Handle this if you need to gracefully shutdown/retry
            // in the event that Tango itself crashes/gets upgraded while running.
        }
    };

    public boolean initNode() {
        // Update publisher configuration according to current preferences.
        PrefsFragment prefsFragment = (PrefsFragment) getFragmentManager().findFragmentById(R.id.preferencesFrame);
        mPublishConfig = prefsFragment.getPublisherConfigurationFromPreferences();
        if(!mJniInterface.initNode(this, mPublishConfig)) {
            Log.e(TAG, getResources().getString(R.string.tango_node_error));
            Toast.makeText(getApplicationContext(), R.string.tango_node_error, Toast.LENGTH_SHORT).show();
            return false;
        }
        return true;
    }

    public void init() {
        if (mMasterUri != null) {
            String ip_address = USB_TETHERING_IP;
            if (!mIsUsbTetheringOn) {
                WifiManager wm = (WifiManager) getSystemService(WIFI_SERVICE);
                ip_address = Formatter.formatIpAddress(wm.getConnectionInfo().getIpAddress());
            }
            if (mJniInterface.initRos(MASTER_URI_PREFIX + mMasterUri, IP_PREFIX + ip_address)) {
                mIsNodeInitialised = initNode();
            } else {
                Log.e(TAG, getResources().getString(R.string.tango_ros_error));
                Toast.makeText(getApplicationContext(), R.string.tango_ros_error, Toast.LENGTH_SHORT).show();
                showTryToReconnectToRosDialog();
            }
        } else {
            Log.e(TAG, "Master URI is null");
        }
    }

    public void startNode() {
        if (mIsNodeInitialised) {
            TangoInitializationHelper.bindTangoService(this, mTangoServiceConnection);
            mJniInterface.startPublishing();
            applySettings();
        } else {
            Log.w(TAG, "Node is not initialized");
        }
    }

    public void applySettings() {
        // Update publisher configuration according to current preferences.
        PrefsFragment prefsFragment = (PrefsFragment) getFragmentManager().findFragmentById(R.id.preferencesFrame);
        mPublishConfig = prefsFragment.getPublisherConfigurationFromPreferences();
        mJniInterface.updatePublisherConfiguration(mPublishConfig);
    }

    @Override
    protected void onCreate(Bundle savedInstanceState) {
        super.onCreate(savedInstanceState);
        setContentView(R.layout.main_activity);
        getFragmentManager().beginTransaction().replace(R.id.preferencesFrame, new PrefsFragment()).commit();
        // Set callback for apply button.
        Button buttonApply = (Button)findViewById(R.id.apply);
        buttonApply.setOnClickListener(new View.OnClickListener() {
            @Override
            public void onClick(View v) {
                applySettings();
            }
        });
    }

    @Override
    protected void onStart() {
        super.onStart();
        if (mMasterUri.isEmpty()) {
            showSetMasterUriDialog();
        }
    }

    @Override
    protected void onResume() {
        super.onResume();
        startNode();
    }

    @Override
    protected void onPause() {
        super.onPause();
        if (mIsNodeInitialised) {
            mJniInterface.stopPublishing();
            mJniInterface.tangoDisconnect();
            unbindService(mTangoServiceConnection);
        }
    }

    @Override
    protected void init(NodeMainExecutor nodeMainExecutor) {
        // Create common configuration for nodes to be created
        NodeConfiguration nodeConfiguration = NodeConfiguration.newPublic(InetAddressFactory.newNonLoopback().getHostAddress());
        nodeConfiguration.setMasterUri(this.nodeMainExecutorService.getMasterUri());
    }

    // This function allows initialization of the node with RosJava interface without using MasterChooser,
    // and is compatible with current Master Uri setter interface.
    private void initAndStartRosJavaNode() {
        Log.i(TAG, "Starting node with RosJava interface");

        if (mMasterUri != null) {
            URI masterUri;

            try {
                masterUri = URI.create(mMasterUri);
            } catch (IllegalArgumentException e) {
                Log.e(TAG, "Wrong URI: " + e.getMessage());
                return;
            }

            this.nodeMainExecutorService.setMasterUri(masterUri);

            new AsyncTask<Void, Void, Void>() {
                @Override
                protected Void doInBackground(Void... params) {
                    MainActivity.this.init(nodeMainExecutorService);
                    return null;
                }
            }.execute();

        } else {
            Log.e(TAG, "Master URI is null");
        }
    }

    @Override
    public void startMasterChooser() {
        // onMasterUriConnect already connects to master; overriding this method with an empty one prevents MasterChooser from running.
    }
}<|MERGE_RESOLUTION|>--- conflicted
+++ resolved
@@ -50,10 +50,7 @@
     private JNIInterface mJniInterface;
     private String mMasterUri = "";
     private boolean mIsNodeInitialised = false;
-<<<<<<< HEAD
-    private PublisherConfiguration mPublishConfig;
     private boolean mIsUsbTetheringOn = false;
-=======
     private PublisherConfiguration mPublishConfig = new PublisherConfiguration();;
 
     public MainActivity() {
@@ -63,7 +60,6 @@
     protected MainActivity(String notificationTicker, String notificationTitle) {
         super(notificationTicker, notificationTitle);
     }
->>>>>>> 42e65fa9
 
     /**
      * Implements SetMasterUriDialog.CallbackListener.
