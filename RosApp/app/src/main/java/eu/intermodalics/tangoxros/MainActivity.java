/*
 * Copyright 2016 Intermodalics All Rights Reserved.
 *
 * Licensed under the Apache License, Version 2.0 (the "License");
 * you may not use this file except in compliance with the License.
 * You may obtain a copy of the License at
 *
 *      http://www.apache.org/licenses/LICENSE-2.0
 *
 * Unless required by applicable law or agreed to in writing, software
 * distributed under the License is distributed on an "AS IS" BASIS,
 * WITHOUT WARRANTIES OR CONDITIONS OF ANY KIND, either express or implied.
 * See the License for the specific language governing permissions and
 * limitations under the License.
 */

package eu.intermodalics.tangoxros;

import android.app.Activity;
import android.app.FragmentManager;
import android.content.ComponentName;
import android.content.Context;
import android.content.ServiceConnection;
import android.content.SharedPreferences;
import android.net.wifi.WifiManager;
import android.os.Bundle;
import android.os.IBinder;
import android.text.format.Formatter;
import android.util.Log;
import android.view.View;
import android.widget.Button;
import android.widget.CompoundButton;
import android.widget.Switch;
import android.widget.TextView;
import android.widget.Toast;

public class MainActivity extends Activity implements SetMasterUriDialog.CallbackListener, TryToReconnectToRosDialog.CallbackListener {
    private static final String TAG = MainActivity.class.getSimpleName();
    private static final String MASTER_URI_PREFIX = "__master:=";
    private static final String IP_PREFIX = "__ip:=";

    private JNIInterface mJniInterface;
    private String mMasterUri;
    private boolean mIsNodeInitialised = false;
    private PublisherConfiguration mPublishConfig;

    /**
     * Implements SetMasterUriDialog.CallbackListener.
     */
    @Override
    public void onMasterUriConnect(String uri) {
        mMasterUri = uri;
        // Update view.
        TextView uriTextView;
        uriTextView = (TextView) findViewById(R.id.master_uri);
        uriTextView.setText(mMasterUri);
        // Save URI preference.
        SharedPreferences sharedPref = this.getPreferences(Context.MODE_PRIVATE);
        SharedPreferences.Editor editor = sharedPref.edit();
        editor.putString(getString(R.string.saved_uri), mMasterUri);
        editor.commit();
        // Start ROS and node.
        init();
        startNode();
    }

    /**
     * Implements TryToReconnectToRosDialog.CallbackListener.
     */
    @Override
    public void onTryToReconnectToRos() {
        init();
        startNode();
    }

    /**
     * Shows a dialog for setting the Master URI.
     */
    private void showSetMasterUriDialog() {
        // Get URI preference or default value if does not exist.
        SharedPreferences sharedPref = this.getPreferences(Context.MODE_PRIVATE);
        String uriValue = sharedPref.getString(getString(R.string.saved_uri),
                getResources().getString(R.string.saved_uri_default));
        Bundle bundle = new Bundle();
        bundle.putString(getString(R.string.saved_uri), uriValue);
        FragmentManager manager = getFragmentManager();
        SetMasterUriDialog setMasterUriDialog = new SetMasterUriDialog();
        setMasterUriDialog.setArguments(bundle);
        setMasterUriDialog.show(manager, "MatserUriDialog");
    }

    /**
     * Shows a dialog for trying to reconnect to ros master.
     */
    private void showTryToReconnectToRosDialog() {
        SharedPreferences sharedPref = this.getPreferences(Context.MODE_PRIVATE);
        String uriValue = sharedPref.getString(getString(R.string.saved_uri),
                getResources().getString(R.string.saved_uri_default));
        Bundle bundle = new Bundle();
        bundle.putString(getString(R.string.saved_uri), uriValue);
        FragmentManager manager = getFragmentManager();
        TryToReconnectToRosDialog setTryToReconnectToRosDialog = new TryToReconnectToRosDialog();
        setTryToReconnectToRosDialog.setArguments(bundle);
        setTryToReconnectToRosDialog.show(manager, "TryToReconnectToRosDialog");
    }

    /**
     * Tango Service connection.
     */
    ServiceConnection mTangoServiceConnection = new ServiceConnection() {
        public void onServiceConnected(ComponentName name, IBinder service) {
            // Synchronization around MainActivity object is to avoid
            // Tango disconnect in the middle of the connecting operation.
            if(!mJniInterface.onTangoServiceConnected(service)) {
                Log.e(TAG, getResources().getString(R.string.tango_service_error));
                Toast.makeText(getApplicationContext(), R.string.tango_service_error, Toast.LENGTH_SHORT).show();
                onDestroy();
            }
        }

        public void onServiceDisconnected(ComponentName name) {
            // Handle this if you need to gracefully shutdown/retry
            // in the event that Tango itself crashes/gets upgraded while running.
        }
    };

    public boolean initNode() {
        if(!mJniInterface.initNode(this, mPublishConfig)) {
            Log.e(TAG, getResources().getString(R.string.tango_node_error));
            Toast.makeText(getApplicationContext(), R.string.tango_node_error, Toast.LENGTH_SHORT).show();
            return false;
        }
        return true;
    }

    public void init() {
        if (mMasterUri != null) {
            WifiManager wm = (WifiManager) getSystemService(WIFI_SERVICE);
            String ip_address = Formatter.formatIpAddress(wm.getConnectionInfo().getIpAddress());
            if (mJniInterface.initRos(MASTER_URI_PREFIX + mMasterUri, IP_PREFIX + ip_address)) {
                mIsNodeInitialised = initNode();
            } else {
                Log.e(TAG, getResources().getString(R.string.tango_ros_error));
                Toast.makeText(getApplicationContext(), R.string.tango_ros_error, Toast.LENGTH_SHORT).show();
                showTryToReconnectToRosDialog();
            }
        } else {
            Log.e(TAG, "Master URI is null");
        }
    }

    public void startNode() {
        if (mIsNodeInitialised) {
            TangoInitializationHelper.bindTangoService(this, mTangoServiceConnection);
            new Thread(new Runnable() {
                @Override
                public void run() {
                    while (mJniInterface.isRosOk()) {
                        mJniInterface.publish();
                    }
                }
            }).start();
        }
    }

    public void applySettings() {
<<<<<<< HEAD
        mJniInterface.updatePublisherConfiguration(mPublishConfig);
=======
        onPause();
        mIsNodeInitialised = initNode();
        if (mIsNodeInitialised) {
            startNode();
        }
>>>>>>> 9c193192
    }

    @Override
    protected void onCreate(Bundle savedInstanceState) {
        super.onCreate(savedInstanceState);
        setContentView(R.layout.main_activity);
        mPublishConfig = new PublisherConfiguration();
        // Set callback for device pose switch.
        Switch switchDevicePose = (Switch) findViewById(R.id.switch_device_pose);
        switchDevicePose.setOnCheckedChangeListener(new CompoundButton.OnCheckedChangeListener() {
            public void onCheckedChanged(CompoundButton buttonView, boolean isChecked) {
                if (isChecked) {
                    mPublishConfig.publishDevicePose = true;
                    Log.i(TAG, "Publish device pose is switched on");
                } else {
                    mPublishConfig.publishDevicePose = false;
                    Log.i(TAG, "Publish device pose is switched off");
                }
            }
        });
        // Set callback for point cloud switch.
        Switch switchPointCloud = (Switch) findViewById(R.id.switch_pointcloud);
        switchPointCloud.setOnCheckedChangeListener(new CompoundButton.OnCheckedChangeListener() {
            public void onCheckedChanged(CompoundButton buttonView, boolean isChecked) {
                if (isChecked) {
                    mPublishConfig.publishPointCloud = true;
                    Log.i(TAG, "Publish point cloud is switched on");
                } else {
                    mPublishConfig.publishPointCloud = false;
                    Log.i(TAG, "Publish point cloud is switched off");
                }
            }
        });
        // Set callback for fisheye camera switch.
        Switch switchFisheyeCamera = (Switch) findViewById(R.id.switch_fisheye_camera);
        switchFisheyeCamera.setOnCheckedChangeListener(new CompoundButton.OnCheckedChangeListener() {
            public void onCheckedChanged(CompoundButton buttonView, boolean isChecked) {
                if (isChecked) {
                    mPublishConfig.publishCamera |= PublisherConfiguration.CAMERA_FISHEYE;
                    Log.i(TAG, "Publish fisheye camera is switched on");
                } else {
                    mPublishConfig.publishCamera &= ~PublisherConfiguration.CAMERA_FISHEYE;
                    Log.i(TAG, "Publish fisheye camera is switched off");
                }
            }
        });

        // Set callback for color camera switch.
        Switch switchColorCamera = (Switch) findViewById(R.id.switch_color_camera);
        switchColorCamera.setOnCheckedChangeListener(new CompoundButton.OnCheckedChangeListener() {
            public void onCheckedChanged(CompoundButton buttonView, boolean isChecked) {
                if (isChecked) {
                    mPublishConfig.publishCamera |= PublisherConfiguration.CAMERA_COLOR;
                    Log.i(TAG, "Publish color camera is switched on");
                } else {
                    mPublishConfig.publishCamera &= ~PublisherConfiguration.CAMERA_COLOR;
                    Log.i(TAG, "Publish color camera is switched off");
                }
            }
        });
        // Set callback for apply button.
        Button buttonApply = (Button)findViewById(R.id.apply);
        buttonApply.setOnClickListener(new View.OnClickListener() {
            @Override
            public void onClick(View v){
                applySettings();
            }
        });
        // Request master URI from user.
        showSetMasterUriDialog();
    }

    @Override
    protected void onResume() {
        super.onResume();
<<<<<<< HEAD
        if (mIsNodeInitialised) {
            TangoInitializationHelper.bindTangoService(this, mTangoServiceConnection);
            mJniInterface.startPublishing();
        }
=======
        startNode();
>>>>>>> 9c193192
    }

    @Override
    protected void onPause() {
        super.onPause();
        if (mIsNodeInitialised) {
            mJniInterface.stopPublishing();
            mJniInterface.tangoDisconnect();
            unbindService(mTangoServiceConnection);
        }
    }
}<|MERGE_RESOLUTION|>--- conflicted
+++ resolved
@@ -152,27 +152,12 @@
     public void startNode() {
         if (mIsNodeInitialised) {
             TangoInitializationHelper.bindTangoService(this, mTangoServiceConnection);
-            new Thread(new Runnable() {
-                @Override
-                public void run() {
-                    while (mJniInterface.isRosOk()) {
-                        mJniInterface.publish();
-                    }
-                }
-            }).start();
+            mJniInterface.startPublishing();
         }
     }
 
     public void applySettings() {
-<<<<<<< HEAD
         mJniInterface.updatePublisherConfiguration(mPublishConfig);
-=======
-        onPause();
-        mIsNodeInitialised = initNode();
-        if (mIsNodeInitialised) {
-            startNode();
-        }
->>>>>>> 9c193192
     }
 
     @Override
@@ -248,14 +233,7 @@
     @Override
     protected void onResume() {
         super.onResume();
-<<<<<<< HEAD
-        if (mIsNodeInitialised) {
-            TangoInitializationHelper.bindTangoService(this, mTangoServiceConnection);
-            mJniInterface.startPublishing();
-        }
-=======
         startNode();
->>>>>>> 9c193192
     }
 
     @Override
