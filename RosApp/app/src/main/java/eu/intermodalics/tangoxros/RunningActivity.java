--- conflicted
+++ resolved
@@ -30,11 +30,8 @@
 import android.view.Menu;
 import android.view.MenuInflater;
 import android.view.MenuItem;
-<<<<<<< HEAD
 import android.view.View;
 import android.widget.ImageButton;
-=======
->>>>>>> ae5783ca
 import android.widget.TextView;
 import android.widget.Toast;
 
@@ -96,7 +93,7 @@
     public void onNativeNodeExecutionError(int errorCode) {
         if (errorCode == NativeNodeMainBeta.ROS_CONNECTION_ERROR) {
             Log.e(TAG, getResources().getString(R.string.ros_init_error));
-            displayToastMessage( R.string.ros_init_error);
+            displayToastMessage(R.string.ros_init_error);
         } else if (errorCode < NativeNodeMainBeta.SUCCESS) {
             Log.e(TAG, getResources().getString(R.string.tango_service_error));
             displayToastMessage(R.string.tango_service_error);
@@ -110,7 +107,6 @@
         mDrawerLayout = (DrawerLayout) findViewById(R.id.drawer_layout);
         getFragmentManager().beginTransaction().replace(R.id.preferencesFrame, new PrefsFragment()).commit();
 
-<<<<<<< HEAD
         ImageButton aboutButton = (ImageButton) findViewById(R.id.about_button);
         aboutButton.setOnClickListener(new View.OnClickListener() {
             @Override
@@ -118,13 +114,12 @@
                 startAboutActivity();
             }
         });
-=======
+
         mSharedPref = PreferenceManager.getDefaultSharedPreferences(getBaseContext());
         mMasterUri = mSharedPref.getString(getString(R.string.pref_master_uri_key),
                 getResources().getString(R.string.pref_master_uri_default));
         TextView uriTextView = (TextView) findViewById(R.id.master_uri);
         uriTextView.setText(mMasterUri);
->>>>>>> ae5783ca
     }
 
     @Override
@@ -152,36 +147,6 @@
     }
 
     @Override
-<<<<<<< HEAD
-    protected void onStart() {
-        super.onStart();
-        mPrefsFragment = (PrefsFragment) getFragmentManager().findFragmentById(R.id.preferencesFrame);
-        mSharedPref = PreferenceManager.getDefaultSharedPreferences(getBaseContext());
-
-        boolean appPreviouslyStarted = mSharedPref.getBoolean(getString(R.string.pref_previously_started_key), false);
-        if(!appPreviouslyStarted) {
-            startSettingsActivity();
-            mIsNodeStarted = false;
-        } else {
-            // Avoid changing master URI while node is still running.
-            if (!mIsNodeRunning) {
-                mMasterUri = mSharedPref.getString(getString(R.string.pref_master_uri_key),
-                        getResources().getString(R.string.pref_master_uri_default));
-                TextView uriTextView;
-                uriTextView = (TextView) findViewById(R.id.master_uri);
-                uriTextView.setText(mMasterUri);
-            }
-            // Avoid restarting the node if it was already started.
-            if (!mIsNodeStarted) {
-                initAndStartRosJavaNode();
-                mIsNodeStarted = true;
-            }
-        }
-    }
-
-    @Override
-=======
->>>>>>> ae5783ca
     protected void onDestroy() {
         super.onDestroy();
         if (mIsTangoServiceBound) {
@@ -206,7 +171,7 @@
 
         // Create and start Tango ROS Node
         nodeConfiguration.setNodeName(TangoRosNode.NODE_NAME);
-        if(TangoInitializationHelper.loadTangoSharedLibrary() !=
+        if (TangoInitializationHelper.loadTangoSharedLibrary() !=
                 TangoInitializationHelper.ARCH_ERROR) {
             mTangoRosNode = new TangoRosNode();
             mTangoRosNode.attachCallbackListener(this);
@@ -278,31 +243,16 @@
         }
     }
 
-<<<<<<< HEAD
-    /**
-     * Override startMasterChooser to be sure that the node main executor service is connected
-     * when initializing and starting the node.
-     */
-    @Override
-    public void startMasterChooser() {
-        boolean appPreviouslyStarted = mSharedPref.getBoolean(getString(R.string.pref_previously_started_key), false);
-        if (appPreviouslyStarted) {
-            initAndStartRosJavaNode();
-        }
-    }
-
-=======
->>>>>>> ae5783ca
     public void startSettingsActivity() {
         Intent intent = new Intent(this, SettingsActivity.class);
         startActivity(intent);
     }
 
-<<<<<<< HEAD
     public void startAboutActivity() {
         Intent intent = new Intent(this, AboutActivity.class);
         startActivity(intent);
-=======
+    }
+
     private void displayToastMessage(final int messageId) {
         runOnUiThread(new Runnable() {
             @Override
@@ -310,6 +260,5 @@
                 Toast.makeText(getApplicationContext(), messageId, Toast.LENGTH_SHORT).show();
             }
         });
->>>>>>> ae5783ca
     }
 }