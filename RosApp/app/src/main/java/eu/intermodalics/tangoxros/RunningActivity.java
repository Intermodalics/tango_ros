/*
 * Copyright 2016 Intermodalics All Rights Reserved.
 *
 * Licensed under the Apache License, Version 2.0 (the "License");
 * you may not use this file except in compliance with the License.
 * You may obtain a copy of the License at
 *
 *      http://www.apache.org/licenses/LICENSE-2.0
 *
 * Unless required by applicable law or agreed to in writing, software
 * distributed under the License is distributed on an "AS IS" BASIS,
 * WITHOUT WARRANTIES OR CONDITIONS OF ANY KIND, either express or implied.
 * See the License for the specific language governing permissions and
 * limitations under the License.
 */

package eu.intermodalics.tangoxros;

import android.content.ComponentName;
import android.content.Intent;
import android.content.ServiceConnection;
import android.content.SharedPreferences;
import android.net.Uri;
import android.content.res.Configuration;
import android.os.AsyncTask;
import android.os.Bundle;
import android.os.IBinder;
import android.preference.PreferenceManager;
import android.support.v4.widget.DrawerLayout;
import android.text.method.ScrollingMovementMethod;
import android.util.Log;
import android.view.Gravity;
import android.view.Menu;
import android.view.MenuInflater;
import android.view.MenuItem;
import android.view.View;
<<<<<<< HEAD
import android.widget.ImageButton;
=======
import android.widget.CompoundButton;
import android.widget.Switch;
import android.widget.ImageView;
>>>>>>> 9c0dfe3d
import android.widget.TextView;
import android.widget.Toast;

import org.ros.address.InetAddressFactory;
import org.ros.android.RosActivity;
import org.ros.node.NativeNodeMainBeta;
import org.ros.node.NodeConfiguration;
import org.ros.node.NodeMainExecutor;

import java.net.URI;

public class RunningActivity extends RosActivity implements TangoRosNode.CallbackListener {
    private static final String TAG = RunningActivity.class.getSimpleName();
    private static final String TAGS_TO_LOG = TAG + ", " + "tango_client_api, " + "Registrar, "
            + "DefaultPublisher, " + "native, " + "DefaultPublisher" ;
    private static final int LOG_TEXT_MAX_LENGTH = 5000;

    public static class startSettingsActivityRequest {
        public static final int FIRST_RUN = 1;
        public static final int STANDARD_RUN = 2;
    }
    enum RosStatus {
        MASTER_NOT_CONNECTED,
        NODE_RUNNING
    }

    enum TangoStatus {
        SERVICE_NOT_BOUND,
        SERVICE_NOT_CONNECTED,
        VERSION_NOT_SUPPORTED,
        SERVICE_RUNNING,
    }

    private SharedPreferences mSharedPref;
    private TangoRosNode mTangoRosNode;
    private String mMasterUri = "";
    private ParameterNode mParameterNode;
    private boolean mIsTangoVersionOk = false;
    private boolean mIsTangoServiceBound = false;
    private RosStatus mRosStatus = RosStatus.MASTER_NOT_CONNECTED;
    private TangoStatus mTangoStatus = TangoStatus.SERVICE_NOT_CONNECTED;
    private Logger mLogger;

    // UI objects.
    private DrawerLayout mDrawerLayout;
    private TextView mUriTextView;
    private ImageView mRosLightImageView;
    private ImageView mTangoLightImageView;
    private Switch mlogSwitch;
    private boolean mDisplayLog = false;
    private TextView mLogTextView;

    public RunningActivity() {
        super("TangoxRos", "TangoxRos");
    }

    protected RunningActivity(String notificationTicker, String notificationTitle) {
        super(notificationTicker, notificationTitle);
    }

    /**
     * Tango Service connection.
     */
    ServiceConnection mTangoServiceConnection = new ServiceConnection() {
        public void onServiceConnected(ComponentName name, IBinder service) {
            // Synchronization around RunningActivity object is to avoid
            // Tango disconnect in the middle of the connecting operation.
            if (mTangoRosNode.setBinderTangoService(service)) {
                Log.i(TAG, "Bound to tango service");
                mIsTangoServiceBound = true;
                if (mIsTangoVersionOk) {
                    updateTangoStatus(TangoStatus.SERVICE_RUNNING);
                } else {
                    updateTangoStatus(TangoStatus.VERSION_NOT_SUPPORTED);
                }
            } else {
                updateTangoStatus(TangoStatus.SERVICE_NOT_BOUND);
                Log.e(TAG, getString(R.string.tango_bind_error));
                displayToastMessage(R.string.tango_bind_error);
                onDestroy();
            }
        }

        public void onServiceDisconnected(ComponentName name) {
            // Handle this if you need to gracefully shutdown/retry
            // in the event that Tango itself crashes/gets upgraded while running.
        }
    };

    /**
     * Implements TangoRosNode.CallbackListener.
     */
    public void onNativeNodeExecutionError(int errorCode) {
        if (errorCode == NativeNodeMainBeta.ROS_CONNECTION_ERROR) {
<<<<<<< HEAD
            Log.e(TAG, getResources().getString(R.string.ros_init_error));
=======
            updateRosStatus(RosStatus.MASTER_NOT_CONNECTED);
            Log.e(TAG, getString(R.string.ros_init_error));
>>>>>>> 9c0dfe3d
            displayToastMessage(R.string.ros_init_error);
        } else if (errorCode < NativeNodeMainBeta.SUCCESS) {
            updateTangoStatus(TangoStatus.SERVICE_NOT_CONNECTED);
            Log.e(TAG, getString(R.string.tango_service_error));
            displayToastMessage(R.string.tango_service_error);
        }
    }

    private void updateRosStatus(RosStatus status) {
        if (mRosStatus != status) {
            mRosStatus = status;
            switchRosLight(status);
        }
    }

    private void switchRosLight(final RosStatus status) {
        runOnUiThread(new Runnable() {
            @Override
            public void run() {
                if (status == RosStatus.NODE_RUNNING) {
                    mRosLightImageView.setImageDrawable(getResources().getDrawable(R.drawable.btn_radio_on_green_light));
                } else {
                    mRosLightImageView.setImageDrawable(getResources().getDrawable(R.drawable.btn_radio_on_red_light));
                }
            }
        });
    }

    private void updateTangoStatus(TangoStatus status) {
        if (mTangoStatus != status) {
            mTangoStatus = status;
            switchTangoLight(status);
        }
    }

    private void switchTangoLight(final TangoStatus status) {
        runOnUiThread(new Runnable() {
            @Override
            public void run() {
                if (status == TangoStatus.SERVICE_RUNNING) {
                    mTangoLightImageView.setImageDrawable(getResources().getDrawable(R.drawable.btn_radio_on_green_light));
                } else {
                    mTangoLightImageView.setImageDrawable(getResources().getDrawable(R.drawable.btn_radio_on_red_light));
                }
            }
        });
    }

    /**
     * Display a toast message with the given message.
     * @param messageId String id of the message to display.
     */
    private void displayToastMessage(final int messageId) {
        runOnUiThread(new Runnable() {
            @Override
            public void run() {
                Toast.makeText(getApplicationContext(), messageId, Toast.LENGTH_SHORT).show();
            }
        });
    }

    private void setupUI() {
        setContentView(R.layout.running_activity);
        mDrawerLayout = (DrawerLayout) findViewById(R.id.drawer_layout);
        getFragmentManager().beginTransaction().replace(R.id.preferencesFrame, new PrefsFragment()).commit();
        mUriTextView = (TextView) findViewById(R.id.master_uri);
        mUriTextView.setText(mMasterUri);
        mRosLightImageView = (ImageView) findViewById(R.id.is_ros_ok_image);
        mTangoLightImageView = (ImageView) findViewById(R.id.is_tango_ok_image);
        mlogSwitch = (Switch) findViewById(R.id.log_switch);
        mlogSwitch.setOnCheckedChangeListener(new CompoundButton.OnCheckedChangeListener() {
            @Override
            public void onCheckedChanged(CompoundButton compoundButton, boolean isChecked) {
                mDisplayLog = isChecked;
                mLogTextView.setVisibility(isChecked ? View.VISIBLE : View.INVISIBLE);
            }
        });
        mLogTextView = (TextView)findViewById(R.id.log_view);
        mLogTextView.setMovementMethod(new ScrollingMovementMethod());
    }

<<<<<<< HEAD
        ImageButton aboutButton = (ImageButton) findViewById(R.id.about_button);
        aboutButton.setOnClickListener(new View.OnClickListener() {
            @Override
            public void onClick(View v) {
                startAboutActivity();
            }
        });

=======
    @Override
    protected void onCreate(Bundle savedInstanceState) {
        super.onCreate(savedInstanceState);
>>>>>>> 9c0dfe3d
        mSharedPref = PreferenceManager.getDefaultSharedPreferences(getBaseContext());
        mMasterUri = mSharedPref.getString(getString(R.string.pref_master_uri_key),
                getResources().getString(R.string.pref_master_uri_default));
        String logFileName = mSharedPref.getString(getString(R.string.pref_log_file_key),
                getString(R.string.pref_log_file_default));
        setupUI();
        mLogger = new Logger(this, mLogTextView, TAGS_TO_LOG, logFileName, LOG_TEXT_MAX_LENGTH);
    }

    @Override
    public void onConfigurationChanged(Configuration newConfig) {
        super.onConfigurationChanged(newConfig);
        setupUI();
        switchRosLight(mRosStatus);
        switchTangoLight(mTangoStatus);
        mlogSwitch.setChecked(mDisplayLog);
        mLogTextView.setText(mLogger.getLogText());
    }

    @Override
    public boolean onCreateOptionsMenu(Menu menu) {
        MenuInflater inflater = getMenuInflater();
        inflater.inflate(R.menu.menu, menu);
        return true;
    }

    @Override
    public boolean onOptionsItemSelected(MenuItem item) {
        switch (item.getItemId()) {
            case R.id.settings:
                Intent settingsActivityIntent = new Intent(this, SettingsActivity.class);
                startActivityForResult(settingsActivityIntent, startSettingsActivityRequest.STANDARD_RUN);
                return true;
            case R.id.drawer:
                if (mDrawerLayout.isDrawerOpen(Gravity.RIGHT)) {
                    mDrawerLayout.closeDrawer(Gravity.RIGHT);
                } else {
                    mDrawerLayout.openDrawer(Gravity.RIGHT);
                }
                return true;
            case R.id.share:
                mLogger.saveLogToFile();
                Intent shareFileIntent = new Intent(Intent.ACTION_SEND);
                shareFileIntent.setType("text/plain");
                shareFileIntent.putExtra(Intent.EXTRA_STREAM, Uri.fromFile(mLogger.getLogFile()));
                startActivity(shareFileIntent);
                return true;
            default:
                return super.onOptionsItemSelected(item);
        }
    }

    @Override
    protected void onDestroy() {
        super.onDestroy();
        if (mIsTangoServiceBound) {
            Log.i(TAG, "Unbind tango service");
            unbindService(mTangoServiceConnection);
            updateTangoStatus(TangoStatus.SERVICE_NOT_BOUND);
        }
        mLogger.saveLogToFile();
    }

    @Override
    protected void onActivityResult(int requestCode, int resultCode, Intent data) {
        if (resultCode == RESULT_CANCELED) { // Result code returned when back button is pressed.
            if (requestCode == startSettingsActivityRequest.FIRST_RUN) {
                mMasterUri = mSharedPref.getString(getString(R.string.pref_master_uri_key),
                        getResources().getString(R.string.pref_master_uri_default));
                mUriTextView.setText(mMasterUri);
                String logFileName = mSharedPref.getString(getString(R.string.pref_log_file_key),
                        getString(R.string.pref_log_file_default));
                mLogger.setLogFileName(logFileName);
                mLogger.start();
                initAndStartRosJavaNode();
            } else if (requestCode == startSettingsActivityRequest.STANDARD_RUN) {
                // It is ok to change the log file name at runtime.
                String logFileName = mSharedPref.getString(getString(R.string.pref_log_file_key),
                        getString(R.string.pref_log_file_default));
                mLogger.setLogFileName(logFileName);
            }
        }
    }

    @Override
    protected void init(NodeMainExecutor nodeMainExecutor) {
        NodeConfiguration nodeConfiguration = NodeConfiguration.newPublic(InetAddressFactory.newNonLoopback().getHostAddress());
        nodeConfiguration.setMasterUri(this.nodeMainExecutorService.getMasterUri());

        // Create parameter synchronization node to be up-to-date with Parameter Server.
        mParameterNode = new ParameterNode(this,
                getString(R.string.publish_device_pose_key),
                getString(R.string.publish_point_cloud_key),
                getString(R.string.publish_color_camera_key),
                getString(R.string.publish_fisheye_camera_key));
        nodeConfiguration.setNodeName(mParameterNode.getDefaultNodeName());
        nodeMainExecutor.execute(mParameterNode, nodeConfiguration);

        // Create and start Tango ROS Node
        nodeConfiguration.setNodeName(TangoRosNode.NODE_NAME);
        if (TangoInitializationHelper.loadTangoSharedLibrary() !=
                TangoInitializationHelper.ARCH_ERROR) {
            mTangoRosNode = new TangoRosNode();
            mTangoRosNode.attachCallbackListener(this);
            TangoInitializationHelper.bindTangoService(this, mTangoServiceConnection);
            if (mTangoRosNode.isTangoVersionOk(this)) {
                mIsTangoVersionOk = true;
                nodeMainExecutor.execute(mTangoRosNode, nodeConfiguration);
                updateRosStatus(RosStatus.NODE_RUNNING);
            } else {
                updateTangoStatus(TangoStatus.VERSION_NOT_SUPPORTED);
                Log.e(TAG, getResources().getString(R.string.tango_version_error));
                displayToastMessage(R.string.tango_version_error);
            }
        } else {
            Log.e(TAG, getString(R.string.tango_lib_error));
            displayToastMessage(R.string.tango_lib_error);

        }
    }

    /**
     * This function is called when the NodeMainExecutorService is connected.
     * Overriding startMasterChooser allows to be sure that the NodeMainExecutorService is connected
     * when initializing and starting the node.
     */
    @Override
    public void startMasterChooser() {
        boolean appPreviouslyStarted = mSharedPref.getBoolean(getString(R.string.pref_previously_started_key), false);
        if (appPreviouslyStarted) {
            mLogger.start();
            initAndStartRosJavaNode();
        } else {
            Intent intent = new Intent(this, SettingsActivity.class);
            startActivityForResult(intent, startSettingsActivityRequest.FIRST_RUN);
        }
    }

    /**
     * This function initializes the tango ros node with RosJava interface.
     */
    private void initAndStartRosJavaNode() {
        if (mMasterUri != null) {
            URI masterUri;
            try {
                masterUri = URI.create(mMasterUri);
            } catch (IllegalArgumentException e) {
                Log.e(TAG, "Wrong URI: " + e.getMessage());
                return;
            }
            this.nodeMainExecutorService.setMasterUri(masterUri);
            new AsyncTask<Void, Void, Void>() {
                @Override
                protected Void doInBackground(Void... params) {
                    RunningActivity.this.init(nodeMainExecutorService);
                    return null;
                }
            }.execute();
        } else {
            Log.e(TAG, "Master URI is null");
        }
    }
<<<<<<< HEAD

    public void startSettingsActivity() {
        Intent intent = new Intent(this, SettingsActivity.class);
        startActivity(intent);
    }

    public void startAboutActivity() {
        Intent intent = new Intent(this, AboutActivity.class);
        startActivity(intent);
    }

    private void displayToastMessage(final int messageId) {
        runOnUiThread(new Runnable() {
            @Override
            public void run() {
                Toast.makeText(getApplicationContext(), messageId, Toast.LENGTH_SHORT).show();
            }
        });
    }
=======
>>>>>>> 9c0dfe3d
}<|MERGE_RESOLUTION|>--- conflicted
+++ resolved
@@ -34,13 +34,10 @@
 import android.view.MenuInflater;
 import android.view.MenuItem;
 import android.view.View;
-<<<<<<< HEAD
 import android.widget.ImageButton;
-=======
 import android.widget.CompoundButton;
 import android.widget.Switch;
 import android.widget.ImageView;
->>>>>>> 9c0dfe3d
 import android.widget.TextView;
 import android.widget.Toast;
 
@@ -135,12 +132,8 @@
      */
     public void onNativeNodeExecutionError(int errorCode) {
         if (errorCode == NativeNodeMainBeta.ROS_CONNECTION_ERROR) {
-<<<<<<< HEAD
-            Log.e(TAG, getResources().getString(R.string.ros_init_error));
-=======
             updateRosStatus(RosStatus.MASTER_NOT_CONNECTED);
             Log.e(TAG, getString(R.string.ros_init_error));
->>>>>>> 9c0dfe3d
             displayToastMessage(R.string.ros_init_error);
         } else if (errorCode < NativeNodeMainBeta.SUCCESS) {
             updateTangoStatus(TangoStatus.SERVICE_NOT_CONNECTED);
@@ -220,9 +213,6 @@
         });
         mLogTextView = (TextView)findViewById(R.id.log_view);
         mLogTextView.setMovementMethod(new ScrollingMovementMethod());
-    }
-
-<<<<<<< HEAD
         ImageButton aboutButton = (ImageButton) findViewById(R.id.about_button);
         aboutButton.setOnClickListener(new View.OnClickListener() {
             @Override
@@ -230,12 +220,16 @@
                 startAboutActivity();
             }
         });
-
-=======
+    }
+
+    public void startAboutActivity() {
+        Intent intent = new Intent(this, AboutActivity.class);
+        startActivity(intent);
+    }
+
     @Override
     protected void onCreate(Bundle savedInstanceState) {
         super.onCreate(savedInstanceState);
->>>>>>> 9c0dfe3d
         mSharedPref = PreferenceManager.getDefaultSharedPreferences(getBaseContext());
         mMasterUri = mSharedPref.getString(getString(R.string.pref_master_uri_key),
                 getResources().getString(R.string.pref_master_uri_default));
@@ -398,26 +392,4 @@
             Log.e(TAG, "Master URI is null");
         }
     }
-<<<<<<< HEAD
-
-    public void startSettingsActivity() {
-        Intent intent = new Intent(this, SettingsActivity.class);
-        startActivity(intent);
-    }
-
-    public void startAboutActivity() {
-        Intent intent = new Intent(this, AboutActivity.class);
-        startActivity(intent);
-    }
-
-    private void displayToastMessage(final int messageId) {
-        runOnUiThread(new Runnable() {
-            @Override
-            public void run() {
-                Toast.makeText(getApplicationContext(), messageId, Toast.LENGTH_SHORT).show();
-            }
-        });
-    }
-=======
->>>>>>> 9c0dfe3d
 }