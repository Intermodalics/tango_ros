/*
 * Copyright 2016 Intermodalics All Rights Reserved.
 *
 * Licensed under the Apache License, Version 2.0 (the "License");
 * you may not use this file except in compliance with the License.
 * You may obtain a copy of the License at
 *
 *      http://www.apache.org/licenses/LICENSE-2.0
 *
 * Unless required by applicable law or agreed to in writing, software
 * distributed under the License is distributed on an "AS IS" BASIS,
 * WITHOUT WARRANTIES OR CONDITIONS OF ANY KIND, either express or implied.
 * See the License for the specific language governing permissions and
 * limitations under the License.
 */

package eu.intermodalics.tangoxros;

import android.content.ComponentName;
import android.content.Intent;
import android.content.ServiceConnection;
import android.content.SharedPreferences;
import android.net.Uri;
import android.os.AsyncTask;
import android.os.Bundle;
import android.os.IBinder;
import android.preference.PreferenceManager;
import android.support.v4.widget.DrawerLayout;
import android.text.method.ScrollingMovementMethod;
import android.util.Log;
import android.view.Gravity;
import android.view.Menu;
import android.view.MenuInflater;
import android.view.MenuItem;
import android.view.View;
import android.widget.CompoundButton;
import android.widget.Switch;
import android.widget.TextView;
import android.widget.Toast;

import org.ros.address.InetAddressFactory;
import org.ros.android.RosActivity;
import org.ros.node.NativeNodeMainBeta;
import org.ros.node.NodeConfiguration;
import org.ros.node.NodeMainExecutor;

import java.io.BufferedReader;
import java.io.BufferedWriter;
import java.io.File;
import java.io.FileWriter;
import java.io.IOException;
import java.io.InputStreamReader;
import java.net.URI;

public class RunningActivity extends RosActivity implements TangoRosNode.CallbackListener {
    private static final String TAG = RunningActivity.class.getSimpleName();
    static final int START_SETTINGS_ACTIVITY_FIRST_RUN_REQUEST = 1;
    static final int START_SETTINGS_ACTIVITY_NOT_FIRST_RUN_REQUEST = 2;

    private static final String TAGS_TO_LOG = TAG + ", " + "tango_client_api, " + "Registrar, "
            + "DefaultPublisher, " + "native, " + "DefaultPublisher" ;
    private static final long LOG_THREAD_DURATION = 15000; // in ms
    private static final int LOG_TEXT_MAX_LENGTH = 5000;
    private static final String LOG_CMD = "logcat -d -s " + TAGS_TO_LOG;

    private SharedPreferences mSharedPref;
    private DrawerLayout mDrawerLayout;

    private TangoRosNode mTangoRosNode;
    private String mMasterUri = "";
    private ParameterNode mParameterNode;

    private boolean mIsTangoServiceBound = false;

    private TextView mLogTextView;
    private Thread mLogThread;
    private StringBuilder mLogStringBuilder;
    private File mlogFile;

    public RunningActivity() {
        super("TangoxRos", "TangoxRos");
    }

    protected RunningActivity(String notificationTicker, String notificationTitle) {
        super(notificationTicker, notificationTitle);
    }

    /**
     * Tango Service connection.
     */
    ServiceConnection mTangoServiceConnection = new ServiceConnection() {
        public void onServiceConnected(ComponentName name, IBinder service) {
            // Synchronization around RunningActivity object is to avoid
            // Tango disconnect in the middle of the connecting operation.
            if (mTangoRosNode.setBinderTangoService(service)) {
                Log.i(TAG, "Bound to tango service");
                mIsTangoServiceBound = true;
            } else {
                Log.e(TAG, getString(R.string.tango_bind_error));
                displayToastMessage(R.string.tango_bind_error);
                onDestroy();
            }
        }

        public void onServiceDisconnected(ComponentName name) {
            // Handle this if you need to gracefully shutdown/retry
            // in the event that Tango itself crashes/gets upgraded while running.
        }
    };

    /**
     * Implements TangoRosNode.CallbackListener.
     */
    public void onNativeNodeExecutionError(int errorCode) {
<<<<<<< HEAD
        if (errorCode == NativeNodeMain.ROS_CONNECTION_ERROR) {
            Log.e(TAG, getString(R.string.ros_init_error));
            displayToastMessage( R.string.ros_init_error);
        } else if (errorCode < NativeNodeMain.SUCCESS) {
            Log.e(TAG, getString(R.string.tango_service_error));
=======
        if (errorCode == NativeNodeMainBeta.ROS_CONNECTION_ERROR) {
            Log.e(TAG, getResources().getString(R.string.ros_init_error));
            displayToastMessage( R.string.ros_init_error);
        } else if (errorCode < NativeNodeMainBeta.SUCCESS) {
            Log.e(TAG, getResources().getString(R.string.tango_service_error));
>>>>>>> ae5783ca
            displayToastMessage(R.string.tango_service_error);
        }
    }

    private void updateLogTextView() {
        try {
            Process process = Runtime.getRuntime().exec(LOG_CMD);
            BufferedReader bufferedReader = new BufferedReader(
                    new InputStreamReader(process.getInputStream()));
            String line = "";
            while ((line = bufferedReader.readLine()) != null) {
                mLogStringBuilder.append(line + "\n");
            }
            // The following allows to keep only the end of the logcat text.
            mLogStringBuilder.reverse();
            mLogStringBuilder.setLength(LOG_TEXT_MAX_LENGTH);
            mLogStringBuilder.reverse();
            runOnUiThread(new Runnable() {
                @Override
                public void run() {
                    mLogTextView.setText(mLogStringBuilder.toString());
                }
            });
            mLogThread.sleep(500);
        } catch (IOException e) {
            Log.e(TAG, e.toString());
        } catch (InterruptedException e) {
            Log.e(TAG, e.toString());
        }
    }

    private void saveLogToFile() {
        String logText = mLogTextView.getText().toString();
        if (!mlogFile.exists()) {
            try {
                mlogFile.createNewFile();
            } catch (IOException e) {
                Log.e(TAG, e.toString());
            }
        }
        try {
            BufferedWriter buf = new BufferedWriter(new FileWriter(mlogFile, false));
            buf.write(logText);
            Log.i(TAG, "Saved log to file: " + mlogFile.getAbsolutePath());
            buf.close();
        } catch (IOException e) {
            Log.e(TAG, e.toString());
        }
    }

    @Override
    protected void onCreate(Bundle savedInstanceState) {
        super.onCreate(savedInstanceState);
        setContentView(R.layout.running_activity);
        mDrawerLayout = (DrawerLayout) findViewById(R.id.drawer_layout);
        getFragmentManager().beginTransaction().replace(R.id.preferencesFrame, new PrefsFragment()).commit();

        mSharedPref = PreferenceManager.getDefaultSharedPreferences(getBaseContext());
        mMasterUri = mSharedPref.getString(getString(R.string.pref_master_uri_key),
                getResources().getString(R.string.pref_master_uri_default));
        TextView uriTextView = (TextView) findViewById(R.id.master_uri);
        uriTextView.setText(mMasterUri);

        String logFileName = mSharedPref.getString(getString(R.string.pref_log_file_key),
                getString(R.string.pref_log_file_default)) + ".txt";
        mlogFile = new File("sdcard/" + logFileName);

        mLogTextView = (TextView)findViewById(R.id.log_view);
        mLogTextView.setMovementMethod(new ScrollingMovementMethod());
        mLogStringBuilder = new StringBuilder();
        mLogThread = new Thread(new Runnable() {
            @Override
            public void run() {
                long endTime = System.currentTimeMillis() + (LOG_THREAD_DURATION);
                while (System.currentTimeMillis() <= endTime) {
                    updateLogTextView();
                }
            }
        });
        Switch logSwitch = (Switch) findViewById(R.id.log_switch);
        logSwitch.setOnCheckedChangeListener(new CompoundButton.OnCheckedChangeListener() {
            @Override
            public void onCheckedChanged(CompoundButton compoundButton, boolean isChecked) {
                if (isChecked) {
                    mLogTextView.setVisibility(View.VISIBLE);
                } else {
                    mLogTextView.setVisibility(View.INVISIBLE);
                }
            }
        });
        mLogThread.start();
    }

    @Override
    public boolean onCreateOptionsMenu(Menu menu) {
        MenuInflater inflater = getMenuInflater();
        inflater.inflate(R.menu.menu, menu);
        return true;
    }

    @Override
    public boolean onOptionsItemSelected(MenuItem item) {
        switch (item.getItemId()) {
            case R.id.settings:
                Intent settingsActivityIntent = new Intent(this, SettingsActivity.class);
                startActivityForResult(settingsActivityIntent, START_SETTINGS_ACTIVITY_NOT_FIRST_RUN_REQUEST);
                return true;
            case R.id.drawer:
                if (mDrawerLayout.isDrawerOpen(Gravity.RIGHT)) {
                    mDrawerLayout.closeDrawer(Gravity.RIGHT);
                } else {
                    mDrawerLayout.openDrawer(Gravity.RIGHT);
                }
            case R.id.share:
                saveLogToFile();
                Intent shareFileIntent = new Intent(Intent.ACTION_SEND);
                shareFileIntent.setType("text/plain");
                shareFileIntent.putExtra(Intent.EXTRA_STREAM, Uri.fromFile(mlogFile));
                startActivity(shareFileIntent);
            default:
                return super.onOptionsItemSelected(item);
        }
    }

    @Override
    protected void onDestroy() {
        super.onDestroy();
        if (mIsTangoServiceBound) {
            Log.i(TAG, "Unbind tango service");
            unbindService(mTangoServiceConnection);
        }
        saveLogToFile();
    }

    @Override
    protected void init(NodeMainExecutor nodeMainExecutor) {
        NodeConfiguration nodeConfiguration = NodeConfiguration.newPublic(InetAddressFactory.newNonLoopback().getHostAddress());
        nodeConfiguration.setMasterUri(this.nodeMainExecutorService.getMasterUri());

        // Create parameter synchronization node to be up-to-date with Parameter Server.
        mParameterNode = new ParameterNode(this,
                getString(R.string.publish_device_pose_key),
                getString(R.string.publish_point_cloud_key),
                getString(R.string.publish_color_camera_key),
                getString(R.string.publish_fisheye_camera_key));
        nodeConfiguration.setNodeName(mParameterNode.getDefaultNodeName());
        nodeMainExecutor.execute(mParameterNode, nodeConfiguration);

        // Create and start Tango ROS Node
        nodeConfiguration.setNodeName(TangoRosNode.NODE_NAME);
        if(TangoInitializationHelper.loadTangoSharedLibrary() !=
                TangoInitializationHelper.ARCH_ERROR) {
            mTangoRosNode = new TangoRosNode();
            mTangoRosNode.attachCallbackListener(this);
            TangoInitializationHelper.bindTangoService(this, mTangoServiceConnection);
            if (mTangoRosNode.isTangoVersionOk(this)) {
                nodeMainExecutor.execute(mTangoRosNode, nodeConfiguration);
            } else {
                Log.e(TAG, getResources().getString(R.string.tango_version_error));
                displayToastMessage(R.string.tango_version_error);
            }
        } else {
            Log.e(TAG, getString(R.string.tango_lib_error));
            displayToastMessage(R.string.tango_lib_error);

        }
    }

    /**
     * This function is called when the NodeMainExecutorService is connected.
     * Overriding startMasterChooser allows to be sure that the NodeMainExecutorService is connected
     * when initializing and starting the node.
     */
    @Override
    public void startMasterChooser() {
        boolean appPreviouslyStarted = mSharedPref.getBoolean(getString(R.string.pref_previously_started_key), false);
        if (appPreviouslyStarted) {
            initAndStartRosJavaNode();
        } else {
            Intent intent = new Intent(this, SettingsActivity.class);
            startActivityForResult(intent, START_SETTINGS_ACTIVITY_FIRST_RUN_REQUEST);
        }
    }

    @Override
    protected void onActivityResult(int requestCode, int resultCode, Intent data) {
        if (resultCode == RESULT_CANCELED) { // Result code returned when back button is pressed.
            if (requestCode == START_SETTINGS_ACTIVITY_FIRST_RUN_REQUEST) {
                mMasterUri = mSharedPref.getString(getString(R.string.pref_master_uri_key),
                        getResources().getString(R.string.pref_master_uri_default));
                TextView uriTextView = (TextView) findViewById(R.id.master_uri);
                uriTextView.setText(mMasterUri);
                String logFileName = mSharedPref.getString(getString(R.string.pref_log_file_key),
                        getString(R.string.pref_log_file_default)) + ".txt";
                mlogFile = new File("sdcard/" + logFileName);
                initAndStartRosJavaNode();
            } else if (requestCode == START_SETTINGS_ACTIVITY_NOT_FIRST_RUN_REQUEST) {
                // It is ok to change the log file name at runtime.
                String logFileName = mSharedPref.getString(getString(R.string.pref_log_file_key),
                        getString(R.string.pref_log_file_default)) + ".txt";
                mlogFile = new File("sdcard/" + logFileName);
            }
        }
    }

    /**
     * This function initializes the tango ros node with RosJava interface.
     */
    private void initAndStartRosJavaNode() {
        if (mMasterUri != null) {
            URI masterUri;
            try {
                masterUri = URI.create(mMasterUri);
            } catch (IllegalArgumentException e) {
                Log.e(TAG, "Wrong URI: " + e.getMessage());
                return;
            }
            this.nodeMainExecutorService.setMasterUri(masterUri);
            new AsyncTask<Void, Void, Void>() {
                @Override
                protected Void doInBackground(Void... params) {
                    RunningActivity.this.init(nodeMainExecutorService);
                    return null;
                }
            }.execute();
        } else {
            Log.e(TAG, "Master URI is null");
        }
    }

    private void displayToastMessage(final int messageId) {
        runOnUiThread(new Runnable() {
            @Override
            public void run() {
                Toast.makeText(getApplicationContext(), messageId, Toast.LENGTH_SHORT).show();
            }
        });
    }
}<|MERGE_RESOLUTION|>--- conflicted
+++ resolved
@@ -112,19 +112,11 @@
      * Implements TangoRosNode.CallbackListener.
      */
     public void onNativeNodeExecutionError(int errorCode) {
-<<<<<<< HEAD
-        if (errorCode == NativeNodeMain.ROS_CONNECTION_ERROR) {
+        if (errorCode == NativeNodeMainBeta.ROS_CONNECTION_ERROR) {
             Log.e(TAG, getString(R.string.ros_init_error));
             displayToastMessage( R.string.ros_init_error);
-        } else if (errorCode < NativeNodeMain.SUCCESS) {
+        } else if (errorCode < NativeNodeMainBeta.SUCCESS) {
             Log.e(TAG, getString(R.string.tango_service_error));
-=======
-        if (errorCode == NativeNodeMainBeta.ROS_CONNECTION_ERROR) {
-            Log.e(TAG, getResources().getString(R.string.ros_init_error));
-            displayToastMessage( R.string.ros_init_error);
-        } else if (errorCode < NativeNodeMainBeta.SUCCESS) {
-            Log.e(TAG, getResources().getString(R.string.tango_service_error));
->>>>>>> ae5783ca
             displayToastMessage(R.string.tango_service_error);
         }
     }
