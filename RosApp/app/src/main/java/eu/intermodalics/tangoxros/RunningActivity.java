--- conflicted
+++ resolved
@@ -54,12 +54,10 @@
             + "DefaultPublisher, " + "native, " + "DefaultPublisher" ;
     private static final int LOG_TEXT_MAX_LENGTH = 5000;
 
-<<<<<<< HEAD
     public static class startSettingsActivityRequest {
         public static final int FIRST_RUN = 1;
         public static final int STANDARD_RUN = 2;
     }
-=======
     enum RosStatus {
         MASTER_NOT_CONNECTED,
         NODE_RUNNING
@@ -71,15 +69,6 @@
         VERSION_NOT_SUPPORTED,
         SERVICE_RUNNING,
     }
-
-    private SharedPreferences mSharedPref;
-    private DrawerLayout mDrawerLayout;
-
-    private ImageView mRosLightImageView;
-    private ImageView mTangoLightImageView;
-    private RosStatus mRosStatus = RosStatus.MASTER_NOT_CONNECTED;
-    private TangoStatus mTangoStatus = TangoStatus.SERVICE_NOT_CONNECTED;
->>>>>>> fccd3b2d
 
     private SharedPreferences mSharedPref;
     private TangoRosNode mTangoRosNode;
@@ -87,15 +76,15 @@
     private ParameterNode mParameterNode;
     private boolean mIsTangoVersionOk = false;
     private boolean mIsTangoServiceBound = false;
+    private RosStatus mRosStatus = RosStatus.MASTER_NOT_CONNECTED;
+    private TangoStatus mTangoStatus = TangoStatus.SERVICE_NOT_CONNECTED;
     private Logger mLogger;
 
-    // UI objects and their state.
+    // UI objects.
     private DrawerLayout mDrawerLayout;
     private TextView mUriTextView;
     private ImageView mRosLightImageView;
-    private boolean mIsRosLightGreen  = false;
     private ImageView mTangoLightImageView;
-    private boolean mIsTangoLightGreen  = false;
     private Switch mlogSwitch;
     private boolean mDisplayLog = false;
     private TextView mLogTextView;
@@ -124,12 +113,8 @@
                     updateTangoStatus(TangoStatus.VERSION_NOT_SUPPORTED);
                 }
             } else {
-<<<<<<< HEAD
+                updateTangoStatus(TangoStatus.SERVICE_NOT_BOUND);
                 Log.e(TAG, getString(R.string.tango_bind_error));
-=======
-                updateTangoStatus(TangoStatus.SERVICE_NOT_BOUND);
-                Log.e(TAG, getResources().getString(R.string.tango_bind_error));
->>>>>>> fccd3b2d
                 displayToastMessage(R.string.tango_bind_error);
                 onDestroy();
             }
@@ -146,23 +131,12 @@
      */
     public void onNativeNodeExecutionError(int errorCode) {
         if (errorCode == NativeNodeMainBeta.ROS_CONNECTION_ERROR) {
-<<<<<<< HEAD
-            mIsRosLightGreen = false;
-            turnLight(mRosLightImageView, mIsRosLightGreen);
+            updateRosStatus(RosStatus.MASTER_NOT_CONNECTED);
             Log.e(TAG, getString(R.string.ros_init_error));
-            displayToastMessage(R.string.ros_init_error);
-        } else if (errorCode < NativeNodeMainBeta.SUCCESS) {
-            mIsTangoLightGreen = false;
-            turnLight(mTangoLightImageView, mIsTangoLightGreen);
-            Log.e(TAG, getString(R.string.tango_service_error));
-=======
-            updateRosStatus(RosStatus.MASTER_NOT_CONNECTED);
-            Log.e(TAG, getResources().getString(R.string.ros_init_error));
             displayToastMessage( R.string.ros_init_error);
         } else if (errorCode < NativeNodeMainBeta.SUCCESS) {
             updateTangoStatus(TangoStatus.SERVICE_NOT_CONNECTED);
-            Log.e(TAG, getResources().getString(R.string.tango_service_error));
->>>>>>> fccd3b2d
+            Log.e(TAG, getString(R.string.tango_service_error));
             displayToastMessage(R.string.tango_service_error);
         }
     }
@@ -256,8 +230,8 @@
     public void onConfigurationChanged(Configuration newConfig) {
         super.onConfigurationChanged(newConfig);
         setupUI();
-        turnLight(mRosLightImageView, mIsRosLightGreen);
-        turnLight(mTangoLightImageView, mIsTangoLightGreen);
+        switchRosLight(mRosStatus);
+        switchTangoLight(mTangoStatus);
         mlogSwitch.setChecked(mDisplayLog);
         mLogTextView.setText(mLogger.getLogText());
     }
@@ -307,7 +281,6 @@
     }
 
     @Override
-<<<<<<< HEAD
     protected void onActivityResult(int requestCode, int resultCode, Intent data) {
         if (resultCode == RESULT_CANCELED) { // Result code returned when back button is pressed.
             if (requestCode == startSettingsActivityRequest.FIRST_RUN) {
@@ -326,19 +299,6 @@
                 mLogger.setLogFileName(logFileName);
             }
         }
-=======
-    public void onConfigurationChanged(Configuration newConfig) {
-        super.onConfigurationChanged(newConfig);
-        setContentView(R.layout.running_activity);
-        mDrawerLayout = (DrawerLayout) findViewById(R.id.drawer_layout);
-        getFragmentManager().beginTransaction().replace(R.id.preferencesFrame, new PrefsFragment()).commit();
-        TextView uriTextView = (TextView) findViewById(R.id.master_uri);
-        uriTextView.setText(mMasterUri);
-        mRosLightImageView = (ImageView) findViewById(R.id.is_ros_ok_image);
-        mTangoLightImageView = (ImageView) findViewById(R.id.is_tango_ok_image);
-        switchRosLight(mRosStatus);
-        switchTangoLight(mTangoStatus);
->>>>>>> fccd3b2d
     }
 
     @Override
