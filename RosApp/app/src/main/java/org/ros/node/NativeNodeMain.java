package org.ros.node;

import android.app.Activity;

import org.apache.commons.logging.Log;
import org.apache.commons.logging.LogFactory;

/**
 * A java wrapper to load and run a native-code ROS node.
 *
 * Note: there are no actual native methods declared in this class. We only define an interface. The native methods should be declared in the child class.
 *
 * @author ecorbellini@creativa77.com.ar (Ernesto Corbellini)
 * File extracted from rosjava_core repository: https://github.com/rosjava/rosjava_core.
 */
public abstract class NativeNodeMain extends AbstractNodeMain {
    public static final int SUCCESS = 0;
    public static final int ROS_CONNECTION_ERROR = 1;
    public static final String ROS_CONNECTION_ERROR_MSG = "ECONNREFUSED";

    private Log log = LogFactory.getLog(NativeNodeMain.class);
    private String libName;
    private String masterUri = null;
    private String hostName = null;
    private String nodeName = null;
    private String[] remappingArguments;
    private boolean shuttingDown = false;

    /**
     *  @param libName
     *    The name of the library to load.
     *
     *  @param remappings
     *    A string array with ROS argument remapping pairs in each element.
     **/
    public NativeNodeMain(String libName, String[] remappings) {
        this.libName = libName;

        // if no remapping is needed, create an empty array
        if (remappings == null) {
            remappingArguments = new String[0];
        }

        log.info("Trying to load native library '" + libName + "'...");
        try
        {
            System.loadLibrary(libName);
        }
        catch (SecurityException e)
        {
            log.info("Error loading library! SecurityException");
        }
        catch (UnsatisfiedLinkError e)
        {
            log.info("Error loading library! UnsatisfiedLinkError");
        }
        catch (NullPointerException e)
        {
            log.info("Error loading library! NullPointerException");
        }
    }

    /**
     *  @param libName
     *    The name of the library to load.
     **/
    public NativeNodeMain(String libName) {
        this(libName, null);
    }

    // An interface to give feedback to the activity on node errors.
    // This is a workaround to be cleaned when rosjava kinetic is released.
    public interface CallbackListener {
        public void onNativeNodeExecutionError(int errorCode);
    }
    CallbackListener callbackListener;

    /**
     *
     * @param activity The activity owning this node.
     */
    public void attachCallbackListener(Activity activity) {
        callbackListener = (CallbackListener) activity;
    }

    // These methods define the execution model interface for this node.
    protected abstract int execute(String rosMasterUri, String rosHostName, String rosNodeName, String[] remappingArguments);
    protected abstract void shutdown();

    @Override
    public void onStart(final ConnectedNode connectedNode) {
        // retain important ROS info
        masterUri = connectedNode.getMasterUri().toString();
        hostName = connectedNode.getUri().getHost();
<<<<<<< HEAD
        nodeName = this.getDefaultNodeName().toString();

=======
        nodeName = getDefaultNodeName().toString();
>>>>>>> 7d3b5307
        // create a new thread to execute the native code.
        new Thread() {
            @Override
            public void run() {
                int errorCode = execute(masterUri, hostName, nodeName, remappingArguments);
                if (errorCode != SUCCESS) {
                    callbackListener.onNativeNodeExecutionError(errorCode);
                }

                // node execution has finished so we propagate the shutdown sequence only if we aren't already shutting down for other reasons
                if(!shuttingDown) {
                    connectedNode.shutdown();
                }
            }
        }.start();
    }

    @Override
    public void onShutdown(Node node) {
        shuttingDown = true;
        shutdown();
    }

    @Override
    public void onError(Node node, Throwable throwable) {
        super.onError(node, throwable);
        if (throwable.getMessage().contains(ROS_CONNECTION_ERROR_MSG)) {
            callbackListener.onNativeNodeExecutionError(ROS_CONNECTION_ERROR);
        }
    }
}<|MERGE_RESOLUTION|>--- conflicted
+++ resolved
@@ -92,12 +92,7 @@
         // retain important ROS info
         masterUri = connectedNode.getMasterUri().toString();
         hostName = connectedNode.getUri().getHost();
-<<<<<<< HEAD
-        nodeName = this.getDefaultNodeName().toString();
-
-=======
         nodeName = getDefaultNodeName().toString();
->>>>>>> 7d3b5307
         // create a new thread to execute the native code.
         new Thread() {
             @Override
