--- conflicted
+++ resolved
@@ -22,13 +22,8 @@
 
 class TangoRosTest : public ::testing::Test {
  public:
-<<<<<<< HEAD
   const int TEST_DURATION = 20; // in second.
-  std::shared_ptr<tango_ros_node::TangoRosNode> tango_ros_node_;
-=======
-  const int TEST_DURATION = 5; // in second.
   std::shared_ptr<tango_ros_native::TangoRosNode> tango_ros_node_;
->>>>>>> c633b3a7
   bool connected_to_tango = false;
 
  protected:
