// Copyright 2016 Intermodalics All Rights Reserved.
//
// Licensed under the Apache License, Version 2.0 (the "License");
// you may not use this file except in compliance with the License.
// You may obtain a copy of the License at
//
//      http://www.apache.org/licenses/LICENSE-2.0
//
// Unless required by applicable law or agreed to in writing, software
// distributed under the License is distributed on an "AS IS" BASIS,
// WITHOUT WARRANTIES OR CONDITIONS OF ANY KIND, either express or implied.
// See the License for the specific language governing permissions and
// limitations under the License.
#include <time.h>

#include <gtest/gtest.h>
#include <tango_ros_native/tango_ros_node.h>
#include <tango_ros_native/tango_ros_util.h>

std::string master_uri;
std::string device_ip;

class TangoRosTest : public ::testing::Test {
 public:
  const int TEST_DURATION = 5; // in second.
<<<<<<< HEAD
  std::shared_ptr<tango_ros_native::TangoRosNode> tango_ros_node_;
  tango_ros_native::PublisherConfiguration publisher_config_;
=======
  std::shared_ptr<tango_ros_node::TangoRosNode> tango_ros_node_;
>>>>>>> 1da85a9a
  bool connected_to_tango = false;

 protected:
  virtual void SetUp() {
    ASSERT_TRUE(tango_ros_util::InitRos(master_uri.c_str(), device_ip.c_str()));
<<<<<<< HEAD
    publisher_config_.publish_device_pose = true;
    publisher_config_.publish_point_cloud = true;
    publisher_config_.publish_camera = tango_ros_native::CAMERA_FISHEYE | tango_ros_native::CAMERA_COLOR;
    tango_ros_node_.reset(new tango_ros_native::TangoRosNode(publisher_config_));
=======
    bool publish_device_pose = true;
    bool publish_point_cloud = true;
    uint32_t publish_camera = tango_ros_node::CAMERA_FISHEYE | tango_ros_node::CAMERA_COLOR;
    tango_ros_node_.reset(new tango_ros_node::TangoRosNode(publish_device_pose, publish_device_pose,
      publish_camera));
>>>>>>> 1da85a9a
    ASSERT_TRUE(tango_ros_node_->OnTangoServiceConnected());
    connected_to_tango = true;
  }

  virtual void TearDown() {
    if(connected_to_tango) {
      tango_ros_node_->TangoDisconnect();
    }
  }
};

TEST_F(TangoRosTest, TestPublishingForFixedTime) {
  time_t current_time = time(NULL);
  time_t end = current_time + TEST_DURATION;
  tango_ros_node_->StartPublishing();
  while(current_time < end) {
    current_time = time(NULL);
  }
  tango_ros_node_->StopPublishing();
}

// Run all the tests that were declared with TEST()
int main(int argc, char **argv){
  testing::InitGoogleTest(&argc, argv);
  master_uri = argv[1];
  device_ip = argv[2];
  return RUN_ALL_TESTS();
}<|MERGE_RESOLUTION|>--- conflicted
+++ resolved
@@ -23,29 +23,17 @@
 class TangoRosTest : public ::testing::Test {
  public:
   const int TEST_DURATION = 5; // in second.
-<<<<<<< HEAD
   std::shared_ptr<tango_ros_native::TangoRosNode> tango_ros_node_;
-  tango_ros_native::PublisherConfiguration publisher_config_;
-=======
-  std::shared_ptr<tango_ros_node::TangoRosNode> tango_ros_node_;
->>>>>>> 1da85a9a
   bool connected_to_tango = false;
 
  protected:
   virtual void SetUp() {
     ASSERT_TRUE(tango_ros_util::InitRos(master_uri.c_str(), device_ip.c_str()));
-<<<<<<< HEAD
-    publisher_config_.publish_device_pose = true;
-    publisher_config_.publish_point_cloud = true;
-    publisher_config_.publish_camera = tango_ros_native::CAMERA_FISHEYE | tango_ros_native::CAMERA_COLOR;
-    tango_ros_node_.reset(new tango_ros_native::TangoRosNode(publisher_config_));
-=======
     bool publish_device_pose = true;
     bool publish_point_cloud = true;
-    uint32_t publish_camera = tango_ros_node::CAMERA_FISHEYE | tango_ros_node::CAMERA_COLOR;
-    tango_ros_node_.reset(new tango_ros_node::TangoRosNode(publish_device_pose, publish_device_pose,
+    uint32_t publish_camera = tango_ros_native::CAMERA_FISHEYE | tango_ros_native::CAMERA_COLOR;
+    tango_ros_node_.reset(new tango_ros_native::TangoRosNode(publish_device_pose, publish_device_pose,
       publish_camera));
->>>>>>> 1da85a9a
     ASSERT_TRUE(tango_ros_node_->OnTangoServiceConnected());
     connected_to_tango = true;
   }
