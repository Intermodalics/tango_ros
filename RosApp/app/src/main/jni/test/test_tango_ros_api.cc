--- conflicted
+++ resolved
@@ -32,12 +32,7 @@
     bool publish_device_pose = true;
     bool publish_point_cloud = true;
     uint32_t publish_camera = tango_ros_native::CAMERA_FISHEYE | tango_ros_native::CAMERA_COLOR;
-<<<<<<< HEAD
     tango_ros_node_.reset(new tango_ros_native::TangoRosNode());
-=======
-    tango_ros_node_.reset(new tango_ros_native::TangoRosNode(publish_device_pose, publish_point_cloud,
-      publish_camera));
->>>>>>> 62b0e02c
     ASSERT_TRUE(tango_ros_node_->OnTangoServiceConnected());
     connected_to_tango = true;
     tango_ros_node_->UpdatePublisherConfiguration(publish_device_pose, publish_point_cloud, publish_camera);
