<?xml version="1.0" encoding="utf-8"?>
<manifest xmlns:android="http://schemas.android.com/apk/res/android"
    package="eu.intermodalics.tangoxros">

    <uses-permission android:name="android.permission.CAMERA" />
    <uses-permission android:name="android.permission.READ_EXTERNAL_STORAGE" />
    <uses-permission android:name="android.permission.WRITE_EXTERNAL_STORAGE" />
    <uses-permission android:name="android.permission.INTERNET" />
    <uses-permission android:name="android.permission.ACCESS_NETWORK_STATE" />
    <uses-permission android:name="android.permission.ACCESS_WIFI_STATE" />

    <application
        android:allowBackup="true"
        android:label="@string/app_name"
        android:supportsRtl="true"
        android:theme="@style/AppTheme">
        <uses-library
            android:name="com.projecttango.libtango_device2"
            android:required="true" />

        <activity
<<<<<<< HEAD
            android:name="eu.intermodalics.tangoxros.MainActivity"
            android:label="@string/app_name"
            android:configChanges="orientation|screenSize|uiMode">
=======
            android:name=".RunningActivity"
            android:label="@string/app_name">
>>>>>>> c2e5c342
            <intent-filter>
                <action android:name="android.intent.action.MAIN" />
                <category android:name="android.intent.category.LAUNCHER" />
            </intent-filter>
        </activity>

        <activity
            android:name=".SettingsActivity"
            android:label="@string/title_activity_settings">
        </activity>

        <!-- To manage to execute nodes like the node handler -->
        <service android:name="org.ros.android.NodeMainExecutorService">
            <intent-filter>
                <action android:name="org.ros.android.NodeMainExecutorService" />
            </intent-filter>
        </service>

    </application>

</manifest><|MERGE_RESOLUTION|>--- conflicted
+++ resolved
@@ -19,14 +19,9 @@
             android:required="true" />
 
         <activity
-<<<<<<< HEAD
-            android:name="eu.intermodalics.tangoxros.MainActivity"
+            android:name=".RunningActivity"
             android:label="@string/app_name"
             android:configChanges="orientation|screenSize|uiMode">
-=======
-            android:name=".RunningActivity"
-            android:label="@string/app_name">
->>>>>>> c2e5c342
             <intent-filter>
                 <action android:name="android.intent.action.MAIN" />
                 <category android:name="android.intent.category.LAUNCHER" />
