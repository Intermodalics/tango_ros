--- conflicted
+++ resolved
@@ -27,26 +27,6 @@
                 android:layout_height="wrap_content"
                 android:layout_toRightOf="@+id/master_uri_text"
                 android:textSize="20sp" />
-<<<<<<< HEAD
-        </LinearLayout>
-
-        <Switch
-            android:id="@+id/log_switch"
-            android:layout_width="wrap_content"
-            android:layout_height="wrap_content"
-            android:layout_marginTop="30dp"
-            android:text="Display log"
-            android:checked="false" />
-
-        <TextView
-            android:id="@+id/log_view"
-            android:layout_width="match_parent"
-            android:layout_height="match_parent"
-            android:layout_marginTop="60dp"
-            android:maxLines="20"
-            android:scrollbars="vertical"
-            android:visibility="invisible"/>
-=======
 
             <TextView
                 android:id="@+id/is_ros_ok_text"
@@ -79,8 +59,25 @@
                 android:layout_alignTop="@+id/is_tango_ok_text"
                 android:layout_alignLeft="@+id/master_uri"
                 android:src="@drawable/btn_radio_on_red_light" />
+
+            <Switch
+                android:id="@+id/log_switch"
+                android:layout_width="wrap_content"
+                android:layout_height="wrap_content"
+                android:layout_below="@+id/is_tango_ok_text"
+                android:layout_marginTop="30dp"
+                android:text="Display log"
+                android:checked="false" />
+
+            <TextView
+                android:id="@+id/log_view"
+                android:layout_width="match_parent"
+                android:layout_height="match_parent"
+                android:layout_below="@+id/log_switch"
+                android:maxLines="20"
+                android:scrollbars="vertical"
+                android:visibility="invisible"/>
         </RelativeLayout>
->>>>>>> ca51a0d1
     </FrameLayout>
 
     <!-- The navigation drawer -->
