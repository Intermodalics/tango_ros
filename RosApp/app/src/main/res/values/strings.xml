<resources>
    <string name="app_name">TangoxRos</string>
    <string name="pref_previously_started_key">pref_previously_started</string>

    <!-- Strings related to error messages -->

    <string name="ros_init_error">Unable to init ROS! Do you have a roscore running?</string>
    <string name="tango_bind_error">Unable to bind to Tango Service</string>
    <string name="tango_service_error">Unable to connect to Tango Service</string>
    <string name="tango_version_error">Your version of Tango is out of date</string>
    <string name="title_activity_settings">Settings</string>

    <!-- Strings related to running preferences -->

    <string name="publish_device_pose">Device pose</string>
    <string name="publish_device_pose_key">publish_device_pose</string>

    <string name="publish_point_cloud">Point cloud</string>
    <string name="publish_point_cloud_key">publish_point_cloud</string>

    <string name="publish_fisheye_camera">Fisheye image</string>
    <string name="publish_fisheye_camera_key">publish_fisheye_camera</string>

     <string name="publish_color_camera">Color image</string>
    <string name="publish_color_camera_key">publish_color_camera</string>

<<<<<<< HEAD
    <string name="apply">Apply</string>
=======
    <string name="publish_device_pose">Publish device pose</string>
    <string name="publish_point_cloud">Publish point cloud</string>
    <string name="publish_fisheye_camera">Publish fisheye camera</string>
    <string name="publish_color_camera">Publish color camera</string>
>>>>>>> aca4a8d7

    <!-- Strings related to settings preferences -->
    
    <string name="pref_category_ros_title">ROS</string>
    <string name="pref_category_ros_key">pref_category_ros</string>

    <string name="pref_master_is_remote_title">Remote master</string>
    <string name="pref_master_is_remote_key">pref_master_is_remote</string>
    <string name="pref_master_is_remote_summary">Disable if master is running on the device</string>

    <string name="pref_connection_type_title">Connection</string>
    <string name="pref_connection_type_key">pref_connection_type</string>
    <string-array name="pref_connection_type_list_titles">
        <item>Wifi</item>
        <item>USB tethering</item>
    </string-array>
    <string-array name="pref_connection_type_list_values">
        <item>0</item>
        <item>1</item>
    </string-array>

    <string name="pref_master_uri_title">Master URI</string>
    <string name="pref_master_uri_key">pref_master_uri</string>
    <string name="pref_master_uri_default">http://local-desktop:11311</string>

    <string name="pref_category_logging_title">Logging</string>
    <string name="pref_category_logging_key">pref_category_logging</string>

    <string name="pref_save_log_to_file_title">Save log to file</string>
    <string name="pref_save_log_to_file_key">pref_save_log_to_file</string>

    <string name="pref_log_file_name_title">File name</string>
    <string name="pref_log_file_name_key">pref_log_file_name</string>

    <string name="pref_log_file_name_default">tangoxros_log</string>
</resources><|MERGE_RESOLUTION|>--- conflicted
+++ resolved
@@ -23,15 +23,6 @@
 
      <string name="publish_color_camera">Color image</string>
     <string name="publish_color_camera_key">publish_color_camera</string>
-
-<<<<<<< HEAD
-    <string name="apply">Apply</string>
-=======
-    <string name="publish_device_pose">Publish device pose</string>
-    <string name="publish_point_cloud">Publish point cloud</string>
-    <string name="publish_fisheye_camera">Publish fisheye camera</string>
-    <string name="publish_color_camera">Publish color camera</string>
->>>>>>> aca4a8d7
 
     <!-- Strings related to settings preferences -->
     
