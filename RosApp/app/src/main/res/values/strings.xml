<resources>
    <string name="app_name">TangoxRos</string>
    <string name="pref_previously_started_key">pref_previously_started</string>

<<<<<<< HEAD
    <string name="title_activity_settings">Settings</string>

    <string name="title_activity_about">About</string>
    <string name="description_activity_about">
        This application is made by Intermodalics in collaboration with Ekumen.\nIt is related to
        <a href="http://wiki.ros.org/">ROS</a> and <a href="http://get.google.com/tango/">Tango</a>.</string>
    <string name="intermodalics_website_address">http://www.intermodalics.eu/</string>
    <string name="ekumen_website_address">http://www.ekumenlabs.com/</string>
=======
    <string name="welcome_text_first_run">Welcome to the TangoxRos app! Please define your settings before starting.</string>
    <string name="snackbar_text_first_run">Click on DONE once your settings are set.</string>
    <string name="snackbar_action_text_first_run">Done</string>
>>>>>>> 76bcd472

    <!-- Strings related to error messages -->

    <string name="ros_init_error">Unable to init ROS! Do you have a roscore running?</string>
    <string name="tango_lib_error">Unable to load Tango library</string>
    <string name="tango_bind_error">Unable to bind to Tango Service</string>
    <string name="tango_service_error">Unable to connect to Tango Service</string>
    <string name="tango_version_error">Your version of Tango is out of date</string>

    <!-- Strings related to running preferences -->

    <string name="publish_device_pose">Device pose</string>
    <string name="publish_device_pose_key">publish_device_pose</string>

    <string name="publish_point_cloud">Point cloud</string>
    <string name="publish_point_cloud_key">publish_point_cloud</string>

    <string name="publish_fisheye_camera">Fisheye image</string>
    <string name="publish_fisheye_camera_key">publish_fisheye_camera</string>

     <string name="publish_color_camera">Color image</string>
    <string name="publish_color_camera_key">publish_color_camera</string>

    <!-- Strings related to settings preferences -->
    
    <string name="pref_category_ros_title">ROS</string>
    <string name="pref_category_ros_key">pref_category_ros</string>

    <string name="pref_master_is_local_title">Run local master</string>
    <string name="pref_master_is_local_key">pref_master_is_remote</string>
    <string name="pref_master_is_local_summary">Enable if master is running on the device</string>

    <string name="pref_master_uri_title">Master URI</string>
    <string name="pref_master_uri_key">pref_master_uri</string>
    <string name="pref_master_uri_default">http://local-desktop:11311</string>

    <string name="pref_category_logging_title">Logging</string>
    <string name="pref_category_logging_key">pref_category_logging</string>

    <string name="pref_log_file_title">File name</string>
    <string name="pref_log_file_key">pref_log_file_name</string>
    <string name="pref_log_file_default">tangoxros_log</string>
</resources><|MERGE_RESOLUTION|>--- conflicted
+++ resolved
@@ -2,8 +2,10 @@
     <string name="app_name">TangoxRos</string>
     <string name="pref_previously_started_key">pref_previously_started</string>
 
-<<<<<<< HEAD
     <string name="title_activity_settings">Settings</string>
+    <string name="welcome_text_first_run">Welcome to the TangoxRos app! Please define your settings before starting.</string>
+    <string name="snackbar_text_first_run">Click on DONE once your settings are set.</string>
+    <string name="snackbar_action_text_first_run">Done</string>
 
     <string name="title_activity_about">About</string>
     <string name="description_activity_about">
@@ -11,11 +13,6 @@
         <a href="http://wiki.ros.org/">ROS</a> and <a href="http://get.google.com/tango/">Tango</a>.</string>
     <string name="intermodalics_website_address">http://www.intermodalics.eu/</string>
     <string name="ekumen_website_address">http://www.ekumenlabs.com/</string>
-=======
-    <string name="welcome_text_first_run">Welcome to the TangoxRos app! Please define your settings before starting.</string>
-    <string name="snackbar_text_first_run">Click on DONE once your settings are set.</string>
-    <string name="snackbar_action_text_first_run">Done</string>
->>>>>>> 76bcd472
 
     <!-- Strings related to error messages -->
 
