--- conflicted
+++ resolved
@@ -53,24 +53,14 @@
     private SharedPreferences mSharedPreferences;
     private ConnectedNode mConnectedNode;
     private Log mLog;
-<<<<<<< HEAD
-    private final String[] mDynamicParamNames;
     private final HashMap<String, String> mParamNames;
-    private boolean mParameterNodeCalledDynamicReconfigure = false;
-=======
-    private final String[] mParamNames;
->>>>>>> 8873469f
 
     /**
      * Constructor of the ParameterNode class.
      * @param activity The activity running the node.
      * @param paramNames Names of the (non-dynamic) ROS parameters (without namespace).
      */
-<<<<<<< HEAD
-    public ParameterNode(Activity activity, String[] dynamicParamNames, HashMap<String, String> paramNames) {
-=======
-    public ParameterNode(Activity activity, String[] paramNames) {
->>>>>>> 8873469f
+    public ParameterNode(Activity activity, HashMap<String, String> paramNames) {
         mCreatorActivity = activity;
         mParamNames = paramNames;
     }
