--- conflicted
+++ resolved
@@ -69,27 +69,15 @@
         for (String paramName : mParamNames.keySet()) {
             if (mParamNames.get(paramName) == "boolean") {
                 Boolean booleanValue = mSharedPreferences.getBoolean(paramName, true);
-<<<<<<< HEAD
-                mConnectedNode.getParameterTree().set(BuildTangoRosNodeNamespaceName(paramName), booleanValue);
+                mConnectedNode.getParameterTree().set(NodeNamespaceHelper.BuildTangoRosNodeNamespaceName(paramName), booleanValue);
             }
             if (mParamNames.get(paramName) == "int_as_string") {
                 String stringValue = mSharedPreferences.getString(paramName, "");
-                mConnectedNode.getParameterTree().set(BuildTangoRosNodeNamespaceName(paramName), Integer.parseInt(stringValue));
+                mConnectedNode.getParameterTree().set(NodeNamespaceHelper.BuildTangoRosNodeNamespaceName(paramName), Integer.parseInt(stringValue));
             }
             if (mParamNames.get(paramName) == "string") {
                 String stringValue = mSharedPreferences.getString(paramName, "");
-                mConnectedNode.getParameterTree().set(BuildTangoRosNodeNamespaceName(paramName), stringValue);
-=======
-                connectedNode.getParameterTree().set(NodeNamespaceHelper.BuildTangoRosNodeNamespaceName(paramName), booleanValue);
-            }
-            if (mParamNames.get(paramName) == "int_as_string") {
-                String stringValue = mSharedPreferences.getString(paramName, "");
-                connectedNode.getParameterTree().set(NodeNamespaceHelper.BuildTangoRosNodeNamespaceName(paramName), Integer.parseInt(stringValue));
-            }
-            if (mParamNames.get(paramName) == "string") {
-                String stringValue = mSharedPreferences.getString(paramName, "");
-                connectedNode.getParameterTree().set(NodeNamespaceHelper.BuildTangoRosNodeNamespaceName(paramName), stringValue);
->>>>>>> 006f8c59
+                mConnectedNode.getParameterTree().set(NodeNamespaceHelper.BuildTangoRosNodeNamespaceName(paramName), stringValue);
             }
         }
     }
