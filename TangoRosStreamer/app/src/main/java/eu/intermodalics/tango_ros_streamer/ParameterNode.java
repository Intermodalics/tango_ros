/*
 * Copyright 2016 Intermodalics All Rights Reserved.
 *
 * Licensed under the Apache License, Version 2.0 (the "License");
 * you may not use this file except in compliance with the License.
 * You may obtain a copy of the License at
 *
 *      http://www.apache.org/licenses/LICENSE-2.0
 *
 * Unless required by applicable law or agreed to in writing, software
 * distributed under the License is distributed on an "AS IS" BASIS,
 * WITHOUT WARRANTIES OR CONDITIONS OF ANY KIND, either express or implied.
 * See the License for the specific language governing permissions and
 * limitations under the License.
 */

package eu.intermodalics.tango_ros_streamer;

import android.app.Activity;
import android.content.SharedPreferences;
import android.preference.PreferenceManager;

import eu.intermodalics.tango_ros_streamer.common.NodeNamespaceHelper;

import org.apache.commons.logging.Log;
import org.ros.exception.RemoteException;
import org.ros.exception.ServiceNotFoundException;
import org.ros.message.MessageListener;
import org.ros.namespace.GraphName;
import org.ros.node.AbstractNodeMain;
import org.ros.node.ConnectedNode;
import org.ros.node.NodeMain;
import org.ros.node.service.ServiceClient;
import org.ros.node.service.ServiceResponseListener;
import org.ros.node.topic.Subscriber;

import java.util.Arrays;
import java.util.HashMap;
import java.util.Map;

import dynamic_reconfigure.BoolParameter;
import dynamic_reconfigure.Config;
import dynamic_reconfigure.Reconfigure;
import dynamic_reconfigure.ReconfigureRequest;
import dynamic_reconfigure.ReconfigureResponse;

/**
 * RosJava node that handles interactions with the ros parameter server.
 */
public class ParameterNode extends AbstractNodeMain implements NodeMain {
    private static final String NODE_NAME = "parameter_node";

    private Activity mCreatorActivity;
    private SharedPreferences mSharedPreferences;
    private ConnectedNode mConnectedNode;
    private Log mLog;
    private final HashMap<String, String> mParamNames;

    /**
     * Constructor of the ParameterNode class.
     * @param activity The activity running the node.
     * @param paramNames Names of the (non-dynamic) ROS parameters (without namespace).
     */
    public ParameterNode(Activity activity, HashMap<String, String> paramNames) {
        mCreatorActivity = activity;
        mParamNames = paramNames;
    }

    @Override
    public GraphName getDefaultNodeName() { return GraphName.of(NODE_NAME); }

    @Override
    public void onStart(ConnectedNode connectedNode) {
        mSharedPreferences = PreferenceManager.getDefaultSharedPreferences(mCreatorActivity);
        mConnectedNode = connectedNode;
        mLog = connectedNode.getLog();
<<<<<<< HEAD
        mSharedPreferences = PreferenceManager.getDefaultSharedPreferences(mCreatorActivity);

        // Overwrite preferences in server with local preferences.
        uploadPreferencesToDynamicReconfigure(mSharedPreferences);

        // Listen to changes in the shared preferences.
        mSharedPreferences.registerOnSharedPreferenceChangeListener(this);

        // Listen to updates of the dynamic reconfigure server via the update parameters topic.
        Subscriber<Config> subscriber = mConnectedNode.newSubscriber(NodeNamespaceHelper.BuildTangoRosNodeNamespaceName(RECONFIGURE_TOPIC_NAME), Config._TYPE);
        subscriber.addMessageListener(new MessageListener<Config>() {
            @Override
            public void onNewMessage(Config config) {
                if (!mParameterNodeCalledDynamicReconfigure) {
                    SharedPreferences.Editor editor = mSharedPreferences.edit();
                    for (BoolParameter boolParam : config.getBools()) {
                        if (Arrays.asList(mDynamicParamNames).contains(boolParam.getName())) {
                            editor.putBoolean(boolParam.getName(), boolParam.getValue());
                        }
                    }
                    editor.commit();
                }
            }
        });

=======
>>>>>>> 721902e0
        // Set ROS params according to preferences.
        for (String paramName : mParamNames.keySet()) {
            if (mParamNames.get(paramName) == "boolean") {
                Boolean booleanValue = mSharedPreferences.getBoolean(paramName, true);
                connectedNode.getParameterTree().set(NodeNamespaceHelper.BuildTangoRosNodeNamespaceName(paramName), booleanValue);
            }
            if (mParamNames.get(paramName) == "int_as_string") {
                String stringValue = mSharedPreferences.getString(paramName, "");
                connectedNode.getParameterTree().set(NodeNamespaceHelper.BuildTangoRosNodeNamespaceName(paramName), Integer.parseInt(stringValue));
            }
            if (mParamNames.get(paramName) == "string") {
                String stringValue = mSharedPreferences.getString(paramName, "");
                connectedNode.getParameterTree().set(NodeNamespaceHelper.BuildTangoRosNodeNamespaceName(paramName), stringValue);
            }
        }
    }

<<<<<<< HEAD
    /**
     * Callback that syncs Parameter Server with changes coming from the UI (app --> server).
     * @param sharedPreferences Reference to SharedPreferences containing the preference change.
     * @param key Particular preference that changed.
     */
    public void onSharedPreferenceChanged(SharedPreferences sharedPreferences, final String key) {
        Map<String,?> prefKeys = sharedPreferences.getAll();
        Object prefValue = prefKeys.get(key);
        if (Arrays.asList(mDynamicParamNames).contains(key)) {
            if (prefValue instanceof Boolean) {
                final Boolean bool = (Boolean) prefValue;
                new Thread() {
                    @Override
                    public void run() {
                        callDynamicReconfigure(key, bool.booleanValue());
                    }
                }.start();
            }
        }
    }

    /**
     * Syncs the Parameter Server with all the current local shared preferences (app --> server).
     * @param sharedPreferences Reference to the preferences to sync.
     */
    private void uploadPreferencesToDynamicReconfigure(SharedPreferences sharedPreferences) {
        Map<String,?> prefKeys = sharedPreferences.getAll();

        for (Map.Entry<String,?> entry : prefKeys.entrySet()) {
            if (Arrays.asList(mDynamicParamNames).contains(entry.getKey())) {
                if (entry.getValue() instanceof Boolean) {
                    Boolean bool = (Boolean) entry.getValue();
                    callDynamicReconfigure(entry.getKey(), bool.booleanValue());
                }
            }
        }
    }

    /**
     * Calls ROS Dynamic Reconfigure service to set a given boolean parameter.
     * This service request triggers bound callbacks for Dynamic Reconfigure on its response, if any.
     * @param paramName Name of the parameter to set.
     * @param paramValue New value for the given parameter name.
     */
    private void callDynamicReconfigure(String paramName, boolean paramValue) {
        ReconfigureRequest srv_req = mConnectedNode.getServiceRequestMessageFactory().newFromType(Reconfigure._TYPE);
        Config config = mConnectedNode.getTopicMessageFactory().newFromType(Config._TYPE);
        BoolParameter boolParameter = mConnectedNode.getTopicMessageFactory().newFromType(BoolParameter._TYPE);

        boolParameter.setName(paramName);
        boolParameter.setValue(paramValue);
        config.getBools().add(boolParameter);
        srv_req.setConfig(config);
        try {
            ServiceClient<ReconfigureRequest, ReconfigureResponse> serviceClient =
                    mConnectedNode.newServiceClient(NodeNamespaceHelper.BuildTangoRosNodeNamespaceName(RECONFIGURE_SRV_NAME),
                            Reconfigure._TYPE);

            serviceClient.call(srv_req, new ServiceResponseListener<ReconfigureResponse>() {
                @Override
                public void onSuccess(ReconfigureResponse reconfigureResponse) {
                    mLog.info("Dynamic Reconfigure success");
                    mParameterNodeCalledDynamicReconfigure = false;
                }

                @Override
                public void onFailure(RemoteException e) {
                    mLog.error("Dynamic Reconfigure failure: " + e.getMessage());
                }
            });
            mParameterNodeCalledDynamicReconfigure = true;
        } catch (ServiceNotFoundException e) {
            mLog.error("Service not found: " + e.getMessage());
        } catch (Exception e) {
            mLog.error("Error while calling Dynamic Reconfigure Service: " + e.getMessage());
        }
=======
    private String BuildTangoRosNodeNamespaceName(String paramName) {
        return "/" + TangoRosNode.NODE_NAME + "/" + paramName;
>>>>>>> 721902e0
    }
}<|MERGE_RESOLUTION|>--- conflicted
+++ resolved
@@ -74,34 +74,6 @@
         mSharedPreferences = PreferenceManager.getDefaultSharedPreferences(mCreatorActivity);
         mConnectedNode = connectedNode;
         mLog = connectedNode.getLog();
-<<<<<<< HEAD
-        mSharedPreferences = PreferenceManager.getDefaultSharedPreferences(mCreatorActivity);
-
-        // Overwrite preferences in server with local preferences.
-        uploadPreferencesToDynamicReconfigure(mSharedPreferences);
-
-        // Listen to changes in the shared preferences.
-        mSharedPreferences.registerOnSharedPreferenceChangeListener(this);
-
-        // Listen to updates of the dynamic reconfigure server via the update parameters topic.
-        Subscriber<Config> subscriber = mConnectedNode.newSubscriber(NodeNamespaceHelper.BuildTangoRosNodeNamespaceName(RECONFIGURE_TOPIC_NAME), Config._TYPE);
-        subscriber.addMessageListener(new MessageListener<Config>() {
-            @Override
-            public void onNewMessage(Config config) {
-                if (!mParameterNodeCalledDynamicReconfigure) {
-                    SharedPreferences.Editor editor = mSharedPreferences.edit();
-                    for (BoolParameter boolParam : config.getBools()) {
-                        if (Arrays.asList(mDynamicParamNames).contains(boolParam.getName())) {
-                            editor.putBoolean(boolParam.getName(), boolParam.getValue());
-                        }
-                    }
-                    editor.commit();
-                }
-            }
-        });
-
-=======
->>>>>>> 721902e0
         // Set ROS params according to preferences.
         for (String paramName : mParamNames.keySet()) {
             if (mParamNames.get(paramName) == "boolean") {
@@ -118,87 +90,4 @@
             }
         }
     }
-
-<<<<<<< HEAD
-    /**
-     * Callback that syncs Parameter Server with changes coming from the UI (app --> server).
-     * @param sharedPreferences Reference to SharedPreferences containing the preference change.
-     * @param key Particular preference that changed.
-     */
-    public void onSharedPreferenceChanged(SharedPreferences sharedPreferences, final String key) {
-        Map<String,?> prefKeys = sharedPreferences.getAll();
-        Object prefValue = prefKeys.get(key);
-        if (Arrays.asList(mDynamicParamNames).contains(key)) {
-            if (prefValue instanceof Boolean) {
-                final Boolean bool = (Boolean) prefValue;
-                new Thread() {
-                    @Override
-                    public void run() {
-                        callDynamicReconfigure(key, bool.booleanValue());
-                    }
-                }.start();
-            }
-        }
-    }
-
-    /**
-     * Syncs the Parameter Server with all the current local shared preferences (app --> server).
-     * @param sharedPreferences Reference to the preferences to sync.
-     */
-    private void uploadPreferencesToDynamicReconfigure(SharedPreferences sharedPreferences) {
-        Map<String,?> prefKeys = sharedPreferences.getAll();
-
-        for (Map.Entry<String,?> entry : prefKeys.entrySet()) {
-            if (Arrays.asList(mDynamicParamNames).contains(entry.getKey())) {
-                if (entry.getValue() instanceof Boolean) {
-                    Boolean bool = (Boolean) entry.getValue();
-                    callDynamicReconfigure(entry.getKey(), bool.booleanValue());
-                }
-            }
-        }
-    }
-
-    /**
-     * Calls ROS Dynamic Reconfigure service to set a given boolean parameter.
-     * This service request triggers bound callbacks for Dynamic Reconfigure on its response, if any.
-     * @param paramName Name of the parameter to set.
-     * @param paramValue New value for the given parameter name.
-     */
-    private void callDynamicReconfigure(String paramName, boolean paramValue) {
-        ReconfigureRequest srv_req = mConnectedNode.getServiceRequestMessageFactory().newFromType(Reconfigure._TYPE);
-        Config config = mConnectedNode.getTopicMessageFactory().newFromType(Config._TYPE);
-        BoolParameter boolParameter = mConnectedNode.getTopicMessageFactory().newFromType(BoolParameter._TYPE);
-
-        boolParameter.setName(paramName);
-        boolParameter.setValue(paramValue);
-        config.getBools().add(boolParameter);
-        srv_req.setConfig(config);
-        try {
-            ServiceClient<ReconfigureRequest, ReconfigureResponse> serviceClient =
-                    mConnectedNode.newServiceClient(NodeNamespaceHelper.BuildTangoRosNodeNamespaceName(RECONFIGURE_SRV_NAME),
-                            Reconfigure._TYPE);
-
-            serviceClient.call(srv_req, new ServiceResponseListener<ReconfigureResponse>() {
-                @Override
-                public void onSuccess(ReconfigureResponse reconfigureResponse) {
-                    mLog.info("Dynamic Reconfigure success");
-                    mParameterNodeCalledDynamicReconfigure = false;
-                }
-
-                @Override
-                public void onFailure(RemoteException e) {
-                    mLog.error("Dynamic Reconfigure failure: " + e.getMessage());
-                }
-            });
-            mParameterNodeCalledDynamicReconfigure = true;
-        } catch (ServiceNotFoundException e) {
-            mLog.error("Service not found: " + e.getMessage());
-        } catch (Exception e) {
-            mLog.error("Error while calling Dynamic Reconfigure Service: " + e.getMessage());
-        }
-=======
-    private String BuildTangoRosNodeNamespaceName(String paramName) {
-        return "/" + TangoRosNode.NODE_NAME + "/" + paramName;
->>>>>>> 721902e0
-    }
 }