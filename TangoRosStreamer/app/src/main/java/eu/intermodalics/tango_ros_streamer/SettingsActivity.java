/*
 * Copyright 2016 Intermodalics All Rights Reserved.
 *
 * Licensed under the Apache License, Version 2.0 (the "License");
 * you may not use this file except in compliance with the License.
 * You may obtain a copy of the License at
 *
 *      http://www.apache.org/licenses/LICENSE-2.0
 *
 * Unless required by applicable law or agreed to in writing, software
 * distributed under the License is distributed on an "AS IS" BASIS,
 * WITHOUT WARRANTIES OR CONDITIONS OF ANY KIND, either express or implied.
 * See the License for the specific language governing permissions and
 * limitations under the License.
 */

package eu.intermodalics.tango_ros_streamer;

import android.annotation.TargetApi;
import android.content.Intent;
import android.content.SharedPreferences;
import android.os.Build;
import android.os.Bundle;
import android.preference.ListPreference;
import android.preference.Preference;
import android.preference.PreferenceActivity;
import android.preference.PreferenceFragment;
import android.preference.PreferenceManager;
import android.preference.SwitchPreference;
import android.support.design.widget.Snackbar;
import android.support.v7.widget.Toolbar;
import android.view.View;
import android.widget.Toast;

/**
 * A {@link PreferenceActivity} that presents a set of application settings. On
 * handset devices, settings are presented as a single list. On tablets,
 * settings are split by category, with category headers shown to the left of
 * the list of settings.
 * <p/>
 * See <a href="http://developer.android.com/design/patterns/settings.html">
 * Android Design: Settings</a> for design guidelines and the <a
 * href="http://developer.android.com/guide/topics/ui/settings.html">Settings
 * API Guide</a> for more information on developing a Settings UI.
 */
public class SettingsActivity extends AppCompatPreferenceActivity implements
        SharedPreferences.OnSharedPreferenceChangeListener {
    private static final String TAG = SettingsActivity.class.getSimpleName();

    private SharedPreferences mSharedPref;
    private SettingsPreferenceFragment mSettingsPreferenceFragment;

    /**
     * A preference value change listener that updates the preference's summary
     * to reflect its new value.
     */
    private static Preference.OnPreferenceChangeListener sBindPreferenceSummaryToValueListener = new Preference.OnPreferenceChangeListener() {
        @Override
        public boolean onPreferenceChange(Preference preference, Object value) {
            String stringValue = value.toString();

            if (preference instanceof ListPreference) {
                // For list preferences, look up the correct display value in
                // the preference's 'entries' list.
                ListPreference listPreference = (ListPreference) preference;
                int index = listPreference.findIndexOfValue(stringValue);

                // Set the summary to reflect the new value.
                preference.setSummary(
                        index >= 0
                                ? listPreference.getEntries()[index]
                                : null);
            } else {
                // For all other preferences, set the summary to the value's
                // simple string representation.
                preference.setSummary(stringValue);
            }
            return true;
        }
    };

    /**
     * Binds a preference's summary to its value. More specifically, when the
     * preference's value is changed, its summary (line of text below the
     * preference title) is updated to reflect the value. The summary is also
     * immediately updated upon calling this method. The exact display format is
     * dependent on the type of preference.
     *
     * @see #sBindPreferenceSummaryToValueListener
     */
    private static void bindPreferenceSummaryToValue(Preference preference) {
        // Set the listener to watch for value changes.
        preference.setOnPreferenceChangeListener(sBindPreferenceSummaryToValueListener);

        // Trigger the listener immediately with the preference's
        // current value.
        sBindPreferenceSummaryToValueListener.onPreferenceChange(preference,
                PreferenceManager
                        .getDefaultSharedPreferences(preference.getContext())
                        .getString(preference.getKey(), ""));
    }

    /**
     * Implements OnSharedPreferenceChangeListener to trigger a snackbar if the
     * change requires to restart the app to be applied.
     */
    public void onSharedPreferenceChanged(SharedPreferences sharedPreferences, final String key) {
        if (key == getString(R.string.pref_master_is_local_key) ||
                key == getString(R.string.pref_master_uri_key) ||
<<<<<<< HEAD
                key == getString(R.string.pref_create_new_map_key) ||
                key == getString(R.string.pref_drift_correction_key)) {
=======
                key == getString(R.string.pref_localization_mode_key)) {
>>>>>>> 4027bb35
            boolean previouslyStarted = mSharedPref.getBoolean(getString(R.string.pref_previously_started_key), false);
            if (previouslyStarted && mSettingsPreferenceFragment.getView() != null) {
                Snackbar snackbar = Snackbar.make(mSettingsPreferenceFragment.getView(), getString(R.string.snackbar_text_restart), Snackbar.LENGTH_INDEFINITE);
                View snackBarView = snackbar.getView();
                snackBarView.setBackgroundColor(getResources().getColor(android.R.color.holo_orange_dark));
                snackbar.show();
            }
        }
    }

    @Override
    protected void onCreate(Bundle savedInstanceState) {
        super.onCreate(savedInstanceState);
        setContentView(R.layout.settings_activity);
        mSharedPref = PreferenceManager.getDefaultSharedPreferences(getBaseContext());
        mSharedPref.registerOnSharedPreferenceChangeListener(this);
        mSettingsPreferenceFragment = new SettingsPreferenceFragment();
        getFragmentManager().beginTransaction()
                .replace(R.id.fragment_container, mSettingsPreferenceFragment)
                .commit();
        Toolbar toolbar = (Toolbar) findViewById(R.id.toolbar);
        setSupportActionBar(toolbar);
    }

    @Override
    protected void onStart() {
        super.onStart();
        boolean previouslyStarted = mSharedPref.getBoolean(getString(R.string.pref_previously_started_key), false);
        if(!previouslyStarted) {
            runOnUiThread(new Runnable() {
                @Override
                public void run() {
                    Toast.makeText(getApplicationContext(), R.string.welcome_text_first_run, Toast.LENGTH_LONG).show();
                }
            });
            Snackbar snackbar = Snackbar.make(mSettingsPreferenceFragment.getView(), getString(R.string.snackbar_text_first_run), Snackbar.LENGTH_INDEFINITE);
            snackbar.setAction(getString(R.string.snackbar_action_text_first_run), new View.OnClickListener() {
                @Override
                public void onClick(View view) {
                    onBackPressed();
                }
            });
            snackbar.show();
        }
        Preference aboutPref = mSettingsPreferenceFragment.findPreference(getString(R.string.pref_about_app_key));
        aboutPref.setOnPreferenceClickListener(new Preference.OnPreferenceClickListener() {
            @Override
            public boolean onPreferenceClick(Preference preference) {
                startAboutActivity();
                return true;
            }
        });
    }

    /**
     * This method stops fragment injection in malicious applications.
     * Make sure to deny any unknown fragments here.
     */
    protected boolean isValidFragment(String fragmentName) {
        return PreferenceFragment.class.getName().equals(fragmentName)
                || SettingsPreferenceFragment.class.getName().equals(fragmentName);
    }

    /**
     * Fragment showing settings preferences.
     */
    @TargetApi(Build.VERSION_CODES.KITKAT)
    public static class SettingsPreferenceFragment extends PreferenceFragment {
        @Override
        public void onCreate(Bundle savedInstanceState) {
            super.onCreate(savedInstanceState);
            addPreferencesFromResource(R.xml.pref_settings);
            setHasOptionsMenu(true);

            // Bind the summaries of EditText/List/Dialog/Ringtone preferences
            // to their values. When their values change, their summaries are
            // updated to reflect the new value, per the Android Design
            // guidelines.
            bindPreferenceSummaryToValue(findPreference(getResources().getString(R.string.pref_master_uri_key)));
            bindPreferenceSummaryToValue(findPreference(getResources().getString(R.string.pref_log_file_key)));
            bindPreferenceSummaryToValue(findPreference(getResources().getString(R.string.pref_localization_mode_key)));
        }
    }

    @Override
    public void onBackPressed() {
        boolean previouslyStarted = mSharedPref.getBoolean(getString(R.string.pref_previously_started_key), false);
        if(!previouslyStarted) {
            SharedPreferences.Editor edit = mSharedPref.edit();
            edit.putBoolean(getString(R.string.pref_previously_started_key), Boolean.TRUE);
            edit.commit();
        }
        super.onBackPressed();
    }

    public void startAboutActivity() {
        Intent intent = new Intent(this, AboutActivity.class);
        startActivity(intent);
    }
}<|MERGE_RESOLUTION|>--- conflicted
+++ resolved
@@ -107,12 +107,8 @@
     public void onSharedPreferenceChanged(SharedPreferences sharedPreferences, final String key) {
         if (key == getString(R.string.pref_master_is_local_key) ||
                 key == getString(R.string.pref_master_uri_key) ||
-<<<<<<< HEAD
                 key == getString(R.string.pref_create_new_map_key) ||
-                key == getString(R.string.pref_drift_correction_key)) {
-=======
                 key == getString(R.string.pref_localization_mode_key)) {
->>>>>>> 4027bb35
             boolean previouslyStarted = mSharedPref.getBoolean(getString(R.string.pref_previously_started_key), false);
             if (previouslyStarted && mSettingsPreferenceFragment.getView() != null) {
                 Snackbar snackbar = Snackbar.make(mSettingsPreferenceFragment.getView(), getString(R.string.snackbar_text_restart), Snackbar.LENGTH_INDEFINITE);
