--- conflicted
+++ resolved
@@ -300,6 +300,9 @@
         }
 
         displayToastMessage(R.string.tango_connect_success);
+        if (mUuidsNamesHashMap == null) {
+            saveUuidsNamestoHashMap();
+        }
     }
 
     @Override
@@ -380,9 +383,6 @@
     public boolean onOptionsItemSelected(MenuItem item) {
         switch (item.getItemId()) {
             case R.id.settings:
-                if (mUuidsNamesHashMap == null) {
-                    saveUuidsNamestoHashMap();
-                }
                 Intent settingsActivityIntent = new Intent(this, SettingsActivity.class);
                 settingsActivityIntent.putExtra(getString(R.string.uuids_names_map), mUuidsNamesHashMap);
                 startActivityForResult(settingsActivityIntent, startSettingsActivityRequest.STANDARD_RUN);
@@ -457,20 +457,11 @@
             displayToastMessage(R.string.network_error);
             return;
         }
-        // Tango configuration parameters are non-runtime settings for now.
-        // The reason is that changing a Tango configuration parameter requires to disconnect and
-        // reconnect to the Tango service at runtime.
-<<<<<<< HEAD
         HashMap<String, String> tangoConfigurationParameters = new HashMap<String, String>();
         tangoConfigurationParameters.put(getString(R.string.pref_create_new_map_key), "boolean");
         tangoConfigurationParameters.put(getString(R.string.pref_localization_mode_key), "int_as_string");
         tangoConfigurationParameters.put(getString(R.string.pref_localization_map_uuid_key), "string");
-        mParameterNode = new ParameterNode(this, dynamicParams, tangoConfigurationParameters);
-=======
-        String[] tangoConfigurationParameters = {
-                getString(R.string.pref_localization_mode_key)};
         mParameterNode = new ParameterNode(this, tangoConfigurationParameters);
->>>>>>> 8873469f
         nodeConfiguration.setNodeName(mParameterNode.getDefaultNodeName());
         nodeMainExecutor.execute(mParameterNode, nodeConfiguration);
         // ServiceClient node which is responsible for calling the "save map" service.
