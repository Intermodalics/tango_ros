/*
 * Copyright 2016 Intermodalics All Rights Reserved.
 *
 * Licensed under the Apache License, Version 2.0 (the "License");
 * you may not use this file except in compliance with the License.
 * You may obtain a copy of the License at
 *
 *      http://www.apache.org/licenses/LICENSE-2.0
 *
 * Unless required by applicable law or agreed to in writing, software
 * distributed under the License is distributed on an "AS IS" BASIS,
 * WITHOUT WARRANTIES OR CONDITIONS OF ANY KIND, either express or implied.
 * See the License for the specific language governing permissions and
 * limitations under the License.
 */

package eu.intermodalics.tango_ros_streamer;

import android.app.DialogFragment;
import android.app.FragmentManager;
import android.content.BroadcastReceiver;
import android.content.Context;
import android.content.Intent;
import android.content.IntentFilter;
import android.content.ServiceConnection;
import android.content.SharedPreferences;
import android.net.Uri;
import android.content.res.Configuration;
import android.net.wifi.WifiManager;
import android.os.AsyncTask;
import android.os.Bundle;
import android.preference.PreferenceManager;
import android.support.v7.widget.Toolbar;
import android.text.format.Formatter;
import android.text.method.ScrollingMovementMethod;
import android.util.Log;
import android.view.Menu;
import android.view.MenuInflater;
import android.view.MenuItem;
import android.view.View;
import android.widget.Button;
import android.widget.CompoundButton;
import android.widget.Switch;
import android.widget.ImageView;
import android.widget.TextView;
import android.widget.Toast;

import org.ros.address.InetAddressFactory;
import org.ros.android.NodeMainExecutorService;
import org.ros.android.NodeMainExecutorServiceListener;
import org.ros.exception.RosRuntimeException;
import org.ros.node.ConnectedNode;
import org.ros.node.DefaultNodeListener;
import org.ros.node.NodeConfiguration;
import org.ros.node.NodeListener;
import org.ros.node.NodeMainExecutor;

import java.net.URI;
import java.util.ArrayList;
import java.util.HashMap;
import java.util.List;

import eu.intermodalics.nodelet_manager.NodeletManager;
import eu.intermodalics.nodelet_manager.TangoInitializationHelper;
import eu.intermodalics.nodelet_manager.TangoInitializationHelper.DefaultTangoServiceConnection;

import eu.intermodalics.tango_ros_common.Logger;
import eu.intermodalics.tango_ros_common.TangoServiceClientNode;
import tango_ros_messages.TangoConnectRequest;
import tango_ros_messages.TangoConnectResponse;

public class RunningActivity extends AppCompatRosActivity implements NodeletManager.CallbackListener,
 SaveMapDialog.CallbackListener, TangoServiceClientNode.CallbackListener {
    private static final String TAG = RunningActivity.class.getSimpleName();
    private static final String TAGS_TO_LOG = TAG + ", " + "tango_client_api, " + "Registrar, "
            + "DefaultPublisher, " + "native, " + "DefaultPublisher" ;
    private static final int LOG_TEXT_MAX_LENGTH = 5000;

    private static final String REQUEST_TANGO_PERMISSION_ACTION = "android.intent.action.REQUEST_TANGO_PERMISSION";
    public static final String EXTRA_KEY_PERMISSIONTYPE = "PERMISSIONTYPE";
    public static final String EXTRA_VALUE_ADF = "ADF_LOAD_SAVE_PERMISSION";
    private static final String EXTRA_VALUE_DATASET = "DATASET_PERMISSION";
    private static final int REQUEST_CODE_TANGO_PERMISSION = 111;

    public static class startSettingsActivityRequest {
        public static final int FIRST_RUN = 1;
        public static final int STANDARD_RUN = 2;
    }
    public static final String RESTART_TANGO_ALERT = "restart_tango_alert";

    enum RosStatus {
        MASTER_NOT_CONNECTED,
        NODE_RUNNING
    }

    // Symmetric implementation to tango_ros_node.h.
    enum TangoStatus {
        UNKNOWN,
        SERVICE_NOT_BOUND,
        SERVICE_NOT_CONNECTED,
        SERVICE_CONNECTED,
        VERSION_NOT_SUPPORTED,
        SERVICE_RUNNING,
    }

    private SharedPreferences mSharedPref;
    private NodeletManager mNodeletManager;
    private boolean mRunLocalMaster = false;
    private String mMasterUri = "";
    private ParameterNode mParameterNode;
    private TangoServiceClientNode mTangoServiceClientNode;
    private ImuNode mImuNode;
    private RosStatus mRosStatus = RosStatus.MASTER_NOT_CONNECTED;
    private TangoStatus mTangoStatus = TangoStatus.UNKNOWN;
    private Logger mLogger;
    private boolean mCreateNewMap = false;
    private boolean mMapSaved = false;
    private HashMap<String, String> mUuidsNamesHashMap;
    private BroadcastReceiver mRestartTangoAlertReceiver;

    // UI objects.
    private TextView mUriTextView;
    private ImageView mRosLightImageView;
    private ImageView mTangoLightImageView;
    private Switch mlogSwitch;
    private boolean mDisplayLog = false;
    private TextView mLogTextView;
    private Button mSaveButton;

    public RunningActivity() {
        super("TangoRosStreamer", "TangoRosStreamer");
    }

    protected RunningActivity(String notificationTicker, String notificationTitle) {
        super(notificationTicker, notificationTitle);
    }

    /**
     * Tango Service connection.
     */
    ServiceConnection mTangoServiceConnection = new DefaultTangoServiceConnection(
        new DefaultTangoServiceConnection.AfterConnectionCallback() {
            @Override
            public void execute() {
                if (TangoInitializationHelper.isTangoServiceBound()) {
                    if (TangoInitializationHelper.isTangoVersionOk()) {
                        updateTangoStatus(TangoStatus.SERVICE_RUNNING);
                    } else {
                        updateTangoStatus(TangoStatus.VERSION_NOT_SUPPORTED);
                    }
                } else {
                    updateTangoStatus(TangoStatus.SERVICE_NOT_BOUND);
                    Log.e(TAG, getString(R.string.tango_bind_error));
                    displayToastMessage(R.string.tango_bind_error);
                    onDestroy();
                }
            }
        }
    );

    /**
     * Implements TangoRosNode.CallbackListener.
     */
    public void onNodeletManagerError(int returnCode) {
        if (returnCode == NodeletManager.ROS_CONNECTION_ERROR) {
            updateRosStatus(RosStatus.MASTER_NOT_CONNECTED);
            Log.e(TAG, getString(R.string.ros_init_error));
            displayToastMessage(R.string.ros_init_error);
        }
    }

    private void updateRosStatus(RosStatus status) {
        if (mRosStatus != status) {
            mRosStatus = status;
            switchRosLight(status);
        }
    }

    private void switchRosLight(final RosStatus status) {
        runOnUiThread(new Runnable() {
            @Override
            public void run() {
                if (status == RosStatus.NODE_RUNNING) {
                    mRosLightImageView.setImageDrawable(getResources().getDrawable(R.drawable.btn_radio_on_green_light));
                } else {
                    mRosLightImageView.setImageDrawable(getResources().getDrawable(R.drawable.btn_radio_on_red_light));
                }
            }
        });
    }

    private void updateTangoStatus(TangoStatus status) {
        if (mTangoStatus != status) {
            mTangoStatus = status;
            switchTangoLight(status);
        }
    }

    private void switchTangoLight(final TangoStatus status) {
        runOnUiThread(new Runnable() {
            @Override
            public void run() {
                if (status == TangoStatus.SERVICE_RUNNING || status == TangoStatus.SERVICE_CONNECTED) {
                    mTangoLightImageView.setImageDrawable(getResources().getDrawable(R.drawable.btn_radio_on_green_light));
                } else {
                    mTangoLightImageView.setImageDrawable(getResources().getDrawable(R.drawable.btn_radio_on_red_light));
                }
            }
        });
    }

    private void updateSaveMapButtonVisibility() {
        mCreateNewMap = mSharedPref.getBoolean(getString(R.string.pref_create_new_map_key), false);
        runOnUiThread(new Runnable() {
            @Override
            public void run() {
                if (mCreateNewMap) {
                    mSaveButton.setVisibility(View.VISIBLE);
                } else {
                    mSaveButton.setVisibility(View.GONE);
                }
            }
        });
    }

    /**
     * Display a toast message with the given message.
     * @param messageId String id of the message to display.
     */
    private void displayToastMessage(final int messageId) {
        runOnUiThread(new Runnable() {
            @Override
            public void run() {
                Toast.makeText(getApplicationContext(), messageId, Toast.LENGTH_SHORT).show();
            }
        });
    }

    private void showSaveMapDialog() {
        FragmentManager manager = getFragmentManager();
        SaveMapDialog saveMapDialog = new SaveMapDialog();
        saveMapDialog.setStyle(DialogFragment.STYLE_NORMAL, R.style.CustomDialog);
        saveMapDialog.show(manager, "MapNameDialog");
    }

    private void setupUI() {
        setContentView(R.layout.running_activity);
        Toolbar toolbar = (Toolbar) findViewById(R.id.toolbar);
        setSupportActionBar(toolbar);
        mUriTextView = (TextView) findViewById(R.id.master_uri);
        mUriTextView.setText(mMasterUri);
        mRosLightImageView = (ImageView) findViewById(R.id.is_ros_ok_image);
        mTangoLightImageView = (ImageView) findViewById(R.id.is_tango_ok_image);
        mlogSwitch = (Switch) findViewById(R.id.log_switch);
        mlogSwitch.setOnCheckedChangeListener(new CompoundButton.OnCheckedChangeListener() {
            @Override
            public void onCheckedChanged(CompoundButton compoundButton, boolean isChecked) {
                mDisplayLog = isChecked;
                mLogTextView.setVisibility(isChecked ? View.VISIBLE : View.INVISIBLE);
            }
        });
        mLogTextView = (TextView)findViewById(R.id.log_view);
        mLogTextView.setMovementMethod(new ScrollingMovementMethod());
        mSaveButton = (Button) findViewById(R.id.save_map_button);
        mSaveButton.setOnClickListener(new View.OnClickListener() {
            @Override
            public void onClick(View view) {
                showSaveMapDialog();
            }
        });
        mSaveButton.setEnabled(!mMapSaved);
        updateSaveMapButtonVisibility();
    }

    public void onClickOkSaveMapDialog(final String mapName) {
        if (mapName == null || mapName.isEmpty()) {
            Log.e(TAG, "Map name is null or empty, unable to save the map");
            displayToastMessage(R.string.map_name_error);
            return;
        }
        new AsyncTask<Void, Void, Void>() {
            @Override
            protected Void doInBackground(Void... params) {
                mTangoServiceClientNode.callSaveMapService(mapName);
                return null;
            }
        }.execute();
    }

    @Override
    public void onSaveMapServiceCallFinish(boolean success, String message) {
        if (success) {
            mMapSaved = true;
            runOnUiThread(new Runnable() {
                @Override
                public void run() {
                    mSaveButton.setEnabled(!mMapSaved);
                }
            });
            displayToastMessage(R.string.save_map_success);
        } else {
            Log.e(TAG, "Error while saving map: " + message);
            displayToastMessage(R.string.save_map_error);
        }
    }

    @Override
    public void onTangoConnectServiceFinish(int response, String message) {
        if (response != TangoConnectResponse.TANGO_SUCCESS) {
            Log.e(TAG, "Error connecting to Tango: " + response + ", message: " + message);
            displayToastMessage(R.string.tango_connect_error);
            return;
        }
        displayToastMessage(R.string.tango_connect_success);
        saveUuidsNamestoHashMap();
    }

    @Override
    public void onTangoDisconnectServiceFinish(int response, String message) {
        if (response != TangoConnectResponse.TANGO_SUCCESS) {
            Log.e(TAG, "Error disconnecting from Tango: " + response + ", message: " + message);
            // Do not switch Tango lights in this case because Tango disconnect can never fail.
            // Failure occured due to something else, so Tango is still connected.
            displayToastMessage(R.string.tango_disconnect_error);
            return;
        }
        displayToastMessage(R.string.tango_disconnect_success);
    }

    @Override
    public void onTangoReconnectServiceFinish(int response, String message) {
        if (response != TangoConnectResponse.TANGO_SUCCESS) {
            Log.e(TAG, "Error reconnecting to Tango: " + response + ", message: " + message);
            displayToastMessage(R.string.tango_reconnect_error);
            return;
        }
        displayToastMessage(R.string.tango_reconnect_success);
        saveUuidsNamestoHashMap();
    }

    public void onGetMapUuidsFinish(List<String> mapUuids, List<String> mapNames) {
        mUuidsNamesHashMap = new HashMap<>();
        if (mapUuids == null || mapNames == null) return;
        assert(mapUuids.size() == mapNames.size());
        for (int i = 0; i < mapUuids.size(); ++i) {
            mUuidsNamesHashMap.put(mapUuids.get(i), mapNames.get(i));
        }
    }

    @Override
    public void onTangoStatus(int status) {
        if (status >= TangoStatus.values().length) {
            Log.e(TAG, "Invalid Tango status " + status);
            return;
        }
        if (status == TangoStatus.SERVICE_CONNECTED.ordinal() && mTangoStatus != TangoStatus.SERVICE_CONNECTED) {
            mParameterNode.setPreferencesFromParameterServer();
        }
        updateSaveMapButtonVisibility();
        updateTangoStatus(TangoStatus.values()[status]);
    }

    private void saveUuidsNamestoHashMap() {
        mTangoServiceClientNode.callGetMapUuidsService();
    }

    private void getTangoPermission(String permissionType) {
        Intent intent = new Intent();
        intent.setAction(REQUEST_TANGO_PERMISSION_ACTION);
        intent.putExtra(EXTRA_KEY_PERMISSIONTYPE, permissionType);
        startActivityForResult(intent, REQUEST_CODE_TANGO_PERMISSION);
    }

    @Override
    protected void onCreate(Bundle savedInstanceState) {
        super.onCreate(savedInstanceState);
        mRestartTangoAlertReceiver = new BroadcastReceiver() {
            @Override
            public void onReceive(Context context, Intent intent) {
                mParameterNode.uploadPreferencesToParameterServer();
                updateSaveMapButtonVisibility();
                mTangoServiceClientNode.callTangoConnectService(TangoConnectRequest.RECONNECT);
            }
        };
        this.registerReceiver(this.mRestartTangoAlertReceiver, new IntentFilter(RESTART_TANGO_ALERT));
        mSharedPref = PreferenceManager.getDefaultSharedPreferences(getBaseContext());
        mRunLocalMaster = mSharedPref.getBoolean(getString(R.string.pref_master_is_local_key), false);
        mMasterUri = mSharedPref.getString(getString(R.string.pref_master_uri_key),
                getResources().getString(R.string.pref_master_uri_default));
        mCreateNewMap = mSharedPref.getBoolean(getString(R.string.pref_create_new_map_key), false);
        String logFileName = mSharedPref.getString(getString(R.string.pref_log_file_key),
                getString(R.string.pref_log_file_default));
        setupUI();
        mLogger = new Logger(this, mLogTextView, TAGS_TO_LOG, logFileName, LOG_TEXT_MAX_LENGTH);
    }

    @Override
    public void onConfigurationChanged(Configuration newConfig) {
        super.onConfigurationChanged(newConfig);
        setupUI();
        switchRosLight(mRosStatus);
        switchTangoLight(mTangoStatus);
        mlogSwitch.setChecked(mDisplayLog);
        mLogTextView.setText(mLogger.getLogText());
    }

    @Override
    public boolean onCreateOptionsMenu(Menu menu) {
        MenuInflater inflater = getMenuInflater();
        inflater.inflate(R.menu.menu, menu);
        return true;
    }

    @Override
    public boolean onOptionsItemSelected(MenuItem item) {
        switch (item.getItemId()) {
            case R.id.settings:
                Intent settingsActivityIntent = new Intent(this, SettingsActivity.class);
                settingsActivityIntent.putExtra(getString(R.string.uuids_names_map), mUuidsNamesHashMap);
                startActivityForResult(settingsActivityIntent, startSettingsActivityRequest.STANDARD_RUN);
                return true;
            case R.id.share:
                mLogger.saveLogToFile();
                Intent shareFileIntent = new Intent(Intent.ACTION_SEND);
                shareFileIntent.setType("text/plain");
                shareFileIntent.putExtra(Intent.EXTRA_STREAM, Uri.fromFile(mLogger.getLogFile()));
                startActivity(shareFileIntent);
                return true;
            default:
                return super.onOptionsItemSelected(item);
        }
    }

    private void unbindFromTango() {
        if (TangoInitializationHelper.isTangoServiceBound()) {
            Log.i(TAG, "Unbind tango service");
            TangoInitializationHelper.unbindTangoService(this, mTangoServiceConnection);
            updateTangoStatus(TangoStatus.SERVICE_NOT_BOUND);
        }
    }

    @Override
    protected void onDestroy() {
        super.onDestroy();
        this.nodeMainExecutorService.forceShutdown();
        this.unregisterReceiver(mRestartTangoAlertReceiver);
    }

    @Override
    protected void onActivityResult(int requestCode, int resultCode, Intent data) {
        if (resultCode == RESULT_CANCELED) { // Result code returned when back button is pressed.
            if (requestCode == startSettingsActivityRequest.FIRST_RUN) {
                mRunLocalMaster = mSharedPref.getBoolean(getString(R.string.pref_master_is_local_key), false);
                mMasterUri = mSharedPref.getString(getString(R.string.pref_master_uri_key),
                        getResources().getString(R.string.pref_master_uri_default));
                mUriTextView.setText(mMasterUri);
                String logFileName = mSharedPref.getString(getString(R.string.pref_log_file_key),
                        getString(R.string.pref_log_file_default));
                mLogger.setLogFileName(logFileName);
                mLogger.start();
<<<<<<< HEAD
                updateSaveMapButtonVisibility();
=======
                mCreateNewMap = mSharedPref.getBoolean(getString(R.string.pref_create_new_map_key), false);
                getTangoPermission(EXTRA_VALUE_ADF);
                getTangoPermission(EXTRA_VALUE_DATASET);
                if (mCreateNewMap) {
                    mSaveButton.setVisibility(View.VISIBLE);
                } else {
                    mSaveButton.setVisibility(View.GONE);
                }
>>>>>>> e03651a2
                initAndStartRosJavaNode();
            } else if (requestCode == startSettingsActivityRequest.STANDARD_RUN) {
                // It is ok to change the log file name at runtime.
                String logFileName = mSharedPref.getString(getString(R.string.pref_log_file_key),
                        getString(R.string.pref_log_file_default));
                mLogger.setLogFileName(logFileName);
            }
        }

        if (requestCode == REQUEST_CODE_TANGO_PERMISSION) {
            if (resultCode == RESULT_CANCELED) {
                // No Tango permissions granted by the user.
                displayToastMessage(R.string.tango_permission_denied);
            }
        }
    }

    @Override
    protected void init(NodeMainExecutor nodeMainExecutor) {
        NodeConfiguration nodeConfiguration;
        try {
            nodeConfiguration = NodeConfiguration.newPublic(InetAddressFactory.newNonLoopback().getHostAddress());
            nodeConfiguration.setMasterUri(this.nodeMainExecutorService.getMasterUri());
        } catch (RosRuntimeException e) {
            Log.e(TAG, getString(R.string.network_error));
            displayToastMessage(R.string.network_error);
            return;
        }
        HashMap<String, String> tangoConfigurationParameters = new HashMap<String, String>();
        tangoConfigurationParameters.put(getString(R.string.pref_create_new_map_key), "boolean");
        tangoConfigurationParameters.put(getString(R.string.pref_localization_mode_key), "int_as_string");
        tangoConfigurationParameters.put(getString(R.string.pref_localization_map_uuid_key), "string");
        mParameterNode = new ParameterNode(this, tangoConfigurationParameters);
        nodeConfiguration.setNodeName(mParameterNode.getDefaultNodeName());
        nodeMainExecutor.execute(mParameterNode, nodeConfiguration);
        // ServiceClient node which is responsible for calling the "save map" service.
        mTangoServiceClientNode = new TangoServiceClientNode(this);
        nodeConfiguration.setNodeName(mTangoServiceClientNode.getDefaultNodeName());
        nodeMainExecutor.execute(mTangoServiceClientNode, nodeConfiguration);
        // Create node publishing IMU data.
        mImuNode = new ImuNode(this);
        nodeConfiguration.setNodeName(mImuNode.getDefaultNodeName());
        nodeMainExecutor.execute(mImuNode, nodeConfiguration);
        // Create and start Tango ROS Node
        nodeConfiguration.setNodeName(NodeletManager.NODE_NAME);
        if (TangoInitializationHelper.loadTangoSharedLibrary() !=
                TangoInitializationHelper.ARCH_ERROR &&
                TangoInitializationHelper.loadTangoRosNodeSharedLibrary()
                        != TangoInitializationHelper.ARCH_ERROR) {
            mNodeletManager = new NodeletManager();
            mNodeletManager.attachCallbackListener(this);
            TangoInitializationHelper.bindTangoService(this, mTangoServiceConnection);
            if (TangoInitializationHelper.isTangoVersionOk()) {
                nodeMainExecutor.execute(mNodeletManager, nodeConfiguration, new ArrayList<NodeListener>(){{
                    add(new DefaultNodeListener() {
                        @Override
                        public void onStart(ConnectedNode connectedNode) {
                            int count = 0;
                            while (count < 50 && !mTangoServiceClientNode.callTangoConnectService(TangoConnectRequest.CONNECT)) {
                                try {
                                    count++;
                                    Log.e(TAG, "Trying to connect to Tango, attempt " + count);
                                    Thread.sleep(200);
                                } catch (InterruptedException e) {
                                    e.printStackTrace();
                                }
                            }
                        }
                    });
                }});
                updateRosStatus(RosStatus.NODE_RUNNING);
            } else {
                updateTangoStatus(TangoStatus.VERSION_NOT_SUPPORTED);
                Log.e(TAG, getResources().getString(R.string.tango_version_error));
                displayToastMessage(R.string.tango_version_error);
            }
        } else {
            Log.e(TAG, getString(R.string.tango_lib_error));
            displayToastMessage(R.string.tango_lib_error);
        }
    }

    /**
     * This function is called when the NodeMainExecutorService is connected.
     * Overriding startMasterChooser allows to be sure that the NodeMainExecutorService is connected
     * when initializing and starting the node.
     */
    @Override
    public void startMasterChooser() {
        boolean appPreviouslyStarted = mSharedPref.getBoolean(getString(R.string.pref_previously_started_key), false);
        if (appPreviouslyStarted) {
            mLogger.start();
            getTangoPermission(EXTRA_VALUE_ADF);
            getTangoPermission(EXTRA_VALUE_DATASET);
            initAndStartRosJavaNode();
        } else {
            Intent intent = new Intent(this, SettingsActivity.class);
            startActivityForResult(intent, startSettingsActivityRequest.FIRST_RUN);
        }
    }

    /**
     * This function initializes the tango ros node with RosJava interface.
     */
    private void initAndStartRosJavaNode() {
        this.nodeMainExecutorService.addListener(new NodeMainExecutorServiceListener() {
            @Override
            public void onShutdown(NodeMainExecutorService nodeMainExecutorService) {
                unbindFromTango();
                mLogger.saveLogToFile();
                // This ensures to kill the process started by the app.
                android.os.Process.killProcess(android.os.Process.myPid());
            }
        });
        if (mRunLocalMaster) {
            this.nodeMainExecutorService.startMaster(/*isPrivate*/ false);
            mMasterUri = this.nodeMainExecutorService.getMasterUri().toString();
            // The URI returned by getMasterUri is correct but looks 'weird',
            // e.g. 'http://android-c90553518bc67cf5:1131'.
            // Instead of showing this to the user, we show the IP address of the device,
            // which is also correct and less confusing.
            WifiManager wifiManager = (WifiManager) getSystemService(WIFI_SERVICE);
            String deviceIP = Formatter.formatIpAddress(wifiManager.getConnectionInfo().getIpAddress());
            mUriTextView = (TextView) findViewById(R.id.master_uri);
            mUriTextView.setText("http://" + deviceIP + ":11311");
        }
        if (mMasterUri != null) {
            URI masterUri;
            try {
                masterUri = URI.create(mMasterUri);
            } catch (IllegalArgumentException e) {
                Log.e(TAG, "Wrong URI: " + e.getMessage());
                return;
            }
            this.nodeMainExecutorService.setMasterUri(masterUri);
            new AsyncTask<Void, Void, Void>() {
                @Override
                protected Void doInBackground(Void... params) {
                    RunningActivity.this.init(nodeMainExecutorService);
                    return null;
                }
            }.execute();
        } else {
            Log.e(TAG, "Master URI is null");
        }
    }
}<|MERGE_RESOLUTION|>--- conflicted
+++ resolved
@@ -458,18 +458,9 @@
                         getString(R.string.pref_log_file_default));
                 mLogger.setLogFileName(logFileName);
                 mLogger.start();
-<<<<<<< HEAD
-                updateSaveMapButtonVisibility();
-=======
-                mCreateNewMap = mSharedPref.getBoolean(getString(R.string.pref_create_new_map_key), false);
                 getTangoPermission(EXTRA_VALUE_ADF);
                 getTangoPermission(EXTRA_VALUE_DATASET);
-                if (mCreateNewMap) {
-                    mSaveButton.setVisibility(View.VISIBLE);
-                } else {
-                    mSaveButton.setVisibility(View.GONE);
-                }
->>>>>>> e03651a2
+                updateSaveMapButtonVisibility();
                 initAndStartRosJavaNode();
             } else if (requestCode == startSettingsActivityRequest.STANDARD_RUN) {
                 // It is ok to change the log file name at runtime.
