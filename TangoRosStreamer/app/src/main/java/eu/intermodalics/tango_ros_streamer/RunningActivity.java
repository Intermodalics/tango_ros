/*
 * Copyright 2016 Intermodalics All Rights Reserved.
 *
 * Licensed under the Apache License, Version 2.0 (the "License");
 * you may not use this file except in compliance with the License.
 * You may obtain a copy of the License at
 *
 *      http://www.apache.org/licenses/LICENSE-2.0
 *
 * Unless required by applicable law or agreed to in writing, software
 * distributed under the License is distributed on an "AS IS" BASIS,
 * WITHOUT WARRANTIES OR CONDITIONS OF ANY KIND, either express or implied.
 * See the License for the specific language governing permissions and
 * limitations under the License.
 */

package eu.intermodalics.tango_ros_streamer;

import android.app.DialogFragment;
import android.app.FragmentManager;
import android.content.Intent;
import android.content.ServiceConnection;
import android.content.SharedPreferences;
import android.net.Uri;
import android.content.res.Configuration;
import android.net.wifi.WifiManager;
import android.os.AsyncTask;
import android.os.Bundle;
import android.preference.PreferenceManager;
import android.support.v4.widget.DrawerLayout;
import android.support.v7.widget.Toolbar;
import android.text.format.Formatter;
import android.text.method.ScrollingMovementMethod;
import android.util.Log;
import android.view.Gravity;
import android.view.Menu;
import android.view.MenuInflater;
import android.view.MenuItem;
import android.view.View;
import android.widget.Button;
import android.widget.CompoundButton;
import android.widget.Switch;
import android.widget.ImageView;
import android.widget.TextView;
import android.widget.Toast;

import org.ros.address.InetAddressFactory;
import org.ros.exception.RosRuntimeException;
import org.ros.node.NodeConfiguration;
import org.ros.node.NodeMainExecutor;

import java.net.URI;
import java.util.HashMap;
import java.util.StringTokenizer;

import eu.intermodalics.tango_ros_node.TangoInitializationHelper;
import eu.intermodalics.tango_ros_node.TangoInitializationHelper.DefaultTangoServiceConnection;
import eu.intermodalics.tango_ros_node.TangoRosNode;

public class RunningActivity extends AppCompatRosActivity implements TangoRosNode.CallbackListener,
 SaveMapDialog.CallbackListener{
    private static final String TAG = RunningActivity.class.getSimpleName();
    private static final String TAGS_TO_LOG = TAG + ", " + "tango_client_api, " + "Registrar, "
            + "DefaultPublisher, " + "native, " + "DefaultPublisher" ;
    private static final int LOG_TEXT_MAX_LENGTH = 5000;
<<<<<<< HEAD
    private static final String REQUEST_TANGO_PERMISSION_ACTION = "android.intent.action.REQUEST_TANGO_PERMISSION";
    public static final String EXTRA_KEY_PERMISSIONTYPE = "PERMISSIONTYPE";
    public static final String EXTRA_VALUE_ADF = "ADF_LOAD_SAVE_PERMISSION";
=======
    private static final String EXTRA_KEY_PERMISSIONTYPE = "PERMISSIONTYPE";
    private static final String EXTRA_VALUE_DATASET = "DATASET_PERMISSION";
    private static final String REQUEST_PERMISSION_ACTION = "android.intent.action.REQUEST_TANGO_PERMISSION";
>>>>>>> ae13278f
    private static final int REQUEST_CODE_TANGO_PERMISSION = 111;

    public static class startSettingsActivityRequest {
        public static final int FIRST_RUN = 1;
        public static final int STANDARD_RUN = 2;
    }

    enum RosStatus {
        MASTER_NOT_CONNECTED,
        NODE_RUNNING
    }

    enum TangoStatus {
        SERVICE_NOT_BOUND,
        SERVICE_NOT_CONNECTED,
        VERSION_NOT_SUPPORTED,
        SERVICE_RUNNING,
    }

    private SharedPreferences mSharedPref;
    private TangoRosNode mTangoRosNode;
    private boolean mRunLocalMaster = false;
    private String mMasterUri = "";
    private ParameterNode mParameterNode;
    private SaveMapServiceClientNode mSaveMapServiceClientNode;
    private ImuNode mImuNode;
    private RosStatus mRosStatus = RosStatus.MASTER_NOT_CONNECTED;
    private TangoStatus mTangoStatus = TangoStatus.SERVICE_NOT_CONNECTED;
    private Logger mLogger;
    private boolean mCreateNewMap = false;
    private boolean mMapSaved = false;
    private HashMap<String, String> mUuidsNamesHashMap;

    // UI objects.
    private DrawerLayout mDrawerLayout;
    private TextView mUriTextView;
    private ImageView mRosLightImageView;
    private ImageView mTangoLightImageView;
    private Switch mlogSwitch;
    private boolean mDisplayLog = false;
    private TextView mLogTextView;
    private Button mSaveButton;

    public RunningActivity() {
        super("TangoRosStreamer", "TangoRosStreamer");
    }

    protected RunningActivity(String notificationTicker, String notificationTitle) {
        super(notificationTicker, notificationTitle);
    }

    /**
     * Tango Service connection.
     */
    ServiceConnection mTangoServiceConnection = new DefaultTangoServiceConnection(
        new DefaultTangoServiceConnection.AfterConnectionCallback() {
            @Override
            public void execute() {
                if (TangoInitializationHelper.isTangoServiceBound()) {
                    if (TangoInitializationHelper.isTangoVersionOk()) {
                        updateTangoStatus(TangoStatus.SERVICE_RUNNING);
                    } else {
                        updateTangoStatus(TangoStatus.VERSION_NOT_SUPPORTED);
                    }
                } else {
                    updateTangoStatus(TangoStatus.SERVICE_NOT_BOUND);
                    Log.e(TAG, getString(R.string.tango_bind_error));
                    displayToastMessage(R.string.tango_bind_error);
                    onDestroy();
                }
            }
        }
    );

    /**
     * Implements TangoRosNode.CallbackListener.
     */
    public void onTangoRosErrorHook(int returnCode) {
        if (returnCode == TangoRosNode.ROS_CONNECTION_ERROR) {
            updateRosStatus(RosStatus.MASTER_NOT_CONNECTED);
            Log.e(TAG, getString(R.string.ros_init_error));
            displayToastMessage(R.string.ros_init_error);
        } else if (returnCode < TangoRosNode.SUCCESS) {
            updateTangoStatus(TangoStatus.SERVICE_NOT_CONNECTED);
            Log.e(TAG, getString(R.string.tango_service_error));
            displayToastMessage(R.string.tango_service_error);
        }
    }

    private void updateRosStatus(RosStatus status) {
        if (mRosStatus != status) {
            mRosStatus = status;
            switchRosLight(status);
        }
    }

    private void switchRosLight(final RosStatus status) {
        runOnUiThread(new Runnable() {
            @Override
            public void run() {
                if (status == RosStatus.NODE_RUNNING) {
                    mRosLightImageView.setImageDrawable(getResources().getDrawable(R.drawable.btn_radio_on_green_light));
                } else {
                    mRosLightImageView.setImageDrawable(getResources().getDrawable(R.drawable.btn_radio_on_red_light));
                }
            }
        });
    }

    private void updateTangoStatus(TangoStatus status) {
        if (mTangoStatus != status) {
            mTangoStatus = status;
            switchTangoLight(status);
        }
    }

    private void switchTangoLight(final TangoStatus status) {
        runOnUiThread(new Runnable() {
            @Override
            public void run() {
                if (status == TangoStatus.SERVICE_RUNNING) {
                    mTangoLightImageView.setImageDrawable(getResources().getDrawable(R.drawable.btn_radio_on_green_light));
                } else {
                    mTangoLightImageView.setImageDrawable(getResources().getDrawable(R.drawable.btn_radio_on_red_light));
                }
            }
        });
    }

    /**
     * Display a toast message with the given message.
     * @param messageId String id of the message to display.
     */
    private void displayToastMessage(final int messageId) {
        runOnUiThread(new Runnable() {
            @Override
            public void run() {
                Toast.makeText(getApplicationContext(), messageId, Toast.LENGTH_SHORT).show();
            }
        });
    }

    private void showSaveMapDialog() {
        FragmentManager manager = getFragmentManager();
        SaveMapDialog saveMapDialog = new SaveMapDialog();
        saveMapDialog.setStyle(DialogFragment.STYLE_NORMAL, R.style.CustomDialog);
        saveMapDialog.show(manager, "MapNameDialog");
    }

    private void setupUI() {
        setContentView(R.layout.running_activity);
        mDrawerLayout = (DrawerLayout) findViewById(R.id.drawer_layout);
        getFragmentManager().beginTransaction().replace(R.id.preferencesFrame, new PrefsFragment()).commit();
        Toolbar toolbar = (Toolbar) findViewById(R.id.toolbar);
        setSupportActionBar(toolbar);
        mUriTextView = (TextView) findViewById(R.id.master_uri);
        mUriTextView.setText(mMasterUri);
        mRosLightImageView = (ImageView) findViewById(R.id.is_ros_ok_image);
        mTangoLightImageView = (ImageView) findViewById(R.id.is_tango_ok_image);
        mlogSwitch = (Switch) findViewById(R.id.log_switch);
        mlogSwitch.setOnCheckedChangeListener(new CompoundButton.OnCheckedChangeListener() {
            @Override
            public void onCheckedChanged(CompoundButton compoundButton, boolean isChecked) {
                mDisplayLog = isChecked;
                mLogTextView.setVisibility(isChecked ? View.VISIBLE : View.INVISIBLE);
            }
        });
        mLogTextView = (TextView)findViewById(R.id.log_view);
        mLogTextView.setMovementMethod(new ScrollingMovementMethod());
        mSaveButton = (Button) findViewById(R.id.save_map_button);
        mSaveButton.setOnClickListener(new View.OnClickListener() {
            @Override
            public void onClick(View view) {
                showSaveMapDialog();
            }
        });
        mSaveButton.setEnabled(!mMapSaved);
        if (mCreateNewMap) {
            mSaveButton.setVisibility(View.VISIBLE);
        }
    }

    public void onMapNameOk(String mapName) {
        if (mapName == null || mapName.isEmpty()) {
            Log.e(TAG, "Map name is null or empty, unable to save the map");
            displayToastMessage(R.string.map_name_error);
            return;
        }
        mSaveMapServiceClientNode.callService(mapName);
        if (mSaveMapServiceClientNode.getSuccess()) {
          mMapSaved = true;
          mSaveButton.setEnabled(!mMapSaved);
          displayToastMessage(R.string.save_map_success);
        } else {
          Log.e(TAG, "Error while saving map " + mSaveMapServiceClientNode.getMessage());
          displayToastMessage(R.string.save_map_error);
        }
    }

    private void saveUuidsNamestoHashMap() {
        String mapUuids = mTangoRosNode.getAvailableMapUuidsList();
        StringTokenizer token = new StringTokenizer(mapUuids, ",");
        mUuidsNamesHashMap = new HashMap<String, String>();
        while (token.hasMoreTokens()) {
            String uuid = token.nextToken();
            String name = mTangoRosNode.getMapNameFromUuid(uuid);
            mUuidsNamesHashMap.put(uuid, name);
        }
    }

    private void getPermission(String permissionType) {
        Intent intent = new Intent();
        intent.setAction(REQUEST_TANGO_PERMISSION_ACTION);
        intent.putExtra(EXTRA_KEY_PERMISSIONTYPE, permissionType);
        startActivityForResult(intent, REQUEST_CODE_TANGO_PERMISSION);
    }

    @Override
    protected void onCreate(Bundle savedInstanceState) {
        super.onCreate(savedInstanceState);
        mSharedPref = PreferenceManager.getDefaultSharedPreferences(getBaseContext());
        mRunLocalMaster = mSharedPref.getBoolean(getString(R.string.pref_master_is_local_key), false);
        mMasterUri = mSharedPref.getString(getString(R.string.pref_master_uri_key),
                getResources().getString(R.string.pref_master_uri_default));
        mCreateNewMap = mSharedPref.getBoolean(getString(R.string.pref_create_new_map_key), false);
        String logFileName = mSharedPref.getString(getString(R.string.pref_log_file_key),
                getString(R.string.pref_log_file_default));
        setupUI();
        mLogger = new Logger(this, mLogTextView, TAGS_TO_LOG, logFileName, LOG_TEXT_MAX_LENGTH);

<<<<<<< HEAD
        getPermission(EXTRA_VALUE_ADF);
=======
        getPermission(EXTRA_VALUE_DATASET);
    }

    private void getPermission(String permissionType) {
        Intent intent = new Intent();
        intent.setAction(REQUEST_PERMISSION_ACTION);
        intent.putExtra(EXTRA_KEY_PERMISSIONTYPE, permissionType);
        startActivityForResult(intent, REQUEST_CODE_TANGO_PERMISSION);
>>>>>>> ae13278f
    }

    @Override
    public void onConfigurationChanged(Configuration newConfig) {
        super.onConfigurationChanged(newConfig);
        setupUI();
        switchRosLight(mRosStatus);
        switchTangoLight(mTangoStatus);
        mlogSwitch.setChecked(mDisplayLog);
        mLogTextView.setText(mLogger.getLogText());
    }

    @Override
    public boolean onCreateOptionsMenu(Menu menu) {
        MenuInflater inflater = getMenuInflater();
        inflater.inflate(R.menu.menu, menu);
        return true;
    }

    @Override
    public boolean onOptionsItemSelected(MenuItem item) {
        switch (item.getItemId()) {
            case R.id.settings:
                if (mUuidsNamesHashMap == null) {
                    saveUuidsNamestoHashMap();
                }
                Intent settingsActivityIntent = new Intent(this, SettingsActivity.class);
                settingsActivityIntent.putExtra(getString(R.string.uuids_names_map), mUuidsNamesHashMap);
                startActivityForResult(settingsActivityIntent, startSettingsActivityRequest.STANDARD_RUN);
                return true;
            case R.id.drawer:
                if (mDrawerLayout.isDrawerOpen(Gravity.RIGHT)) {
                    mDrawerLayout.closeDrawer(Gravity.RIGHT);
                } else {
                    mDrawerLayout.openDrawer(Gravity.RIGHT);
                }
                return true;
            case R.id.share:
                mLogger.saveLogToFile();
                Intent shareFileIntent = new Intent(Intent.ACTION_SEND);
                shareFileIntent.setType("text/plain");
                shareFileIntent.putExtra(Intent.EXTRA_STREAM, Uri.fromFile(mLogger.getLogFile()));
                startActivity(shareFileIntent);
                return true;
            default:
                return super.onOptionsItemSelected(item);
        }
    }

    @Override
    protected void onDestroy() {
        super.onDestroy();
        if (TangoInitializationHelper.isTangoServiceBound()) {
            Log.i(TAG, "Unbind tango service");
            TangoInitializationHelper.unbindTangoService(this, mTangoServiceConnection);
            updateTangoStatus(TangoStatus.SERVICE_NOT_BOUND);
        }
        mLogger.saveLogToFile();
        this.nodeMainExecutorService.forceShutdown();
    }

    @Override
    protected void onActivityResult(int requestCode, int resultCode, Intent data) {
        if (resultCode == RESULT_CANCELED) { // Result code returned when back button is pressed.
            if (requestCode == startSettingsActivityRequest.FIRST_RUN) {
                mRunLocalMaster = mSharedPref.getBoolean(getString(R.string.pref_master_is_local_key), false);
                mMasterUri = mSharedPref.getString(getString(R.string.pref_master_uri_key),
                        getResources().getString(R.string.pref_master_uri_default));
                mUriTextView.setText(mMasterUri);
                String logFileName = mSharedPref.getString(getString(R.string.pref_log_file_key),
                        getString(R.string.pref_log_file_default));
                mLogger.setLogFileName(logFileName);
                mLogger.start();
                mCreateNewMap = mSharedPref.getBoolean(getString(R.string.pref_create_new_map_key), false);
                if (mCreateNewMap) {
                    mSaveButton.setVisibility(View.VISIBLE);
                }
                initAndStartRosJavaNode();
            } else if (requestCode == startSettingsActivityRequest.STANDARD_RUN) {
                // It is ok to change the log file name at runtime.
                String logFileName = mSharedPref.getString(getString(R.string.pref_log_file_key),
                        getString(R.string.pref_log_file_default));
                mLogger.setLogFileName(logFileName);
            }
        }

        if (requestCode == REQUEST_CODE_TANGO_PERMISSION) {
            if (resultCode == RESULT_CANCELED) {
                // No Tango permissions granted by the user.
                finish();
            }
        }
    }

    @Override
    protected void init(NodeMainExecutor nodeMainExecutor) {
        NodeConfiguration nodeConfiguration;
        try {
            nodeConfiguration = NodeConfiguration.newPublic(InetAddressFactory.newNonLoopback().getHostAddress());
            nodeConfiguration.setMasterUri(this.nodeMainExecutorService.getMasterUri());
        } catch (RosRuntimeException e) {
            Log.e(TAG, getString(R.string.network_error));
            displayToastMessage(R.string.network_error);
            return;
        }
        // Create parameter synchronization node to be up-to-date with Dynamic Reconfigure.
        String[] dynamicParams = {
                getString(R.string.publish_device_pose_key),
                getString(R.string.publish_point_cloud_key),
                getString(R.string.publish_laser_scan_key),
                getString(R.string.publish_color_camera_key),
                getString(R.string.publish_fisheye_camera_key)};
        // Tango configuration parameters are non-runtime settings for now.
        // The reason is that changing a Tango configuration parameter requires to disconnect and
        // reconnect to the Tango service at runtime.
        HashMap<String, String> tangoConfigurationParameters = new HashMap<String, String>();
        tangoConfigurationParameters.put(getString(R.string.pref_create_new_map_key), "boolean");
        tangoConfigurationParameters.put(getString(R.string.pref_localization_mode_key), "int_as_string");
        tangoConfigurationParameters.put(getString(R.string.pref_localization_map_uuid_key), "string");
        mParameterNode = new ParameterNode(this, dynamicParams, tangoConfigurationParameters);
        nodeConfiguration.setNodeName(mParameterNode.getDefaultNodeName());
        nodeMainExecutor.execute(mParameterNode, nodeConfiguration);
        // ServiceClient node which is responsible for calling the "save map" service.
        mSaveMapServiceClientNode = new SaveMapServiceClientNode();
        nodeConfiguration.setNodeName(mSaveMapServiceClientNode.getDefaultNodeName());
        nodeMainExecutor.execute(mSaveMapServiceClientNode, nodeConfiguration);
        // Create node publishing IMU data.
        mImuNode = new ImuNode(this);
        nodeConfiguration.setNodeName(mImuNode.getDefaultNodeName());
        nodeMainExecutor.execute(mImuNode, nodeConfiguration);
        // Create and start Tango ROS Node
        nodeConfiguration.setNodeName(TangoRosNode.NODE_NAME);
        if (TangoInitializationHelper.loadTangoSharedLibrary() !=
                TangoInitializationHelper.ARCH_ERROR &&
                TangoInitializationHelper.loadTangoRosNodeSharedLibrary()
                        != TangoInitializationHelper.ARCH_ERROR) {
            mTangoRosNode = new TangoRosNode();
            mTangoRosNode.attachCallbackListener(this);
            TangoInitializationHelper.bindTangoService(this, mTangoServiceConnection);
            if (TangoInitializationHelper.isTangoVersionOk()) {
                nodeMainExecutor.execute(mTangoRosNode, nodeConfiguration);
                updateRosStatus(RosStatus.NODE_RUNNING);
            } else {
                updateTangoStatus(TangoStatus.VERSION_NOT_SUPPORTED);
                Log.e(TAG, getResources().getString(R.string.tango_version_error));
                displayToastMessage(R.string.tango_version_error);
            }
        } else {
            Log.e(TAG, getString(R.string.tango_lib_error));
            displayToastMessage(R.string.tango_lib_error);
        }
    }

    /**
     * This function is called when the NodeMainExecutorService is connected.
     * Overriding startMasterChooser allows to be sure that the NodeMainExecutorService is connected
     * when initializing and starting the node.
     */
    @Override
    public void startMasterChooser() {
        boolean appPreviouslyStarted = mSharedPref.getBoolean(getString(R.string.pref_previously_started_key), false);
        if (appPreviouslyStarted) {
            mLogger.start();
            initAndStartRosJavaNode();
        } else {
            Intent intent = new Intent(this, SettingsActivity.class);
            startActivityForResult(intent, startSettingsActivityRequest.FIRST_RUN);
        }
    }

    /**
     * This function initializes the tango ros node with RosJava interface.
     */
    private void initAndStartRosJavaNode() {
        if (mRunLocalMaster) {
            this.nodeMainExecutorService.startMaster(/*isPrivate*/ false);
            mMasterUri = this.nodeMainExecutorService.getMasterUri().toString();
            // The URI returned by getMasterUri is correct but looks 'weird',
            // e.g. 'http://android-c90553518bc67cf5:1131'.
            // Instead of showing this to the user, we show the IP address of the device,
            // which is also correct and less confusing.
            WifiManager wifiManager = (WifiManager) getSystemService(WIFI_SERVICE);
            String deviceIP = Formatter.formatIpAddress(wifiManager.getConnectionInfo().getIpAddress());
            mUriTextView = (TextView) findViewById(R.id.master_uri);
            mUriTextView.setText("http://" + deviceIP + ":11311");
        }
        if (mMasterUri != null) {
            URI masterUri;
            try {
                masterUri = URI.create(mMasterUri);
            } catch (IllegalArgumentException e) {
                Log.e(TAG, "Wrong URI: " + e.getMessage());
                return;
            }
            this.nodeMainExecutorService.setMasterUri(masterUri);
            new AsyncTask<Void, Void, Void>() {
                @Override
                protected Void doInBackground(Void... params) {
                    RunningActivity.this.init(nodeMainExecutorService);
                    return null;
                }
            }.execute();
        } else {
            Log.e(TAG, "Master URI is null");
        }
    }
}<|MERGE_RESOLUTION|>--- conflicted
+++ resolved
@@ -63,15 +63,11 @@
     private static final String TAGS_TO_LOG = TAG + ", " + "tango_client_api, " + "Registrar, "
             + "DefaultPublisher, " + "native, " + "DefaultPublisher" ;
     private static final int LOG_TEXT_MAX_LENGTH = 5000;
-<<<<<<< HEAD
+
     private static final String REQUEST_TANGO_PERMISSION_ACTION = "android.intent.action.REQUEST_TANGO_PERMISSION";
     public static final String EXTRA_KEY_PERMISSIONTYPE = "PERMISSIONTYPE";
     public static final String EXTRA_VALUE_ADF = "ADF_LOAD_SAVE_PERMISSION";
-=======
-    private static final String EXTRA_KEY_PERMISSIONTYPE = "PERMISSIONTYPE";
     private static final String EXTRA_VALUE_DATASET = "DATASET_PERMISSION";
-    private static final String REQUEST_PERMISSION_ACTION = "android.intent.action.REQUEST_TANGO_PERMISSION";
->>>>>>> ae13278f
     private static final int REQUEST_CODE_TANGO_PERMISSION = 111;
 
     public static class startSettingsActivityRequest {
@@ -282,7 +278,7 @@
         }
     }
 
-    private void getPermission(String permissionType) {
+    private void getTangoPermission(String permissionType) {
         Intent intent = new Intent();
         intent.setAction(REQUEST_TANGO_PERMISSION_ACTION);
         intent.putExtra(EXTRA_KEY_PERMISSIONTYPE, permissionType);
@@ -302,18 +298,8 @@
         setupUI();
         mLogger = new Logger(this, mLogTextView, TAGS_TO_LOG, logFileName, LOG_TEXT_MAX_LENGTH);
 
-<<<<<<< HEAD
-        getPermission(EXTRA_VALUE_ADF);
-=======
-        getPermission(EXTRA_VALUE_DATASET);
-    }
-
-    private void getPermission(String permissionType) {
-        Intent intent = new Intent();
-        intent.setAction(REQUEST_PERMISSION_ACTION);
-        intent.putExtra(EXTRA_KEY_PERMISSIONTYPE, permissionType);
-        startActivityForResult(intent, REQUEST_CODE_TANGO_PERMISSION);
->>>>>>> ae13278f
+        getTangoPermission(EXTRA_VALUE_ADF);
+        getTangoPermission(EXTRA_VALUE_DATASET);
     }
 
     @Override
