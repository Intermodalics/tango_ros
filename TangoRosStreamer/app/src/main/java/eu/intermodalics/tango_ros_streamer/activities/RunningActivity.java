--- conflicted
+++ resolved
@@ -125,14 +125,6 @@
     private boolean mCreateNewMap = false;
     private boolean mMapSaved = false;
     private HashMap<String, String> mUuidsNamesHashMap;
-<<<<<<< HEAD
-    private BroadcastReceiver mRestartTangoAlertReceiver;
-=======
-    // True after the user answered the ADF permission popup (the permission has not been necessarily granted).
-    private boolean mAdfPermissionHasBeenAnswered = false;
-    // True after the user answered the dataset permission popup (the permission has not been necessarily granted).
-    private boolean mDatasetPermissionHasBeenAnswered = false;
->>>>>>> 02679a01
 
     // UI objects.
     private Menu mToolbarMenu;
@@ -549,12 +541,8 @@
                 mLogger.setLogFileName(logFileName);
                 mLogger.start();
                 updateSaveMapButton();
-<<<<<<< HEAD
                 initAndStartRosJavaNode();
-            } else if (requestCode == startSettingsActivityRequest.STANDARD_RUN) {
-=======
             } else if (requestCode == StartSettingsActivityRequest.STANDARD_RUN) {
->>>>>>> 02679a01
                 // It is ok to change the log file name at runtime.
                 String logFileName = mSharedPref.getString(getString(R.string.pref_log_file_key),
                         getString(R.string.pref_log_file_default));
