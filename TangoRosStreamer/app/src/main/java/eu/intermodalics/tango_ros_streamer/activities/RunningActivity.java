--- conflicted
+++ resolved
@@ -134,6 +134,7 @@
     private boolean mDatasetPermissionHasBeenAnswered = false;
 
     // UI objects.
+    private Menu mToolbarMenu;
     private TextView mUriTextView;
     private ImageView mRosLightImageView;
     private ImageView mTangoLightImageView;
@@ -141,12 +142,8 @@
     private boolean mDisplayLog = false;
     private TextView mLogTextView;
     private Button mSaveMapButton;
-<<<<<<< HEAD
+    private Snackbar mSnackbarLoadNewMap;
     private Snackbar mSnackbarRosReconnection;
-    private Menu mToolbarMenu;
-=======
-    private Snackbar mSnackbarLoadNewMap;
->>>>>>> 9cc114ab
 
     public RunningActivity() {
         super("TangoRosStreamer", "TangoRosStreamer");
@@ -570,7 +567,6 @@
         }
     }
 
-<<<<<<< HEAD
     /**
      * Attempts a connection to the configured ROS Master URI, handling ROS status.
      */
@@ -591,16 +587,17 @@
                         Log.e(TAG, getString(R.string.ros_init_error));
                         displayToastMessage(R.string.ros_init_error);
                         mRosConnectionLatch.countDown();
-                    }},
+                    }
+                },
                 mRosConnectionLatch
         ).runTest();
         waitForLatchUnlock(mRosConnectionLatch, "ROS CONNECTION");
-=======
+    }
+
     private void restartTango() {
         mParameterNode.uploadPreferencesToParameterServer();
         updateSaveMapButton();
         mTangoServiceClientNode.callTangoConnectService(TangoConnectRequest.RECONNECT);
->>>>>>> 9cc114ab
     }
 
     @Override
@@ -627,7 +624,7 @@
         mParameterNode = new ParameterNode(this, tangoConfigurationParameters);
         nodeConfiguration.setNodeName(mParameterNode.getDefaultNodeName());
         nodeMainExecutor.execute(mParameterNode, nodeConfiguration);
-        // ServiceClient node which is responsible for calling the "save map" service.
+        // ServiceClient node which is responsible for calling ros services.
         mTangoServiceClientNode = new TangoServiceClientNode(this);
         nodeConfiguration.setNodeName(mTangoServiceClientNode.getDefaultNodeName());
         nodeMainExecutor.execute(mTangoServiceClientNode, nodeConfiguration);
