/*
 * Copyright 2016 Intermodalics All Rights Reserved.
 *
 * Licensed under the Apache License, Version 2.0 (the "License");
 * you may not use this file except in compliance with the License.
 * You may obtain a copy of the License at
 *
 *      http://www.apache.org/licenses/LICENSE-2.0
 *
 * Unless required by applicable law or agreed to in writing, software
 * distributed under the License is distributed on an "AS IS" BASIS,
 * WITHOUT WARRANTIES OR CONDITIONS OF ANY KIND, either express or implied.
 * See the License for the specific language governing permissions and
 * limitations under the License.
 */

package eu.intermodalics.tango_ros_streamer.activities;

import android.app.DialogFragment;
import android.app.FragmentManager;
import android.content.BroadcastReceiver;
import android.content.Context;
import android.content.Intent;
import android.content.IntentFilter;
import android.content.ServiceConnection;
import android.content.SharedPreferences;
import android.net.Uri;
import android.content.res.Configuration;
import android.net.wifi.WifiManager;
import android.os.AsyncTask;
import android.os.Bundle;
import android.preference.PreferenceManager;
import android.support.design.widget.Snackbar;
import android.support.v7.widget.Toolbar;
import android.text.format.Formatter;
import android.text.method.ScrollingMovementMethod;
import android.util.Log;
import android.view.Menu;
import android.view.MenuInflater;
import android.view.MenuItem;
import android.view.View;
import android.widget.Button;
import android.widget.CompoundButton;
import android.widget.Switch;
import android.widget.ImageView;
import android.widget.TextView;
import android.widget.Toast;

import org.ros.address.InetAddressFactory;
import org.ros.android.NodeMainExecutorService;
import org.ros.android.NodeMainExecutorServiceListener;
import org.ros.exception.RosRuntimeException;
import org.ros.node.ConnectedNode;
import org.ros.node.DefaultNodeListener;
import org.ros.node.NodeConfiguration;
import org.ros.node.NodeListener;
import org.ros.node.NodeMainExecutor;

import java.net.URI;
import java.util.ArrayList;
import java.util.HashMap;
import java.util.List;

import eu.intermodalics.nodelet_manager.TangoNodeletManager;
import eu.intermodalics.nodelet_manager.TangoInitializationHelper;
import eu.intermodalics.nodelet_manager.TangoInitializationHelper.DefaultTangoServiceConnection;

import eu.intermodalics.tango_ros_common.Logger;
import eu.intermodalics.tango_ros_common.TangoServiceClientNode;
import eu.intermodalics.tango_ros_streamer.nodes.ImuNode;
import eu.intermodalics.tango_ros_common.ParameterNode;
import eu.intermodalics.tango_ros_streamer.R;
import eu.intermodalics.tango_ros_streamer.android.SaveMapDialog;
import tango_ros_messages.TangoConnectRequest;
import tango_ros_messages.TangoConnectResponse;

public class RunningActivity extends AppCompatRosActivity implements TangoNodeletManager.CallbackListener,
        SaveMapDialog.CallbackListener, TangoServiceClientNode.CallbackListener {
    private static final String TAG = RunningActivity.class.getSimpleName();
    private static final String TAGS_TO_LOG = TAG + ", " + "tango_client_api, " + "Registrar, "
            + "DefaultPublisher, " + "native, " + "DefaultPublisher" ;
    private static final int LOG_TEXT_MAX_LENGTH = 5000;
    private static final int MAX_TANGO_CONNECTION_TRY = 50;

    private static final String REQUEST_TANGO_PERMISSION_ACTION = "android.intent.action.REQUEST_TANGO_PERMISSION";
    public static final String EXTRA_KEY_PERMISSIONTYPE = "PERMISSIONTYPE";
    public static final String EXTRA_VALUE_ADF = "ADF_LOAD_SAVE_PERMISSION";
    private static final String EXTRA_VALUE_DATASET = "DATASET_PERMISSION";
    private static final int REQUEST_CODE_ADF_PERMISSION = 111;
    private static final int REQUEST_CODE_DATASET_PERMISSION = 112;

    public static class startSettingsActivityRequest {
        public static final int FIRST_RUN = 11;
        public static final int STANDARD_RUN = 12;
    }
    public static final String RESTART_TANGO_ALERT = "restart_tango_alert";

    enum RosStatus {
        UNKNOWN,
        MASTER_NOT_CONNECTED,
        NODE_RUNNING
    }

    // Symmetric implementation to tango_ros_node.h.
    enum TangoStatus {
        UNKNOWN,
        SERVICE_NOT_CONNECTED,
        NO_FIRST_VALID_POSE,
        SERVICE_CONNECTED
    }

    private SharedPreferences mSharedPref;
    private TangoNodeletManager mTangoNodeletManager;
    private boolean mRunLocalMaster = false;
    private String mMasterUri = "";
    private ParameterNode mParameterNode;
    private TangoServiceClientNode mTangoServiceClientNode;
    private ImuNode mImuNode;
    private RosStatus mRosStatus = RosStatus.UNKNOWN;
    private TangoStatus mTangoStatus = TangoStatus.UNKNOWN;
    private Logger mLogger;
    private boolean mCreateNewMap = false;
    private boolean mMapSaved = false;
    private HashMap<String, String> mUuidsNamesHashMap;
    private BroadcastReceiver mRestartTangoAlertReceiver;

    // UI objects.
    private TextView mUriTextView;
    private ImageView mRosLightImageView;
    private ImageView mTangoLightImageView;
    private Switch mlogSwitch;
    private boolean mDisplayLog = false;
    private TextView mLogTextView;
    private Button mSaveMapButton;
    private Snackbar mSnackbarLoadNewMap;

    public RunningActivity() {
        super("TangoRosStreamer", "TangoRosStreamer");
    }

    protected RunningActivity(String notificationTicker, String notificationTitle) {
        super(notificationTicker, notificationTitle);
    }

    /**
     * Tango Service connection.
     */
    ServiceConnection mTangoServiceConnection = new DefaultTangoServiceConnection(
        new DefaultTangoServiceConnection.AfterConnectionCallback() {
            @Override
            public void execute() {
                if (TangoInitializationHelper.isTangoServiceBound()) {
                    if (TangoInitializationHelper.isTangoVersionOk()) {
                        Log.i(TAG, "Version of Tango is ok.");
                    } else {
                        updateTangoStatus(TangoStatus.SERVICE_NOT_CONNECTED);
                        Log.e(TAG, getResources().getString(R.string.tango_version_error));
                        displayToastMessage(R.string.tango_version_error);
                    }
                } else {
                    updateTangoStatus(TangoStatus.SERVICE_NOT_CONNECTED);
                    Log.e(TAG, getString(R.string.tango_bind_error));
                    displayToastMessage(R.string.tango_bind_error);
                }
            }
        }
    );

    /**
     * Implements TangoRosNode.CallbackListener.
     */
    public void onNodeletManagerError(int returnCode) {
        if (returnCode == TangoNodeletManager.ROS_CONNECTION_ERROR) {
            updateRosStatus(RosStatus.MASTER_NOT_CONNECTED);
            Log.e(TAG, getString(R.string.ros_init_error));
            displayToastMessage(R.string.ros_init_error);
        }
    }

    private void updateRosStatus(RosStatus status) {
        if (mRosStatus != status) {
            mRosStatus = status;
            switchRosLight(status);
        }
    }

    private void switchRosLight(final RosStatus status) {
        runOnUiThread(new Runnable() {
            @Override
            public void run() {
                if (status == RosStatus.UNKNOWN) {
                    mRosLightImageView.setImageDrawable(getResources().getDrawable(R.drawable.btn_radio_on_orange_light));
                } else if (status == RosStatus.NODE_RUNNING) {
                    mRosLightImageView.setImageDrawable(getResources().getDrawable(R.drawable.btn_radio_on_green_light));
                } else if (status == RosStatus.MASTER_NOT_CONNECTED) {
                    mRosLightImageView.setImageDrawable(getResources().getDrawable(R.drawable.btn_radio_on_red_light));
                }
            }
        });
    }

    private void updateTangoStatus(TangoStatus status) {
        if (mTangoStatus != status) {
            mTangoStatus = status;
            switchTangoLight(status);
            if (status == TangoStatus.NO_FIRST_VALID_POSE) {
                displayToastMessage(R.string.point_device);
            }
        }
    }

    private void switchTangoLight(final TangoStatus status) {
        runOnUiThread(new Runnable() {
            @Override
            public void run() {
                if (status == TangoStatus.UNKNOWN) {
                    mTangoLightImageView.setImageDrawable(getResources().getDrawable(R.drawable.btn_radio_on_orange_light));
                } else if (status == TangoStatus.SERVICE_CONNECTED) {
                    mTangoLightImageView.setImageDrawable(getResources().getDrawable(R.drawable.btn_radio_on_green_light));
                } else {
                    mTangoLightImageView.setImageDrawable(getResources().getDrawable(R.drawable.btn_radio_on_red_light));
                }
            }
        });
    }

    private void updateSaveMapButton() {
        mCreateNewMap = mSharedPref.getBoolean(getString(R.string.pref_create_new_map_key), false);
        runOnUiThread(new Runnable() {
            @Override
            public void run() {
                mSaveMapButton.setEnabled(!mMapSaved);
                if (mCreateNewMap) {
                    mSaveMapButton.setVisibility(View.VISIBLE);
                } else {
                    mSaveMapButton.setVisibility(View.GONE);
                }
            }
        });
    }

    /**
     * Display a toast message with the given message.
     * @param messageId String id of the message to display.
     */
    private void displayToastMessage(final int messageId) {
        runOnUiThread(new Runnable() {
            @Override
            public void run() {
                Toast.makeText(getApplicationContext(), messageId, Toast.LENGTH_SHORT).show();
            }
        });
    }

    private void showSaveMapDialog() {
        FragmentManager manager = getFragmentManager();
        SaveMapDialog saveMapDialog = new SaveMapDialog();
        saveMapDialog.setStyle(DialogFragment.STYLE_NORMAL, R.style.CustomDialog);
        saveMapDialog.show(manager, "MapNameDialog");
    }

    private void setupUI() {
        setContentView(R.layout.running_activity);
        Toolbar toolbar = (Toolbar) findViewById(R.id.toolbar);
        setSupportActionBar(toolbar);
        mUriTextView = (TextView) findViewById(R.id.master_uri);
        mUriTextView.setText(mMasterUri);
        mRosLightImageView = (ImageView) findViewById(R.id.is_ros_ok_image);
        mTangoLightImageView = (ImageView) findViewById(R.id.is_tango_ok_image);
        mlogSwitch = (Switch) findViewById(R.id.log_switch);
        mlogSwitch.setOnCheckedChangeListener(new CompoundButton.OnCheckedChangeListener() {
            @Override
            public void onCheckedChanged(CompoundButton compoundButton, boolean isChecked) {
                mDisplayLog = isChecked;
                mLogTextView.setVisibility(isChecked ? View.VISIBLE : View.INVISIBLE);
            }
        });
        mLogTextView = (TextView)findViewById(R.id.log_view);
        mLogTextView.setMovementMethod(new ScrollingMovementMethod());
        mSaveMapButton = (Button) findViewById(R.id.save_map_button);
        mSaveMapButton.setOnClickListener(new View.OnClickListener() {
            @Override
            public void onClick(View view) {
                showSaveMapDialog();
            }
        });
        updateSaveMapButton();
    }

    public void onClickOkSaveMapDialog(final String mapName) {
        if (mapName == null || mapName.isEmpty()) {
            Log.e(TAG, "Map name is null or empty, unable to save the map");
            displayToastMessage(R.string.map_name_error);
            return;
        }
        new AsyncTask<Void, Void, Void>() {
            @Override
            protected Void doInBackground(Void... params) {
                mTangoServiceClientNode.callSaveMapService(mapName);
                return null;
            }
        }.execute();
    }

    @Override
    public void onSaveMapServiceCallFinish(boolean success, final String message,
                                           final String mapName, final String mapUuid) {
        if (success) {
            mMapSaved = true;
            displayToastMessage(R.string.save_map_success);
            saveUuidsNamestoHashMap();
            runOnUiThread(new Runnable() {
                @Override
                public void run() {
                    mSaveMapButton.setEnabled(!mMapSaved);
                    mSnackbarLoadNewMap = Snackbar.make(findViewById(android.R.id.content),
                            getString(R.string.snackbar_text_load_new_map), Snackbar.LENGTH_INDEFINITE);
                    mSnackbarLoadNewMap.setAction(getString(R.string.snackbar_action_text_load_new_map), new View.OnClickListener() {
                        @Override
                        public void onClick(View view) {
                            SharedPreferences.Editor editor = mSharedPref.edit();
                            editor.putBoolean(getString(R.string.pref_create_new_map_key), false);
                            editor.putString(getString(R.string.pref_localization_mode_key), "3");
                            editor.putString(getString(R.string.pref_localization_map_uuid_key), mapUuid);
                            editor.commit();
                            restartTango();
                        }
                    });
                    mSnackbarLoadNewMap.show();
                }
            });
        } else {
            Log.e(TAG, "Error while saving map: " + message);
            displayToastMessage(R.string.save_map_error);
        }
    }

    @Override
    public void onTangoConnectServiceFinish(int response, String message) {
        if (response != TangoConnectResponse.TANGO_SUCCESS) {
            Log.e(TAG, "Error connecting to Tango: " + response + ", message: " + message);
            displayToastMessage(R.string.tango_connect_error);
            return;
        }
        displayToastMessage(R.string.tango_connect_success);
    }

    @Override
    public void onTangoDisconnectServiceFinish(int response, String message) {
        if (response != TangoConnectResponse.TANGO_SUCCESS) {
            Log.e(TAG, "Error disconnecting from Tango: " + response + ", message: " + message);
            // Do not switch Tango lights in this case because Tango disconnect can never fail.
            // Failure occured due to something else, so Tango is still connected.
            displayToastMessage(R.string.tango_disconnect_error);
            return;
        }
        displayToastMessage(R.string.tango_disconnect_success);
    }

    @Override
    public void onTangoReconnectServiceFinish(int response, String message) {
        if (response != TangoConnectResponse.TANGO_SUCCESS) {
            Log.e(TAG, "Error reconnecting to Tango: " + response + ", message: " + message);
            displayToastMessage(R.string.tango_reconnect_error);
            return;
        }
        displayToastMessage(R.string.tango_reconnect_success);
    }

    public void onGetMapUuidsFinish(List<String> mapUuids, List<String> mapNames) {
        mUuidsNamesHashMap = new HashMap<>();
        if (mapUuids == null || mapNames == null) return;
        assert(mapUuids.size() == mapNames.size());
        for (int i = 0; i < mapUuids.size(); ++i) {
            mUuidsNamesHashMap.put(mapUuids.get(i), mapNames.get(i));
        }
        Intent settingsActivityIntent = new Intent(SettingsActivity.NEW_UUIDS_NAMES_MAP_ALERT);
        settingsActivityIntent.putExtra(getString(R.string.uuids_names_map), mUuidsNamesHashMap);
        this.sendBroadcast(settingsActivityIntent);
    }

    @Override
    public void onTangoStatus(int status) {
        if (status >= TangoStatus.values().length) {
            Log.e(TAG, "Invalid Tango status " + status);
            return;
        }
        if (status == TangoStatus.SERVICE_CONNECTED.ordinal() && mTangoStatus != TangoStatus.SERVICE_CONNECTED) {
            saveUuidsNamestoHashMap();
            mParameterNode.setPreferencesFromParameterServer();
            mMapSaved = false;
<<<<<<< HEAD
            if (mParameterNode.getBoolParam(getString(R.string.pref_create_new_map_key)) ||
                    mParameterNode.getIntParam(getString(R.string.pref_localization_mode_key)) == 3)
                getTangoPermission(EXTRA_VALUE_ADF, REQUEST_CODE_ADF_PERMISSION);
            if (!mParameterNode.getStringParam(getString(R.string.dataset_datasets_path_key)).isEmpty() &&
                    !mParameterNode.getStringParam(getString(R.string.dataset_uuid_key)).isEmpty())
                getTangoPermission(EXTRA_VALUE_DATASET, REQUEST_CODE_DATASET_PERMISSION);
=======
            if (mSnackbarLoadNewMap != null && mSnackbarLoadNewMap.isShown()) {
                mSnackbarLoadNewMap.dismiss();
            }
>>>>>>> 9cc114ab
        }
        updateSaveMapButton();
        updateTangoStatus(TangoStatus.values()[status]);
    }

    private void saveUuidsNamestoHashMap() {
        mTangoServiceClientNode.callGetMapUuidsService();
    }

    private void getTangoPermission(String permissionType, int requestCode) {
        Intent intent = new Intent();
        intent.setAction(REQUEST_TANGO_PERMISSION_ACTION);
        intent.putExtra(EXTRA_KEY_PERMISSIONTYPE, permissionType);
        startActivityForResult(intent, requestCode);
    }

    @Override
    protected void onCreate(Bundle savedInstanceState) {
        super.onCreate(savedInstanceState);
        mRestartTangoAlertReceiver = new BroadcastReceiver() {
            @Override
            public void onReceive(Context context, Intent intent) {
                restartTango();
            }
        };
        this.registerReceiver(this.mRestartTangoAlertReceiver, new IntentFilter(RESTART_TANGO_ALERT));
        mSharedPref = PreferenceManager.getDefaultSharedPreferences(getBaseContext());
        mRunLocalMaster = mSharedPref.getBoolean(getString(R.string.pref_master_is_local_key), false);
        mMasterUri = mSharedPref.getString(getString(R.string.pref_master_uri_key),
                getResources().getString(R.string.pref_master_uri_default));
        mCreateNewMap = mSharedPref.getBoolean(getString(R.string.pref_create_new_map_key), false);
        String logFileName = mSharedPref.getString(getString(R.string.pref_log_file_key),
                getString(R.string.pref_log_file_default));
        setupUI();
        mLogger = new Logger(this, mLogTextView, TAGS_TO_LOG, logFileName, LOG_TEXT_MAX_LENGTH);
    }

    @Override
    public void onConfigurationChanged(Configuration newConfig) {
        super.onConfigurationChanged(newConfig);
        setupUI();
        switchRosLight(mRosStatus);
        switchTangoLight(mTangoStatus);
        mlogSwitch.setChecked(mDisplayLog);
        mLogTextView.setText(mLogger.getLogText());
    }

    @Override
    public boolean onCreateOptionsMenu(Menu menu) {
        MenuInflater inflater = getMenuInflater();
        inflater.inflate(R.menu.menu, menu);
        return true;
    }

    @Override
    public boolean onOptionsItemSelected(MenuItem item) {
        switch (item.getItemId()) {
            case R.id.settings:
                Intent settingsActivityIntent = new Intent(this, SettingsActivity.class);
                settingsActivityIntent.putExtra(getString(R.string.uuids_names_map), mUuidsNamesHashMap);
                startActivityForResult(settingsActivityIntent, startSettingsActivityRequest.STANDARD_RUN);
                return true;
            case R.id.share:
                mLogger.saveLogToFile();
                Intent shareFileIntent = new Intent(Intent.ACTION_SEND);
                shareFileIntent.setType("text/plain");
                shareFileIntent.putExtra(Intent.EXTRA_STREAM, Uri.fromFile(mLogger.getLogFile()));
                startActivity(shareFileIntent);
                return true;
            default:
                return super.onOptionsItemSelected(item);
        }
    }

    private void unbindFromTango() {
        if (TangoInitializationHelper.isTangoServiceBound()) {
            Log.i(TAG, "Unbind tango service");
            TangoInitializationHelper.unbindTangoService(this, mTangoServiceConnection);
            updateTangoStatus(TangoStatus.SERVICE_NOT_CONNECTED);
        }
    }

    @Override
    protected void onDestroy() {
        super.onDestroy();
        this.nodeMainExecutorService.forceShutdown();
        this.unregisterReceiver(mRestartTangoAlertReceiver);
    }

    @Override
    protected void onActivityResult(int requestCode, int resultCode, Intent data) {
        if (resultCode == RESULT_CANCELED) { // Result code returned when back button is pressed.
            if (requestCode == startSettingsActivityRequest.FIRST_RUN) {
                mRunLocalMaster = mSharedPref.getBoolean(getString(R.string.pref_master_is_local_key), false);
                mMasterUri = mSharedPref.getString(getString(R.string.pref_master_uri_key),
                        getResources().getString(R.string.pref_master_uri_default));
                mUriTextView.setText(mMasterUri);
                String logFileName = mSharedPref.getString(getString(R.string.pref_log_file_key),
                        getString(R.string.pref_log_file_default));
                mLogger.setLogFileName(logFileName);
                mLogger.start();
                updateSaveMapButton();
                initAndStartRosJavaNode();
            } else if (requestCode == startSettingsActivityRequest.STANDARD_RUN) {
                // It is ok to change the log file name at runtime.
                String logFileName = mSharedPref.getString(getString(R.string.pref_log_file_key),
                        getString(R.string.pref_log_file_default));
                mLogger.setLogFileName(logFileName);
            }
        }

        if (requestCode == REQUEST_CODE_ADF_PERMISSION || requestCode == REQUEST_CODE_DATASET_PERMISSION) {
            if (resultCode == RESULT_CANCELED) {
                // No Tango permissions granted by the user.
                displayToastMessage(R.string.tango_permission_denied);
            }
        }
    }

    private void restartTango() {
        mParameterNode.uploadPreferencesToParameterServer();
        updateSaveMapButton();
        mTangoServiceClientNode.callTangoConnectService(TangoConnectRequest.RECONNECT);
    }

    @Override
    protected void init(NodeMainExecutor nodeMainExecutor) {
        NodeConfiguration nodeConfiguration;
        try {
            nodeConfiguration = NodeConfiguration.newPublic(InetAddressFactory.newNonLoopback().getHostAddress());
            nodeConfiguration.setMasterUri(this.nodeMainExecutorService.getMasterUri());
        } catch (RosRuntimeException e) {
            Log.e(TAG, getString(R.string.network_error));
            displayToastMessage(R.string.network_error);
            return;
        }
        HashMap<String, String> tangoConfigurationParameters = new HashMap<String, String>();
        tangoConfigurationParameters.put(getString(R.string.pref_create_new_map_key), "boolean");
        tangoConfigurationParameters.put(getString(R.string.pref_enable_depth_key), "boolean");
        tangoConfigurationParameters.put(getString(R.string.pref_localization_mode_key), "int_as_string");
        tangoConfigurationParameters.put(getString(R.string.pref_localization_map_uuid_key), "string");
        mParameterNode = new ParameterNode(this, tangoConfigurationParameters);
        nodeConfiguration.setNodeName(mParameterNode.getDefaultNodeName());
        nodeMainExecutor.execute(mParameterNode, nodeConfiguration);
        // ServiceClient node which is responsible for calling the "save map" service.
        mTangoServiceClientNode = new TangoServiceClientNode(this);
        nodeConfiguration.setNodeName(mTangoServiceClientNode.getDefaultNodeName());
        nodeMainExecutor.execute(mTangoServiceClientNode, nodeConfiguration);
        // Create node publishing IMU data.
        mImuNode = new ImuNode(this);
        nodeConfiguration.setNodeName(mImuNode.getDefaultNodeName());
        nodeMainExecutor.execute(mImuNode, nodeConfiguration);
        // Create and start Tango ROS Node
        nodeConfiguration.setNodeName(TangoNodeletManager.NODE_NAME);
        if (TangoInitializationHelper.loadTangoSharedLibrary() !=
                TangoInitializationHelper.ARCH_ERROR &&
                TangoInitializationHelper.loadTangoRosNodeSharedLibrary()
                        != TangoInitializationHelper.ARCH_ERROR) {
            mTangoNodeletManager = new TangoNodeletManager();
            mTangoNodeletManager.attachCallbackListener(this);
            TangoInitializationHelper.bindTangoService(this, mTangoServiceConnection);
            if (TangoInitializationHelper.isTangoVersionOk()) {
                nodeMainExecutor.execute(mTangoNodeletManager, nodeConfiguration, new ArrayList<NodeListener>(){{
                    add(new DefaultNodeListener() {
                        @Override
                        public void onStart(ConnectedNode connectedNode) {
                            int count = 0;
                            while (count < MAX_TANGO_CONNECTION_TRY &&
                                    !mTangoServiceClientNode.callTangoConnectService(TangoConnectRequest.CONNECT)) {
                                try {
                                    count++;
                                    Log.e(TAG, "Trying to connect to Tango, attempt " + count);
                                    Thread.sleep(200);
                                } catch (InterruptedException e) {
                                    e.printStackTrace();
                                }
                            }
                            if (count >= MAX_TANGO_CONNECTION_TRY) {
                                updateTangoStatus(TangoStatus.SERVICE_NOT_CONNECTED);
                                displayToastMessage(R.string.tango_connect_error);
                            }
                        }
                    });
                }});
                updateRosStatus(RosStatus.NODE_RUNNING);
            } else {
                updateTangoStatus(TangoStatus.SERVICE_NOT_CONNECTED);
                Log.e(TAG, getResources().getString(R.string.tango_version_error));
                displayToastMessage(R.string.tango_version_error);
            }
        } else {
            updateTangoStatus(TangoStatus.SERVICE_NOT_CONNECTED);
            Log.e(TAG, getString(R.string.tango_lib_error));
            displayToastMessage(R.string.tango_lib_error);
        }
    }

    /**
     * This function is called when the NodeMainExecutorService is connected.
     * Overriding startMasterChooser allows to be sure that the NodeMainExecutorService is connected
     * when initializing and starting the node.
     */
    @Override
    public void startMasterChooser() {
        boolean appPreviouslyStarted = mSharedPref.getBoolean(getString(R.string.pref_previously_started_key), false);
        if (appPreviouslyStarted) {
            mLogger.start();
            initAndStartRosJavaNode();
        } else {
            Intent intent = new Intent(this, SettingsActivity.class);
            startActivityForResult(intent, startSettingsActivityRequest.FIRST_RUN);
        }
    }

    /**
     * This function initializes the tango ros node with RosJava interface.
     */
    private void initAndStartRosJavaNode() {
        Log.i(TAG, "initAndStartRosJavaNode");
        this.nodeMainExecutorService.addListener(new NodeMainExecutorServiceListener() {
            @Override
            public void onShutdown(NodeMainExecutorService nodeMainExecutorService) {
                unbindFromTango();
                mLogger.saveLogToFile();
                // This ensures to kill the process started by the app.
                android.os.Process.killProcess(android.os.Process.myPid());
            }
        });
        if (mRunLocalMaster) {
            this.nodeMainExecutorService.startMaster(/*isPrivate*/ false);
            mMasterUri = this.nodeMainExecutorService.getMasterUri().toString();
            // The URI returned by getMasterUri is correct but looks 'weird',
            // e.g. 'http://android-c90553518bc67cf5:1131'.
            // Instead of showing this to the user, we show the IP address of the device,
            // which is also correct and less confusing.
            WifiManager wifiManager = (WifiManager) getSystemService(WIFI_SERVICE);
            String deviceIP = Formatter.formatIpAddress(wifiManager.getConnectionInfo().getIpAddress());
            mUriTextView = (TextView) findViewById(R.id.master_uri);
            mUriTextView.setText("http://" + deviceIP + ":11311");
        }
        if (mMasterUri != null) {
            URI masterUri;
            try {
                masterUri = URI.create(mMasterUri);
            } catch (IllegalArgumentException e) {
                Log.e(TAG, "Wrong URI: " + e.getMessage());
                return;
            }
            this.nodeMainExecutorService.setMasterUri(masterUri);
            new AsyncTask<Void, Void, Void>() {
                @Override
                protected Void doInBackground(Void... params) {
                    RunningActivity.this.init(nodeMainExecutorService);
                    return null;
                }
            }.execute();
        } else {
            Log.e(TAG, "Master URI is null");
        }
    }
}<|MERGE_RESOLUTION|>--- conflicted
+++ resolved
@@ -389,18 +389,16 @@
             saveUuidsNamestoHashMap();
             mParameterNode.setPreferencesFromParameterServer();
             mMapSaved = false;
-<<<<<<< HEAD
+            if (mSnackbarLoadNewMap != null && mSnackbarLoadNewMap.isShown()) {
+                mSnackbarLoadNewMap.dismiss();
+            }
+
             if (mParameterNode.getBoolParam(getString(R.string.pref_create_new_map_key)) ||
                     mParameterNode.getIntParam(getString(R.string.pref_localization_mode_key)) == 3)
                 getTangoPermission(EXTRA_VALUE_ADF, REQUEST_CODE_ADF_PERMISSION);
             if (!mParameterNode.getStringParam(getString(R.string.dataset_datasets_path_key)).isEmpty() &&
                     !mParameterNode.getStringParam(getString(R.string.dataset_uuid_key)).isEmpty())
                 getTangoPermission(EXTRA_VALUE_DATASET, REQUEST_CODE_DATASET_PERMISSION);
-=======
-            if (mSnackbarLoadNewMap != null && mSnackbarLoadNewMap.isShown()) {
-                mSnackbarLoadNewMap.dismiss();
-            }
->>>>>>> 9cc114ab
         }
         updateSaveMapButton();
         updateTangoStatus(TangoStatus.values()[status]);
