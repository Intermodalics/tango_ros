--- conflicted
+++ resolved
@@ -23,27 +23,19 @@
     <PreferenceCategory
         android:title="@string/pref_category_tango_title"
         android:key="@string/pref_category_tango_key">
-<<<<<<< HEAD
         <SwitchPreference
             android:title="@string/pref_create_new_map"
             android:key="@string/pref_create_new_map_key"
             android:defaultValue="false"
             android:disableDependentsState="true"
             android:summary="@string/pref_create_new_map_summary" />
-        <CheckBoxPreference
-            android:title="@string/pref_drift_correction"
-            android:key="@string/pref_drift_correction_key"
-            android:defaultValue="true"
-            android:dependency="@string/pref_create_new_map_key"
-            android:summary="@string/pref_drift_correction_summary"/>
-=======
         <ListPreference
             android:title="Localization mode"
             android:key="@string/pref_localization_mode_key"
             android:defaultValue="1"
             android:entries="@array/listLocalizationMode"
-            android:entryValues="@array/listLocalizationModeValues" />
->>>>>>> 4027bb35
+            android:entryValues="@array/listLocalizationModeValues"
+            android:dependency="@string/pref_create_new_map_key" />
     </PreferenceCategory>
 
 
