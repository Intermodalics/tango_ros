<resources>
    <string name="app_name">Tango Ros Streamer</string>
    <string name="pref_previously_started_key">pref_previously_started</string>

    <string name="title_activity_settings">Settings</string>
    <string name="welcome_text_first_run">Welcome to Tango Ros Streamer! Please define your settings before starting.</string>
    <string name="snackbar_text_first_run">Click on DONE once your settings are set.</string>
    <string name="snackbar_action_text_first_run">Done</string>
    <string name="snackbar_text_restart_app">You will need to restart the app to apply these new settings</string>
    <string name="snackbar_text_restart_tango">You will need to restart Tango to apply these new settings</string>
    <string name="snackbar_action_text_restart_tango">RESTART TANGO</string>

    <string name="title_activity_about">About Tango Ros Streamer</string>
    <string name="description_activity_about">
        This application provides Tango data to the ROS ecosystem</string>
    <string name="wiki_address">http://wiki.ros.org/tango_ros_streamer</string>
    <string name="github_address">http://github.com/Intermodalics/tango_ros</string>
    <string name="intermodalics_website_address">http://www.intermodalics.eu/</string>
    <string name="ekumen_website_address">http://www.ekumenlabs.com/</string>
    <string name="tango_website_address">http://get.google.com/tango/</string>
    <string name="ros_website_address">http://wiki.ros.org/</string>
    <string name="rosjava_about"><a href="http://wiki.ros.org/rosjava">RosJava</a></string>

    <string name="save_map_dialog_title">Enter the name of the map</string>
    <string name="uuids_names_map">uuids_names_map</string>

    <!-- Strings related to error messages -->

    <string name="network_error">No network found! Please check your network configuration and restart the application.</string>
    <string name="ros_init_error">Unable to initialize ROS node. Do you have a roscore running?</string>
    <string name="tango_lib_error">Unable to load Tango library</string>
    <string name="tango_bind_error">Unable to bind to Tango Service</string>
    <string name="tango_service_error">Unable to connect to Tango Service</string>
    <string name="tango_version_error">Your version of Tango is out of date</string>
    <string name="map_name_error">Please enter a valid name to save a map</string>
    <string name="save_map_error">Unable to save the map</string>
    <string name="save_map_success">Map saved successfully!</string>
<<<<<<< HEAD
    <string name="tango_connect_success">Successfully connected to Tango.</string>
    <string name="tango_connect_error">Failed to connect to Tango.</string>
    <string name="tango_disconnect_success">Successfully disconnected from Tango.</string>
    <string name="tango_disconnect_error">Failed to disconnect from Tango.</string>
    <string name="tango_reconnect_success">Successfully reconnected to Tango.</string>
    <string name="tango_reconnect_error">Failed to reconnect to Tango.</string>
=======
>>>>>>> 006f8c59

    <!-- Strings related to running preferences -->

    <string name="publish_device_pose">Device pose</string>
    <string name="publish_device_pose_key">publish_device_pose</string>

    <string name="publish_point_cloud">Point cloud</string>
    <string name="publish_point_cloud_key">publish_point_cloud</string>

    <string name="publish_laser_scan">Laser scan</string>
    <string name="publish_laser_scan_key">publish_laser_scan</string>

    <string name="publish_fisheye_camera">Fisheye image</string>
    <string name="publish_fisheye_camera_key">publish_fisheye_camera</string>

    <string name="publish_color_camera">Color image</string>
    <string name="publish_color_camera_key">publish_color_camera</string>

    <!-- Strings related to settings preferences -->
    
    <string name="pref_category_ros_title">ROS</string>
    <string name="pref_category_ros_key">pref_category_ros</string>

    <string name="pref_master_is_local_title">Run local master</string>
    <string name="pref_master_is_local_key">pref_master_is_local</string>
    <string name="pref_master_is_local_summary">Enable to run the ROS master on the device</string>

    <string name="pref_master_uri_title">Master URI</string>
    <string name="pref_master_uri_key">pref_master_uri</string>
    <string name="pref_master_uri_default">http://local-desktop:11311</string>

    <string name="pref_category_tango_title">Tango</string>
    <string name="pref_category_tango_key">pref_category_tango</string>

    <string name="pref_create_new_map">Create a new localization map</string>
    <string name="pref_create_new_map_key">create_new_map</string>
    <string name="pref_create_new_map_summary">Enable to create a new localization map. This map can be used for localization later.</string>

    <string name="pref_localization_mode_key">localization_mode</string>
    <string name="pref_localization_map_uuid_key">localization_map_uuid</string>

    <string name="pref_category_general_title">General</string>
    <string name="pref_category_general_key">pref_category_general</string>

    <string name="pref_log_file_title">Log file name</string>
    <string name="pref_log_file_key">pref_log_file_name</string>
    <string name="pref_log_file_default">tango_ros_streamer_log</string>

    <string name="pref_run_at_device_boot_title">Auto start app after boot</string>
    <string name="pref_run_at_device_boot_key">pref_run_at_device_boot</string>
    <string name="pref_run_at_device_boot_summary">Enable to start the app automatically after the device boot</string>

    <string name="pref_about_app_title">About Tango Ros Streamer</string>
    <string name="pref_about_app_key">pref_about_app</string>
</resources><|MERGE_RESOLUTION|>--- conflicted
+++ resolved
@@ -35,15 +35,6 @@
     <string name="map_name_error">Please enter a valid name to save a map</string>
     <string name="save_map_error">Unable to save the map</string>
     <string name="save_map_success">Map saved successfully!</string>
-<<<<<<< HEAD
-    <string name="tango_connect_success">Successfully connected to Tango.</string>
-    <string name="tango_connect_error">Failed to connect to Tango.</string>
-    <string name="tango_disconnect_success">Successfully disconnected from Tango.</string>
-    <string name="tango_disconnect_error">Failed to disconnect from Tango.</string>
-    <string name="tango_reconnect_success">Successfully reconnected to Tango.</string>
-    <string name="tango_reconnect_error">Failed to reconnect to Tango.</string>
-=======
->>>>>>> 006f8c59
 
     <!-- Strings related to running preferences -->
 
